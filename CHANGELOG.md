# A changelog for the lib/hyperglot CLI tool

## 0.3.3 (23.04.2021)
<<<<<<< HEAD
- DATA: Added Batak languages and refined Balinese
=======
- FIX: Further improvement to detection of orthographies with unencoded base + mark combinations
- TWEAK: Refined the returned properties of `hyperglot.language.Orthography` to include base and auxiliary lists of _encoded_ characters as well as _required_ marks for
>>>>>>> 1011fd7a

## 0.3.2 (13.04.2021)
- DATA: Renamed `design_note` to `design_requirements` and made its data structure a list
- DATA: Introduced `design_alternates` - a list of characters which may require special design in a font supporting an orthography
- DATA: Added `design_alternates` for several Cyrillic and Latin languages

## 0.3.1 (12.04.2021)
- DATA: Corrected speaker count for Manipuri
- DATA: Updates to Andaandi and Old Nubian
- DATA: Minor formatting and duplicate fixes
- FIX: Fixed parsing issue that led for some languages to require marks in their support _as if_ the `--marks` flag was used
- TWEAK: `hyperglot.language.Language` no longer prunes or parses any character lists, but this is instead done on running the support checks by instantiating a `Orthography` object and using it for checking, leaving the dict representation of the yaml data in the `Language` untouched
- FEATURE: Introduced `hyperglot.language.Orthography` abstraction for easier access of parse lists vs yaml raw character strings
- TESTS: More refactored Languages, Language and new Orthography tests

## 0.3.0 (09.04.2021)
- DATA: Changed the way `marks` and decomposition are handled in the data entry and saving
- DATA: `base` and `auxiliary` may now contain unencoded base + mark character combinations without those getting decomposed on saving
- DATA: Updated approximately 50-100 languages which previously had unencoded base + mark combinations not saved in their character sets, since those were not unicode characters - this update added and retains those unencoded combinations for more comprehensive listing of the orthographies
- DATA: Marks are now always placed on `◌` in the data for easier readability
- CLI: Default checking (without `-m`) no longer requires implicit combining marks, meaning those which are retrieved from decomposing the characters - the default check will still require those marks, which are explicitly listed in `marks` and are not the result of decomposing the characters
- CLI: Introduced `-m/--marks` as a flag to require all marks for a support level check
- CLI: Changed `-m/--mode` to `-c/--comparison`
- TWEAK: Removed `hyperglot.parse.prune_superflous_marks` as no longer needed
- TWEAK: Introduced `hyperglot.parse.parse_marks`
- TWEAK: Removed `prune` and `pruneRetainDecomposed` flags from `Languages()` and changed default call to `Languages()` to no longer prune or parse its dict contents
- TWEAK: Only calls to `Language()` now parse the orthography data (with default `True` for argument `parse`)
- TWEAK: Renamed methods `hyperglot.languages.get_support_from_chars` to `supported` and `hyperglot.languages.has_support` to `supported`
- TWEAK: Added warnings and validation checks for multiple inheritance levels (e.g. A inherits from B inherits from C should instead be A inherits from C)

## 0.2.12 (06.04.2021)
- Data: Updated Ter Sami orthography as inheriting from Kildin Sami
- Data: Fixes to Kildin Sami
- Data: Some fixes to Marshallese
- Data: Added Ottoman Turkish and a transliteration orthography for it
- Data: Added Hanunoo
- Data: Replaced Single right comma (and other variants) with Modifier letter apostrophe for some Sami languages
- Data: 
- FIX: Fixed issue that caused to parse some fonts (#24)
- TWEAK: Allow inheriting an orthography without explicitly having a script present in the orthography, this will inherit the primary script orthography of the parent

## 0.2.11 (29.03.2021)
- DATA: Updated language data for Nubian languages and Japanese
- DATA: Introduced `transliteration` orthography status (started in 0.2.10)

## 0.2.10 (26.03.2021)
- DATA: Updated language data for Minang (xrg), Tamil (tam), Cherokee (chr), Tagalog (tgl), Aja (ajg), Khmer (khm), Madurese (mad), Javanese (jav) and others
- FIX: Reverted hotfix from 0.2.9 and implemented validation to use iso yaml file only for editable package installs and emit warning
- FIX: Refined `--decompose` and fixed an issue where the decompose option ended up returning more stringent matches than teh default
- FIX: `--output` output refactored to no longer expect the result to be structured by support levels
- TWEAK: Refactored multiple file input result intersection and union
- TESTS: Better tests relating to deomposed output
- TESTS: Added tests for multiple file input intersection and union results

## 0.2.9 (24.03.2021)
- HOTFIX: Prevent error message about missing file in CLI use

## 0.2.8 (24.03.2021)
- FIX: Fixed inheritence when it chains, e.g. Algerian Arabic inheriting from Tunisian Arabic which inherits from Standard Arabic
- FIX: Fixed inheritence missing `marks`, `design_notes` and `note`
- TWEAK: Make sure `marks` are saved in ordered form, so saving does not arbitrarily alter the order
- TESTS: Added tests for orthography inheritance
- DATA: Constrained speaker counts to integers only

## 0.2.7 (24.03.2021)
- DATA: Fixed various speaker counts containing malformed data
- DATA: More design notes for Latin-script languages
- DATA: Khmer added as draft, Armenian, Buginese, Georgian, Burmese, Lao and Thai refined
- TWEAK: Implemented validation for speaker count data

## 0.2.6 (23.03.2021)
- DATA: Various status updates, notes and reviewed orthographies
- DATA: Introduced `marks` attribute containing all combinging marks needed for an orthography
- FEATURE: Automatically extract and save `marks` from `base` data, plus retain any explicitly added `marks` in the data
- TWEAK: For default `hyperglot-save` calls automatically run validation to flag any remaining issues
- TWEAK: Flag legacy marks being used in charset data

## 0.2.5 (23.03.2021)
- DATA: Introduced `design_note` parameter
- DATA: Various language data updates and smaller fixes
- DATA: Several orthography fixes, thanks Denis Moyogo Jacquerye
- TWEAK: Changed orthography status names to `todo, draft, preliminary, verified`
- TWEAK: Improved `Language.get_orthography` to return better default picks and allow getting orthographies of specific script or status

## 0.2.4 (18.03.2021)
- First `pip` release :)

## 0.2.3 (10.03.2021)
- FEATURE: Implemented `--include-all-orthographies` to check all but `deprecated` orthographies and changed default behaviour to only list `primary` orthographies
- TWEAK: Implemented treating orthographies with `preferred_as_group` as one for checks
- TWEAK: Languages with multiple `primary` orthographies will match if one is supported
- TWEAK: `Languages` can be initiated with `pruneRetainDecomposed` to keep any precomposed characters from the database when using `prune` (which decomposes them to base + mark)
- TWEAK: Improved tests for CLI and improved and fixed some parsing tests
- FIX: Marginal cases fixed where using `parse_chars` and already parsed lists would merge a mark with a predeceding base glpyh and result in a erraneous list of base/aux characters
- DATA: Added uppercase to bicameral scripts
- DATA: All languages now have a `primary` orthography
- DATA: Introduced `preferred_as_group` orthography attribute
- TESTS: Config to ignore other library's warnings

## 0.2.2 (02.03.2021)
- TWEAK: `Languages()` now takes a `validity` argument to filter by validity ('weak' or better by default)
- TWEAK: `parse_chars` now will put decomposition components on in the input list to the end of the list
- TWEAK: Languages require an orthography that has status `primary`

## 0.2.1 (03.02.2021)
- DATA: Updated and added many scripts and languages and their speaker counts

## 0.2.0 (28.01.2021)
- FEATURE: Added `--decomposed` flag that determines if a font is required to have all glyphs of a language as code points, or if supporting all combining marks is sufficient
- TWEAK: Renamed module and database to `hyperglot`
- TWEAK: `--strict-support` refactored to `--validity` with default `weak` to pick the level of required validity on the languages that should get matched
- TWEAK: Saving and validating enforces removal of superflous mark characters that are getting implicitly extracted via glyph decomposition
- TWEAK: Detection automatically extracts all required mark glyphs for languages and the database has been pruned of any no longer required mark glyphs listed. Using the `hyperglot-save` will apply this pruning and save the database in its cleaned up state
- TESTS: Added tests for the Language and Languages class
- TESTS: Added test for the CLI options running against actual font files
- DOCS: Overhauled and updated the README to all latest changes

## 0.1.14 (27.5.2020)
- FIX: Refined character parsing to also include the encoded form of any decomposable glyphs

## 0.1.13 (15.5.2020)
- FIX: Improved character set parsing from database properly decomposing any combining characters into their parts and checking against those
- TESTS: Added first pytest for above case

## 0.1.12 (14.5.2020)
- FEATURE: Added `--strict-support` flag (default False) to explicitly trigger warning about languages with unconfirmed status. Since those languages have well researched charset information but just have not been confirmed by several expert sources we still want to include them in the count. Using `--strict-support` excludes (but lists separately) all those languages which we have not been able to confirm
- TWEAK: Renamed `--strict` flag to `--strict-iso` to be more discriptive
- TWEAK: Database file linking, one more time... as per 0.1.10
- TWEAK: Added validation check to prevent non-space separators in character list data

## 0.1.11 (10.4.2020)
- FEATURE: Implemented `fontlang-export` CLI script to export the rosetta.yaml with expanded inherits to a file, usage: `$ fontlang-export thefile.yaml`

## 0.1.10 (17.3.2020)
- FIX: Refactored `setup.py` to include the databased file relative to the package

## 0.1.9 (19.2.2020)
- FIX: "Inverted" the `preferred_as_individual` outcome, e.g. those languages should suppress any included languages from being listed and be listed as one language instead

## 0.1.7 & 0.1.8 (18.02.2020)
- FIX: Made sure `preferred_as_individual` in fact also removes the language that is being inheritted from the matches
- TWEAK: Update `fontlang-save` and sorting to not include inheritted attributes
- TWEAK: Updated and fixed validation for `status` attributes

## 0.1.6 (07.02.2020)
- FEATURE: Implemented support for the `preferred_as_individual` attribute on macro languages
- FEATURE: Added `--strict` flag to display language names and macrolanguages as per ISO data
- TWEAK: Implemented orthography attribute `inherit` to inherit another language's orthography for that `script` (if one exists)
- FIX: Language names with countries in brackets no longer have their closing parenthesis cut off
- TWEAK: Updated `fontlang-validate` to spec

## 0.1.5 (30.01.2020)
- FIX: More robust relative file path loading for database file
- TWEAK: `-o` output is now of same structure for single file input, and indexed by file name for several file input
- TWEAK: `-o` filters the languages' orthographies to only supported ones
- TWEAK: Added validation check to confirm orthographies have a 'script'
- TWEAK: Refactored validation script to `fontlang-validate` CLI command
- TWEAK: Languages without orthographies that are included in macrolanguages that do have orthographies silently inherit the macrolanguage's orthographies
- FEATURE: Added `fontlang-save` CLI command to re-save the `rosetta.yaml` sorted alphabetically
- FEATURE: Added `--include-historical` and `--include-constructed` flags to include those languages in results
- FEATURE: Added `--version` and `--verbose` flags

## 0.1.4 (28.01.2020)
- FEATURE: Added `-m` option ('individual', 'union', 'intersection') to compute a support comparison of several passed in fonts
- TWEAK: You can now pass in any number of font paths. By default one after the other is analyzed
- TWEAK: Make sure to print `preferred_name` if available

## 0.1.3 (23.01.2020)
- TWEAK: Merged `fontlang` with Rosetta Language DB repo
- TWEAK: Updated data structure in YAML and added `Language` class for convenience

## 0.1.2
- FEATURE: `-o` flag to specify an output yaml file path
- FEATURE: `-n` flag to display language names in native spelling (where available)
- FEATURE: `-u` flag to display language users (if available)
- TWEAK: Updated `rosetta.yaml` language database

## 0.1.1
- FEATURE: `-s` flag with "base" or "aux" values to set support level to check
- TWEAK: Support output sorted by scripts and language DB status (informs about not "done" langs being match)
- TWEAK: Added basic font validation for the passed in file path
- TWEAK: Fixed relative imports and cli usage for dev
- FIX: Language database typo fix

## 0.1.0
- FEATURE: MVP with basic `$ fontlang path/to/font` command<|MERGE_RESOLUTION|>--- conflicted
+++ resolved
@@ -1,12 +1,9 @@
 # A changelog for the lib/hyperglot CLI tool
 
 ## 0.3.3 (23.04.2021)
-<<<<<<< HEAD
 - DATA: Added Batak languages and refined Balinese
-=======
 - FIX: Further improvement to detection of orthographies with unencoded base + mark combinations
 - TWEAK: Refined the returned properties of `hyperglot.language.Orthography` to include base and auxiliary lists of _encoded_ characters as well as _required_ marks for
->>>>>>> 1011fd7a
 
 ## 0.3.2 (13.04.2021)
 - DATA: Renamed `design_note` to `design_requirements` and made its data structure a list
