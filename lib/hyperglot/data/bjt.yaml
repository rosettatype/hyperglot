<<<<<<< HEAD
contributors:
- Denis Moyogo Jacquerye
=======
literacy_rate: 1 %
>>>>>>> 72987884
name: Balante-Ganja
orthographies:
- autonym: balant
  base: A B D E F G H I J L M N O R S T U W Y a b d e f g h i j l m n o r s t u w
    y Ñ ñ Ŋ ŋ Ŧ ŧ Ɓ ɓ
  design_requirements:
  - There are two common design variants both encoded as Ŋ, one resembling the lowercase
    ŋ reaching cap height favoured in African languages, and the other resembling
    N with J as the second stem favoured in Sami languages.
  marks: ◌̃
  numerals: <default>
  script: Latin
  status: primary
sources:
- 'République du Sénégal, Décret no 2005-979 relatif à l’orthographe et la séparation
  des mots en balant, 21 octobre 2005'
sources note: review
speakers: 86000
speakers_date: 2006
status: living
validity: preliminary<|MERGE_RESOLUTION|>--- conflicted
+++ resolved
@@ -1,9 +1,5 @@
-<<<<<<< HEAD
 contributors:
 - Denis Moyogo Jacquerye
-=======
-literacy_rate: 1 %
->>>>>>> 72987884
 name: Balante-Ganja
 orthographies:
 - autonym: balant
@@ -24,4 +20,6 @@
 speakers: 86000
 speakers_date: 2006
 status: living
-validity: preliminary+validity: preliminary
+notes:
+- Literacy rate of about 1 %