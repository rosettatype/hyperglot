--- conflicted
+++ resolved
@@ -2,11 +2,7 @@
 orthographies:
 - inherit: dgl
   script: Coptic/Nubian
-<<<<<<< HEAD
-  staus: historical
-=======
   status: historical
->>>>>>> e636b6e4
 - inherit: dgl
   script: Latin
   status: primary
