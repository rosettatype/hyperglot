--- conflicted
+++ resolved
@@ -7,12 +7,9 @@
     Š Ũ a b c d e f g h i j k l m n o p q r s t u v w x y z á ã ä é í ó õ ö ú ü č
     š ũ
   marks: ◌́ ◌̃ ◌̈ ◌̌ ◌̀ ◌̂ ◌̄ ◌̆ ◌̊ ◌̧
-<<<<<<< HEAD
   punctuation: <default> ‚ „ ‘ “ ‹ › « »
   currency: <default secondary>
-=======
   numerals: <default>
->>>>>>> 055ef90f
   script: Latin
   status: primary
 sources:
