aae:
  name: Arbëreshë Albanian
  orthographies:
  - autonym: Arbërisht
    inherit: aln
    script: Latin
    status: primary
  source:
  - Wikipedia
  - Omniglot
  speakers: 100000
  speakers_date: 2007
  status: living
  validity: preliminary
aaq:
  name: Eastern Abnaki
  orthographies:
  - autonym: Wôbanakiôdwawôgan
    base: A B C D E F G H I J K L M N O P Q R S T U V W X Y Z Ô a b c d e f g h i j k l m n o p q r s t u v w x y z ô
    script: Latin
    status: primary
  source:
  - Omniglot
  - Wikipedia
  speakers: 0
  status: extinct
  validity: preliminary
aar:
  name: Afar
  orthographies:
  - autonym: Qafar
    base: A B C D E F G H I J K L M N O P Q R S T U V W X Y Z a b c d e f g h i j k l m n o p q r s t u v w x y z
    script: Latin
    status: primary
  source:
  - Omniglot
  - Wikipedia
  speakers: 1973800
  speakers_date: 2017
  status: living
  validity: verified
aat:
  name: Arvanitika Albanian
  orthographies:
  - autonym: Arbërisht
    base: A B C D E F G H I J K L M N O P Q R S T U V W X Y Z Á Ä Ç È É Ë Í Ï Ó Ö Ú Ü Ý a b c d e f g h i j k l m n o p q r s t u v w x y z á ä ç è é ë í ï ó ö ú ü ý
    note: Used in Italy.
    script: Latin
    status: primary
  - autonym: Αρbε̰ρίσ̈τ
    auxiliary: Η Ψ Ω Ά Έ Ή Ί Ό Ύ Ώ Ϊ Ϋ η ψ ω ά έ ή ί ό ύ ώ ϊ ϋ ΐ ΰ
    base: Α Β B Ϳ Γ Δ D Ε Ζ Θ Ι Κ Λ Μ Ν Ξ Ο Π Ρ Σ Τ Υ Φ Χ α β b ϳ γ δ d ε ζ θ ι κ λ μ ν ξ ο π ρ σ ς τ υ φ χ ̇ ̱ ̈ ̰
    note: Used in Greece.
    script: Greek
    status: primary
  source:
  - Omniglot
  - Wikipedia
  speakers: 50000
  speakers_date: 2007
  status: living
  validity: verified
abe:
  name: Western Abnaki
  orthographies:
  - autonym: Wôbanakiôdwawôgan
    base: A B C D E F G H I J K L M N O P Q R S T U V W X Y Z Ô a b c d e f g h i j k l m n o p q r s t u v w x y z ô
    script: Latin
    status: primary
  source:
  - Omniglot
  - Wikipedia
  speakers: 14
  speakers_date: 2007-2012
  status: living
  validity: preliminary
abk:
  name: Abkhazian
  orthographies:
  - autonym: Аԥсшәа
    base: А Б В Г Д Е Ж З И Й К Л М Н О П Р С Т У Ф Х Ц Ч Ш Щ Ъ Ы Ь Э Ю Я Џ Қ Ҟ Ҩ Ҭ Ҳ Ҵ Ҷ Ҽ Ҿ Ә Ӡ Ӷ Ԥ а б в г д е ж з и й к л м н о п р с т у ф х ц ч ш щ ъ ы ь э ю я џ қ ҟ ҩ ҭ ҳ ҵ ҷ ҽ ҿ ә ӡ ӷ ԥ
    script: Cyrillic
    status: primary
  source:
  - Omniglot
  - Wikipedia
  speakers: 190110
  speakers_date: 2014-2015
  status: living
  validity: verified
abq:
  name: Abaza
  orthographies:
  - autonym: Абаза
    base: А Б В Г Д Е Ж З И Й К Л М Н О П Р С Т У Ф Х Ц Ч Ш Щ Ъ Ы Ь Э Ю Я Ё а б в г д е ж з и й к л м н о п р с т у ф х ц ч ш щ ъ ы ь э ю я ё
    script: Cyrillic
    status: primary
  source:
  - Omniglot
  - Wikipedia
  speakers: 49800
  speakers_date: 2010-2014
  status: living
  validity: verified
abr:
  name: Abron
  orthographies:
  - autonym: Brong
    base: A B D E F G H I K L M N O P R S T U W Y Ɛ Ɔ a b d e f g h i k l m n o p r s t u w y ɛ ɔ
    script: Latin
    status: primary
  source:
  - Omniglot
  - Wikipedia
  speakers: 1400000
  speakers_date: 2013
  status: living
  validity: verified
abv:
  name: Baharna Arabic
  orthographies:
  - autonym: بحراني
    inherit: arb
    script: Arabic
    status: primary
  source:
  - Wikipedia
  - Omniglot
  speakers: 730000
  speakers_date: 2001-2013
  status: living
  validity: preliminary
ace:
  name: Acehnese
  orthographies:
  - autonym: Bahsa Acèh
    base: A B C D E G H I J K L M N O P R S T W Y É È Ë Ô Ö a b c d e g h i j k l m n o p r s t w y é è ë ô ö '
    script: Latin
    status: primary
  source:
  - Omniglot
  - Wikipedia
  speakers: 3500000
  speakers_data: 2000
  validity: preliminary
acm:
  name: Mesopotamian Arabic
  orthographies:
  - autonym: عراقي
    auxiliary: ڛ ڢ ٯ ڧ ک ی ڥ چ ڨ ڭ ڠ
    base: ي و ه ن م ل ك ق ف غ ع ظ ط ض ص ش س ز ر ذ د خ ح ج ث ت ب ا َ ُ ِ ْ ٰ ڤ پ گ ة
    numerals: ٠ ١ ٢ ٣ ٤ ٥ ٦ ٧ ٨ ٩
    script: Arabic
    status: primary
    design_note: Initial, medial, and final forms of the letters and some ligatures are required.
  preferred_name: Iraqi Arabic
  source:
  - Omniglot
  - Wikipedia
  speakers: 15700000
  speakers_date: 2014-2016
  status: living
  validity: preliminary
acq:
  name: Ta'izzi-Adeni Arabic
  orthographies:
  - autonym: يمني
    inherit: arb
    script: Arabic
    status: primary
  preferred_name: Ta’izzi-Adeni Arabic
  source:
  - Wikipedia
  - Textbook
  speakers: 10480000
  speakers_date: 2015-2016
  status: living
  validity: preliminary
acu:
  name: Achuar-Shiwiar
  orthographies:
  - autonym: Achúar chícham
    base: A B C D E G H I J K M N O P R S T U W Y Ã Á Ẽ Ĩ Í Ũ Ú Ñ F a b c d e g h i j k m n o p r s t u w y ' ã á ẽ ĩ í ũ ú ñ f
    script: Latin
    status: primary
  source:
  - Omniglot
  - Wikipedia
  speakers: 7000
  speakers_date: 2007
  validity: preliminary
acw:
  name: Hijazi Arabic
  orthographies:
  - autonym: حجازي
    auxiliary: ڛ ڢ ٯ ڧ ک ی ڥ چ گ ڨ ڭ ڠ
    base: ي و ه ن م ل ك ق ف غ ع ظ ط ض ص ش س ز ر ذ د خ ح ج ث ت ب ا َ ُ ِ ْ ٰ پ ڤ
    numerals: ٠ ١ ٢ ٣ ٤ ٥ ٦ ٧ ٨ ٩
    script: Arabic
    status: primary
    design_note: Initial, medial, and final forms of the letters and some ligatures are required.
  source:
  - Wikipedia
  speakers: 145000000
  speakers_date: 2011
  status: living
  validity: draft
acx:
  name: Omani Arabic
  orthographies:
  - autonym: عماني
    inherit: arb
    script: Arabic
    status: primary
  source:
  - Wikipedia
  speakers: 1055000
  speakers_date: 1995-1996
  status: living
  validity: draft
acz:
  name: Acheron
  orthographies:
  - autonym: Garme
    base: A B C D E F G H I J K L M N O P Q R S T U V W X Y Z Ä Ë Ï Ö Ü a b c d e f g h i j k l m n o p q r s t u v w x y z ä ë ï ö ü
    script: Latin
    status: primary
  source:
  - Omniglot
  - Wikipedia
  speakers: 20000
  speakers_date: 2006
  status: living
  validity: preliminary
ada:
  name: Adangme
  orthographies:
  - base: A B D E Ɛ F G H I J K L M N O Ɔ P S T U V W Y Z a b d e ɛ f g h i j k l m n o ɔ p s t u v w y z
    auxiliary: C Q R X c q r x
    script: Latin
    status: primary
  source:
  - Wikipedia
  speakers: 80000
  speakers_date: 2004
<<<<<<< HEAD
  validity: draft
=======
  validity: done
>>>>>>> 3c82c6de
ady:
  name: Adyghe
  orthographies:
  - autonym: Адыгабзэ
    base: А Б В Г Д Е Ж З И Й К Л М Н О П Р С Т У Ф Х Ц Ч Ш Щ Ъ Ы Ь Э Ю Я Ё Ӏ а б в г д е ж з и й к л м н о п р с т у ф х ц ч ш щ ъ ы ь э ю я ё ӏ
    script: Cyrillic
    status: primary
  source:
  - Omniglot
  - Wikipedia
  speakers: 575900
  speakers_date: 2005-2015
  status: living
  validity: verified
aeb:
  name: Tunisian Arabic
  orthographies:
  - autonym: تونسي
    inherit: arb
    script: Arabic
    status: primary
  source:
  - Wikipedia
  - Omniglot
  speakers: 11200000
  speakers_date: 2014
  status: living
  validity: preliminary
aec:
  name: Saidi Arabic
  orthographies:
  - autonym: صعيدي
    inherit: arz
    script: Arabic
    status: primary
  source:
  - Wikipedia
  - Omniglot
  speakers: 22400000
  speakers_date: 2016
  status: living
  validity: preliminary
aer:
  name: Eastern Arrernte
  note: The number of speakers relates to all Arrernte languages.
  orthographies:
  - autonym: Arrernte
    base: A B C D E F G H I J K L M N O P Q R S T U V W X Y Z a b c d e f g h i j k l m n o p q r s t u v w x y z
    script: Latin
    status: primary
  source:
  - Omniglot
  - Wikipedia
  speakers: 4537
  speakers_date: 2016
  status: living
  validity: verified
afb:
  name: Gulf Arabic
  orthographies:
  - autonym: خليجي
    auxiliary: ڛ ڢ ٯ ڧ ک ی ڥ چ ڨ ڭ ڠ
    base: ي و ه ن م ل ك ق ف غ ع ظ ط ض ص ش س ز ر ذ د خ ح ج ث ت ب ا َ ُ ِ ْ ٰ ڤ پ گ
    numerals: ٠ ١ ٢ ٣ ٤ ٥ ٦ ٧ ٨ ٩
    script: Arabic
    status: primary
  source:
  - Wikipedia
  - Omniglot
  speakers: 6800000
  speakers_date: 2016
  status: living
  validity: preliminary
afr:
  name: Afrikaans
  orthographies:
  - autonym: Afrikaans
    base: A B C D E F G H I J K L M N O P Q R S T U V W X Y Z È Ê Ë Î Ï Ö Ô Û Ü a b c d e f g h i j k l m n o p q r s t u v w x y z è ê ë î ï ö ô û ü
    script: Latin
    status: primary
    note: The use of ŉ has been deprecated and is strongly discouraged.
  source:
  - Omniglot
  - Wikipedia
  speakers: 7200000
  speakers_date: 2016
  status: living
  validity: verified
agq:
  name: Aghem
  orthographies:
  - autonym: Wum
    auxiliary: Q R X q r x
    base: A B C D E F G H I K L M N O P S T U V W Y Z À Â È Ê Ì Î Ò Ô Ù Û Ā Ē Ě Ī Ŋ Ō Ū Ǎ Ǐ Ǒ Ǔ Ɔ Ɛ Ɨ Ʉ a b c d e f g h i k l m n o p s t u v w y z à â è ê ì î ò ô ù û ā ē ě ī ŋ ō ū ǎ ǐ ǒ ǔ ɔ ɛ ɨ ʉ ʔ
    script: Latin
    status: primary
  source:
  - CLDR
  - Wikipedia
  speakers: 27000
  speakers_date: 2000
  status: living
  validity: preliminary
agr:
  name: Aguaruna
  orthographies:
  - autonym: iinia chichama
    base: A B C D E G H I J K M N P R S T U W Y Ã Ẽ Ĩ Ũ Í a b c d e g h i j k m n p r s t u w y ã ẽ ĩ ũ í
    script: Latin
    status: primary
  source:
  - Omniglot
  - Wikipedia
  speakers: 53400
  speakers_date: 2007
  validity: preliminary
agx:
  name: Aghul
  orthographies:
  - autonym: Агъул
    base: А Б В Г Д Е Ж З И Й К Л М Н О П Р С Т У Ф Х Ц Ч Ш Щ Ъ Ы Ь Э Ю Я Ё Ӏ а б в г д е ж з и й к л м н о п р с т у ф х ц ч ш щ ъ ы ь э ю я ё ӏ
    script: Cyrillic
    status: primary
  source:
  - Omniglot
  - Wikipedia
  speakers: 29300
  speakers_date: 2010
  status: living
  validity: verified
aii:
  name: Assyrian Neo-Aramaic
  orthographies:
  - autonym: ܐܵܬ݂ܘܼܪܵܝܲܐ ܠܸܫܵܢܵܐ
    base: ܟ ܝ ܛ ܚ ܙ ܘ ܗ ܕ ܓ ܒ ܐ ܬ ܫ ܪ ܩ ܨ ܦ ܥ ܣ ܢ ܡ ܠ ݇ ݃ ܹ ܸ ܵ ܲ
    script: Syriac
    status: primary
  - autonym: Лышана Атураја
    base: А Б В Г Ԁ Е Ә Ж З И Ј К Л Q L М Н П Р С Т T У Х Һ Ч Ш Ы D а б в г ԁ е ә ж з и ј к л q l м н п р с т t у х һ ч ш ы d
    script: Cyrillic
  - autonym: Lišānā Āshûrāya
    auxiliary: Ā Ē Ë Ō Ū Ḏ Ḥ Š Ṣ Ṭ Û ā ē ë ō ū ḏ ḥ š ṣ ṭ û
    base: A B C D E F G H I J K L M N O P Q R S T U V W X Y Z a b c d e f g h i j k l m n o p q r s t u v w x y z
    script: Latin
  source:
  - Omniglot
  - Wikipedia
  speakers: 828,930
  speakers_date: 2020
  validity: preliminary
aiq:
  name: Aimaq
  orthographies:
  - autonym: ایماقی
    inherit: pes
    script: Arabic
    status: primary
  source:
  - Wikipedia
  speakers: 650000
  speakers_date: 1993
  status: living
  validity: draft
ajg:
  name: Aja (Benin)
  orthographies:
  - autonym: Adja
    base: A B C D Ɖ E Ɛ F G Ɣ H I J K L M N Ŋ O Ɔ P R S T U V W X Y Z Ʒ Á À Ă Â a b c d ɖ e ɛ f g ɣ h i j k l m n ŋ o ɔ p r s t u v w x y z ʒ á à ă â
    script: Latin
    status: primary
  source:
  - Omniglot
  - Wikipedia
  speakers: 550000
  speakers_date: 2006-2012
  validity: preliminary
ajp:
  name: South Levantine Arabic
  orthographies:
  - autonym: فلسطيني
    auxiliary: ڛ ڢ ٯ ڧ ک ی ڥ گ ڨ ڭ ڠ
    base: ي و ه ن م ل ك ق ف غ ع ظ ط ض ص ش س ز ر ذ د خ ح ج ث ت ب ا َ ُ ِ ْ ٰ ڤ پ چ
    numerals: ٠ ١ ٢ ٣ ٤ ٥ ٦ ٧ ٨ ٩
    script: Arabic
    status: primary
    design_note: Initial, medial, and final forms of the letters and some ligatures are required.
  source:
  - Wikipedia
  speakers: 5100000
  speakers_date: 2014–2016
  status: living
  validity: draft
aln:
  name: Gheg Albanian
  orthographies:
  - autonym: Gegnisht
    base: A B C D E F G H I J K L M N O P Q R S T U V W X Y Z Ç Ë a b c d e f g h i j k l m n o p q r s t u v w x y z ç ë
    script: Latin
    status: primary
  source:
  - Omniglot
  - Wikipedia
  - CLDR
  speakers: 3450000
  speakers_date: 2000–2001
  status: living
  validity: preliminary
als:
  name: Tosk Albanian
  orthographies:
  - autonym: Shqip
    inherit: aln
    script: Latin
    status: primary
  source:
  - Wikipedia
  - Omniglot
  speakers: 1800000
  speakers_date: 2011
  status: living
  validity: preliminary
alt:
  name: Southern Altai
  orthographies:
  - autonym: Алтайча
    base: А Б В Г Д Е Ж З И Й К Л М Н О П Р С Т У Ф Х Ц Ч Ш Щ Ъ Ы Ь Э Ю Я Ё Ј Ҥ Ӧ Ӱ а б в г д е ж з и й к л м н о п р с т у ф х ц ч ш щ ъ ы ь э ю я ё ј ҥ ӧ ӱ
    script: Cyrillic
    status: primary
  source:
  - Omniglot
  - Wikipedia
  speakers: 55720
  speakers_date: 2010
  status: living
  validity: preliminary
amc:
  name: Amawaka
  orthographies:
  - base: A C H I J M N O P R S T U V X Y Z a c h i j m n o p r s t u v x y z
    script: Latin
    status: primary
  source:
  - Omniglot
  - Wikipedia
  speakers: 25700000
  speakers_date: 2014-2016
  validity: preliminary
ame:
  name: Yanesha
  orthographies:
  - base: A B C E G H J L M N O P Q R S T Y Ë Ñ a b c e g h j l m n o p q r s t y ë ñ '
    script: Latin
    status: primary
  source:
  - Omniglot
  - Wikipedia
  speakers: 9800
  speakers_date: 2000
  validity: preliminary
amh:
  name: Amharic
  orthographies:
  - autonym: ኣማርኛ
    base: ሀ ሁ ሂ ሃ ሄ ህ ሆ ኰ ኲ ኳ ኴ ኵ ለ ሉ ሊ ላ ሌ ል ሎ ዀ ዂ ዃ ዄ ዅ ሐ ሑ ሒ ሓ ሔ ሕ ሖ ወ ዉ ዊ ዋ ዌ ው ዎ መ ሙ ሚ ማ ሜ ም ሞ ዐ ዑ ዒ ዓ ዔ ዕ ዖ ረ ሩ ሪ ራ ሬ ር ሮ ዘ ዙ ዚ ዛ ዜ ዝ ዞ ሰ ሱ ሲ ሳ ሴ ስ ሶ ዠ ዡ ዢ ዣ ዤ ዥ ዦ ሸ ሹ ሺ ሻ ሼ ሽ ሾ የ ዩ ዪ ያ ዬ ይ ዮ ቀ ቁ ቂ ቃ ቄ ቅ ቆ ደ ዱ ዲ ዳ ዴ ድ ዶ ቈ ቊ ቋ ቌ ቍ ጀ ጁ ጂ ጃ ጄ ጅ ጆ ቐ ቑ ቒ ቓ ቔ ቕ ቖ ገ ጉ ጊ ጋ ጌ ግ ጎ ቘ ቚ ቛ ቜ ቝ ጐ ጒ ጓ ጔ ጕ በ ቡ ቢ ባ ቤ ብ ቦ ጠ ጡ ጢ ጣ ጤ ጥ ጦ ተ ቱ ቲ ታ ቴ ት ቶ ጨ ጩ ጪ ጫ ጬ ጭ ጮ ቸ ቹ ቺ ቻ ቼ ች ቾ ጰ ጱ ጲ ጳ ጴ ጵ ጶ ነ ኑ ኒ ና ኔ ን ኖ ጸ ጹ ጺ ጻ ጼ ጽ ጾ ኘ ኙ ኚ ኛ ኜ ኝ ኞ ፈ ፉ ፊ ፋ ፌ ፍ ፎ አ ኡ ኢ ኣ ኤ እ ኦ ፐ ፑ ፒ ፓ ፔ ፕ ፖ ከ ኩ ኪ ካ ኬ ክ ኮ ቨ ቩ ቪ ቫ ቬ ቭ ቮ
    numerals: ፩ ፪ ፫ ፬ ፭ ፮ ፯ ፰ ፱ ፲ ፳ ፴ ፵ ፶ ፷ ፸ ፹ ፺ ፻
    script: Ge'ez/Fidel
    status: primary
  source:
  - Omniglot
  - Wikipedia
  speakers: 22000000
  speakers_date: 2007
  validity: preliminary
ami:
  name: Amis
  orthographies:
  - autonym: Pangcah
    base: A B C D E F G H I J K L M N O P Q R S T U V W X Y Z a b c d e f g h i j k l m n o p q r s t u v w x y z
    script: Latin
    status: primary
  source:
  - Omniglot
  - Wikipedia
  speakers: 181000
  speakers_date: 2009
  status: living
  validity: preliminary
amr:
  name: Amarakaeri
  orthographies:
  - base: A B E G H I J K M N O P R S T U Y a b e g h i j k m n o p r s t u y '
    script: Latin
    status: primary
  source:
  - Omniglot
  - Wikipedia
  speakers: 1600
  speakers_date: 2007
  validity: preliminary
ani:
  name: Andi
  orthographies:
  - autonym: Мицци
    base: А Б В Г Д Е Ж З И Й К Л М Н О П Р С Т У Ф Х Ц Ч Ш Щ Ъ Ы Ь Э Ю Я Ё Ӏ а б в г д е ж з и й к л м н о п р с т у ф х ц ч ш щ ъ ы ь э ю я ё ӏ
    script: Cyrillic
    status: primary
  source:
  - Omniglot
  speakers: 5800
  speakers_date: 2010
  status: living
  validity: draft
aoz:
  name: Uab Meto
  orthographies:
  - autonym: Uab Metô
    base: A B C D E F G H I J K L M N O P Q R S T U V W X Y Z Á É Ê Í Ó Ú Û a b c d e f g h i j k l m n o p q r s t u v w x y z á é ê í ó ú û
    script: Latin
    status: primary
  source:
  - Omniglot
  - Wikipedia
  - Textbook
  speakers: 800000
  speakers_date: 2009-2011
  status: living
  validity: preliminary
apc:
  name: North Levantine Arabic
  orthographies:
  - autonym: لبناني
    inherit: arb
    script: Arabic
    status: primary
  source:
  - Wikipedia
  speakers: 24200000
  speakers_date: 2014-2015
  status: living
  validity: draft
apd:
  name: Sudanese Arabic
  orthographies:
  - autonym: سوداني
    auxiliary: ڛ ڢ ٯ ڧ ک ڤ ڥ پ چ گ ڨ ڭ ڠ
    base: ي و ه ن م ل ك ق ف غ ع ظ ط ض ص ش س ز ر ذ د خ ح ج ث ت ب ا َ ُ ِ ْ ٰ ی
    numerals: ٠ ١ ٢ ٣ ٤ ٥ ٦ ٧ ٨ ٩
    script: Arabic
    status: primary
    design_note: Initial, medial, and final forms of the letters and some ligatures are required.
  source:
  - Wikipedia
  speakers: 31900000
  speakers_date: 2015
  status: living
  validity: draft
aqc:
  name: Archi
  orthographies:
  - autonym: Аршаттен
    base: А Б В Г Д Е Ж З И Й К Л М Н О П Р С Т У Ф Х Ц Ч Ш Щ Ъ Ы Ь Э Ӏ а б в г д е ж з и й к л м н о п р с т у ф х ц ч ш щ ъ ы ь э ӏ ́
    script: Cyrillic
    status: primary
  source:
  - Omniglot
  - Wikipedia
  speakers: 970
  speakers_date: 2010
  status: living
  validity: verified
arb:
  name: Standard Arabic
  note: The speakers are L2 only as Standard Arabic is always a second language.
  orthographies:
  - autonym: العربية
    auxiliary: ڛ ڢ ٯ ڧ ک ی ڤ ڥ پ چ گ ڨ ڭ ڠ
    base: ي و ه ن م ل ك ق ف غ ع ظ ط ض ص ش س ز ر ذ د خ ح ج ث ت ب ا َ ُ ِ ْ ٰ ة
    numerals: ٠ ١ ٢ ٣ ٤ ٥ ٦ ٧ ٨ ٩
    script: Arabic
    status: primary
    design_note: Initial, medial, and final forms of the letters and some ligatures are required.
  source:
  - Wikipedia
  - Omniglot
  speakers: 270000000
  status: living
  validity: preliminary
arg:
  name: Aragonese
  orthographies:
  - autonym: Aragonés
    base: A B C D E F G H I J K L M N O P Q R S T U V W X Y Z Á É Í Ñ Ó Ú a b c d e f g h i j k l m n o p q r s t u v w x y z á é í ñ ó ú
    script: Latin
    status: primary
  source:
  - Omniglot
  - Wikipedia
  speakers: 10000–12000
  speakers_date: 2017
  status: living
  validity: verified
arl:
  name: Arabela
  orthographies:
  - autonym: Tapweyokwaka
    base: A E H I J K M N O P R S T U W Y Ɨ a e h i j k m n o p r s t u w y ɨ
    script: Latin
    status: primary
  source:
  - Omniglot
  - Wikipedia
  speakers: 50
  speakers_date: 2002
  validity: preliminary
arn:
  name: Mapuche
  orthographies:
  - autonym: Mapudungun
    base: A B C D E F G I J K L M N O P Q R S T U W X Y Z Ü Ñ a b c d e f g i j k l m n o p q r s t u w x y z ü ñ
    script: Latin
    status: primary
  source:
  - Omniglot
  - Wikipedia
  speakers: 260000
  speakers_date: 2007
  validity: preliminary
arq:
  name: Algerian Arabic
  orthographies:
  - autonym: دارجة جزائرية
    inherit: aeb
    script: Arabic
    status: primary
  source:
  - Wikipedia
  - Omniglot
  speakers: 27000000
  speakers_date: 2012
  status: living
  validity: preliminary
ars:
  name: Najdi Arabic
  orthographies:
  - autonym: نجدي
    auxiliary: ڛ ڢ ٯ ڧ ک ی ڥ چ گ ڨ ڭ ڠ
    base: ي و ه ن م ل ك ق ف غ ع ظ ط ض ص ش س ز ر ذ د خ ح ج ث ت ب ا َ ُ ِ ْ ٰ پ ڤ ة
    numerals: ٠ ١ ٢ ٣ ٤ ٥ ٦ ٧ ٨ ٩
    script: Arabic
    status: primary
    design_note: Initial, medial, and final forms of the letters and some ligatures are required.
  source:
  - Wikipedia
  speakers: 4050000
  speakers_date: 2011-2015
  status: living
  validity: draft
ary:
  name: Moroccan Arabic
  orthographies:
  - autonym: دارجة مغربية
    inherit: arb
    script: Arabic
    status: primary
  source:
  - Wikipedia
  - Omniglot
  speakers: 30551000
  speakers_date: 2014
  status: living
  validity: preliminary
arz:
  name: Egyptian Arabic
  orthographies:
  - autonym: مصرى
    auxiliary: ڛ ڢ ٯ ڧ ک ڥ گ ڨ ڭ ڠ
    base: ي و ه ن م ل ك ق ف غ ع ظ ط ض ص ش س ز ر ذ د خ ح ج ث ت ب ا َ ُ ِ ْ ٰ ڤ پ ی چ ة ى
    numerals: ٠ ١ ٢ ٣ ٤ ٥ ٦ ٧ ٨ ٩
    script: Arabic
    status: primary
    design_note: Initial, medial, and final forms of the letters and some ligatures are required.
  source:
  - Wikipedia
  - Omniglot
  speakers: 64422000
  speakers_date: 2016
  status: living
  validity: preliminary
asa:
  name: Asu (Tanzania)
  orthographies:
  - autonym: Kipare
    auxiliary: Q X q x
    base: A B C D E F G H I J K L M N O P R S T U V W Y Z a b c d e f g h i j k l m n o p r s t u v w y z
    script: Latin
    status: primary
  source:
  - CLDR
  speakers: 500000
  speakers_date: 2000
  status: living
  validity: draft
ast:
  name: Asturian
  orthographies:
  - autonym: Asturianu
    base: A B C D E F G H I L M N O P Q R S T U V X Y Z Á É Í Ñ Ó Ú Ü Ḥ Ḷ a b c d e f g h i l m n o p q r s t u v x y z á é í ñ ó ú ü ḥ ḷ
    script: Latin
    status: primary
  source:
  - Omniglot
  - Wikipedia
  - CLDR
  speakers: 351791
  speakers_date: 2017
  status: living
  validity: verified
atv:
  name: Northern Altai
  orthographies:
  - autonym: Алтайча
    base: А Б В Г Д Е Ж З И Й К Л М Н О П Р С Т У Ф Х Ц Ч Ш Щ Ъ Ы Ь Э Ю Я Ё Ј Ҥ Ӧ Ӱ а б в г д е ж з и й к л м н о п р с т у ф х ц ч ш щ ъ ы ь э ю я ё ј ҥ ӧ ӱ
    script: Cyrillic
    status: primary
  source:
  - Omniglot
  speakers: 5000
  status: living
  validity: draft
auc:
  name: Waorani
  orthographies:
  - base: A B D E G I K M N O P R S T W Y Ã Ẽ Ĩ Õ Ñ a b d e g i k m n o p r s t w y ã ẽ ĩ õ ñ
    script: Latin
    status: primary
  source:
  - Wikipedia
  speakers: 2000
  speakers_date: 2004
  validity: draft
aud:
  name: Anuta
  orthographies:
  - autonym: Anuta
    base: A B C D E F G H I J K L M N O P Q R S T U V W X Y Z Á É Í Ñ Ó Ú Ü a b c d e f g h i j k l m n o p q r s t u v w x y z á é í ñ ó ú ü
    script: Latin
    status: primary
  source:
  - Omniglot
  - CLDR
  speakers: 270
  speakers_date: 1999
  status: living
  validity: verified
ava:
  name: Avaric
  orthographies:
  - autonym: Авар
    base: А Б В Г Д Е Ж З И Й К Л М Н О П Р С Т У Ф Х Ц Ч Ш Щ Ъ Ы Ь Э Ю Я Ё Ӏ а б в г д е ж з и й к л м н о п р с т у ф х ц ч ш щ ъ ы ь э ю я ё ӏ
    script: Cyrillic
    status: primary
  source:
  - Omniglot
  - Wikipedia
  speakers: 1000000
  speakers_date: 2010
  status: living
  validity: verified
avl:
  name: Eastern Egyptian Bedawi Arabic
  orthographies:
  - autonym: بدوي
    inherit: ajp
    script: Arabic
    status: primary
  source:
  - Wikipedia
  speakers: 2240000
  speakers_date: 2015-2016
  status: living
  validity: draft
ayc:
  name: Southern Aymara
  orthographies:
  - autonym: Aymar
    inherit: ayr
    script: Latin
    status: primary
  source:
  - Omniglot
  - Wikipedia
  speakers: 1677100
  speakers_date: 2007-2011
  status: living
  validity: verified
ayh:
  name: Hadrami Arabic
  orthographies:
  - autonym: حضرمي
    inherit: arb
    script: Arabic
    status: primary
  source:
  - Wikipedia
  speakers: 4560000
  speakers_date: 2015
  status: living
  validity: draft
ayl:
  name: Libyan Arabic
  orthographies:
  - autonym: ليبي
    inherit: arb
    script: Arabic
    status: primary
  source:
  - Wikipedia
  speakers: 4325000
  speakers_date: 1998-2006
  status: living
  validity: preliminary
ayn:
  name: Sanaani Arabic
  orthographies:
  - autonym: يمني‎
    inherit: arb
    script: Arabic
    status: primary
  source:
  - Wikipedia
  - Textbook
  speakers: 11100000
  speakers_date: 2015
  status: living
  validity: preliminary
ayp:
  name: North Mesopotamian Arabic
  orthographies:
  - autonym: مصلاوي‎
    inherit: arb
    script: Arabic
    status: primary
  source:
  - Wikipedia
  - Omniglot
  speakers: 8700000
  speakers_date: 1992-2014
  status: living
  validity: preliminary
ayr:
  name: Central Aymara
  orthographies:
  - autonym: Aymar
    base: A B C D E F G H I J K L M N O P Q R S T U V W X Y Z Ä Ï Ñ Ü a b c d e f g h i j k l m n o p q r s t u v w x y z ä ï ñ ü ’
    script: Latin
    status: primary
  source:
  - Omniglot
  - Wikipedia
  speakers: 1677100
  speakers_date: 2007-2011
  status: living
  validity: verified
azb:
  name: South Azerbaijani
  orthographies:
  - autonym: آذربایجانجا
    base: و ْ ؤ ئ ا خ ع ن پ چ ژ ک گ ۆ ۇ ی ە ݣ ﺏ ﺕ ﺙ ﺝ ﺡ ﺩ ﺫ ﺭ ﺯ ﺱ ﺵ ﺹ ﺽ ﻁ ﻅ ﻍ ﻑ ﻕ ﻝ ﻡ ٛ ﻥ ﻩ ﻭ آ ج ب ذ ر
    script: Arabic
    status: primary
    note: Used in Iran.
  - base: A B C D E F G H I J K L M N O P Q R S T U V X Y Z Ç Ö Ü Ğ Ş Ə a b c d e f g h i j k l m n o p q r s t u v x y z ç ö ü ğ İ ı ş ə
    script: Latin
    status: primary
    note: Used outside Iran.
  source:
  - Wikipedia
  - done
  speakers: 13823350
  speakers_date: 2016
  status: living
  validity: preliminary
azj:
  name: North Azerbaijani
  orthographies:
  - autonym: Азәрбајҹан
    base: А Б В Г Д Е Ж З И Й К Л М Н О П Р С Т У Ф Х Ц Ч Ш Щ Ъ Ы Ь Э Ю Я Ј Ғ Ҝ Ү Ҹ Һ Ә Ө а б в г д е ж з и й к л м н о п р с т у ф х ц ч ш щ ъ ы ь э ю я ј ғ ҝ ү ҹ һ ә ө ’
    note: Official in Dagestan (Russia).
    script: Cyrillic
    status: primary
  - base: A B C D E F G H I J K L M N O P Q R S T U V X Y Z Ç Ö Ü Ğ Ş Ə a b c d e f g h i j k l m n o p q r s t u v x y z ç ö ü ğ İ ı ş ə ‘
    script: Latin
    status: primary
  source:
  - Omniglot
  - Wikipedia
  speakers: 23000000
  speakers_date: 2018
  status: living
  validity: verified
bak:
  name: Bashkir
  orthographies:
  - autonym: Башҡортса
    base: А Б В Г Д Е Ж З И Й К Л М Н О П Р С Т У Ф Х Ц Ч Ш Щ Ъ Ы Ь Э Ю Я Ё Ғ Ҙ Ҡ Ң Ҫ Ү Һ Ә Ө а б в г д е ж з и й к л м н о п р с т у ф х ц ч ш щ ъ ы ь э ю я ё ғ ҙ ҡ ң ҫ ү һ ә ө
    script: Cyrillic
    status: primary
  - base: A B C D E F G H I J K L M N O P Q R S T U V W X Y Z Ä Ç Ö Ü Č Ğ Ķ Ņ Ś Ş Š Ź a b c d e f g h i j k l m n o p q r s t u v w x y z ä ç ö ü č ğ İ ı ķ ņ ś ş š ź
    script: Latin
    status: deprecated
  source:
  - Omniglot
  - Wikipedia
  speakers: 1200000
  speakers_date: 2010
  status: living
  validity: preliminary
bal:
  includes:
  - bgp
  - bgn
  - bcc
  name: Baluchi
  orthographies:
  - autonym: بلۏچی
    base: ء آ ا ب ت ج د ر ز س ش ل م ن ه و ٹ پ چ ڈ ژ ک گ ی ۏ ے ݔ ࢣ َ ُ ِ
    numerals: ۰ ۱ ۲ ۳ ۴ ۵ ۶ ۷ ۸ ۹
    script: Arabic
    status: primary
  preferred_as_individual: true
  preferred_name: Balochi
  source:
  - Wikipedia
  - Omniglot
  speakers: 7600000
  speakers_date: 2007
  status: living
  validity: preliminary
bam:
  name: Bambara
  orthographies:
  - autonym: Bamanankan
    auxiliary: Q V X q v x
    base: A B C D E F G H I J K L M N O P R S T U W Y Z Ŋ Ɔ Ɛ Ɲ a b c d e f g h i j k l m n o p r s t u w y z ŋ ɔ ɛ ɲ
    script: Latin
    status: primary
  source:
  - Omniglot
  - Wikipedia
  - CLDR
  speakers: 4100000
  speakers_date: 2012
  status: living
  validity: verified
ban:
  name: Balinese
  orthographies:
  - autonym: ᬪᬵᬱᬩᬮᬶ
    auxiliary: ᬡ ᬙ ᬔ ᬥ ᬟ ᬠ ᬣ ᬝ ᬞ ᬰ ᬱ ᬖ ᬪ ᬨ ᬛ
    base: ᬳ ᬦ ᬘ ᬭ ᬓ ᬤ ᬢ ᬲ ᬯ ᬮ ᬫ ᬕ ᬩ ᬗ ᬧ ᬚ ᬬ ᬜ ᬅ ᬇ ᬋ ᬍ ᬉ ᬏ ᬑ ᬒ ᬐ ᬊ ᬎ ᬌ ᬈ ᬆ
    script: Balinese
    status: primary
  source:
  - Omniglot
  - Wikipedia
  speakers: 3300000
  speakers_date: 2000
  validity: preliminary
bas:
  name: Basa (Cameroon)
  orthographies:
  - autonym: Basaa
    auxiliary: Q X q x
    base: A B C D E F G H I J K L M N O P R S T U V W Y Z À Á Â È É Ê Ì Í Î Ò Ó Ô Ù Ú Û Ā Ē Ě Ī Ń Ŋ Ō Ū Ǎ Ǐ Ǒ Ǔ Ǹ Ɓ Ɔ Ɛ a b c d e f g h i j k l m n o p r s t u v w y z à á â è é ê ì í î ò ó ô ù ú û ā ē ě ī ń ŋ ō ū ǎ ǐ ǒ ǔ ǹ ɓ ɔ ɛ ᷆ ᷇
    script: Latin
    status: primary
  source:
  - CLDR
  - Wikipedia
  speakers: 300000
  status: living
  validity: preliminary
bax:
  name: Bamum
  orthographies:
  - autonym: ꛀꛣꚧꚳ
    base: ꚠ ꚰ ꛀ ꛐ ꛠ ꚡ ꚱ ꛁ ꛑ ꛡ ꚢ ꚲ ꛂ ꛒ ꛢ ꛲ ꚣ ꚳ ꛃ ꛓ ꛣ ꛳ ꚤ ꚴ ꛄ ꛔ ꛤ ꛴ ꚥ ꚵ ꛅ ꛕ ꛥ ꛵ ꚦ ꚶ ꛆ ꛖ ꛦ ꛶ ꚧ ꚷ ꛇ ꛗ ꛧ ꛷ ꚨ ꚸ ꛈ ꛘ ꛨ ꚩ ꚹ ꛉ ꛙ ꛩ ꚪ ꚺ ꛊ ꛚ ꛪ ꚫ ꚻ ꛋ ꛛ ꛫ ꚬ ꚼ ꛌ ꛜ ꛬ ꚭ ꚽ ꛍ ꛝ ꛭ ꚮ ꚾ ꛎ ꛞ ꛮ ꚯ ꚿ ꛏ ꛟ ꛯ
    script: Bamum
    status: primary
  source:
  - Omniglot
  - Wikipedia
  speakers: 420000
  speakers_date: 2005
  validity: preliminary
bba:
  name: Bariba
  orthographies:
  - autonym: baatɔnum
    base: A B D E Ɛ F G I K L M N O Ɔ P R S T U W Y a b d e ɛ f g i k l m n o ɔ p r s t u w y
    script: Latin
    status: primary
  source:
  - Omniglot
  - Wikipedia
  speakers: 560000
  speakers_date: 1995
  validity: preliminary
bci:
  name: Baoulé
  orthographies:
  - base: A B C D E Ɛ F G I J K L M N O Ɔ P R S T U V W Y Z a b c d e ɛ f g i j k l m n o ɔ p r s t u v w y z
    script: Latin
    status: primary
  source:
  - Omniglot
  - Wikipedia
  speakers: 4700000
  speakers_date: 2017
  validity: preliminary
bdk:
  name: Budukh
  orthographies:
  - autonym: Будад мез
    base: А Б В Г Д Е Ж З И Й К Л М Н О П Р С Т У Ф Х Ц Ч Ш Щ Ъ Ы Ь Э Ӏ Ә а б в г д е ж з и й к л м н о п р с т у ф х ц ч ш щ ъ ы ь э ӏ ә
    script: Cyrillic
    status: primary
  source:
  - Omniglot
  - Wikipedia
  speakers: 200
  speakers_date: 2010
  status: living
  validity: verified
bel:
  name: Belarusian
  orthographies:
  - autonym: Беларуская
    base: А Б В Г Д Е Ж З И Й К Л М Н О П Р С Т У Ф Х Ц Ч Ш Щ Ъ Ы Ь Э Ю Я Ё І Ў Ґ а б в г д е ж з и й к л м н о п р с т у ф х ц ч ш щ ъ ы ь э ю я ё і ў ’ ґ
    script: Cyrillic
    status: primary
    design_note: Correct positioning of acute and grave accents above vowels is required. The breve accent uses a different shape from the one used in the Latin script.
  - autonym: Biełaruskaja
    base: A B C D E F G H I J K L M N O P Q R S T U V W X Y Z Ć Č Ł Ń Ś Š Ŭ Ź Ž a b c d e f g h i j k l m n o p q r s t u v w x y z ć č ł ń ś š ŭ ź ž
    script: Latin
    status: deprecated
  source:
  - Omniglot
  - Wikipedia
  speakers: 5100000
  speakers_date: 2009
  status: living
  validity: preliminary
bem:
  name: Bemba (Zambia)
  orthographies:
  - autonym: Chibemba
    base: A B C D E F G H I J K L M N O P S T U V W Y a b c d e f g h i j k l m n o p s t u v w y
    script: Latin
    status: primary
  source:
  - Omniglot
  - Wikipedia
  speakers: 4100000
  speakers_date: 2000-2010
  status: living
  validity: verified
ben:
  name: Bengali
  orthographies:
  - autonym: বাংলা
    auxiliary: ৰ ৱ ৲ ৳ ৴ ৵ ৶ ৷ ৸ ৹
    base: ঁ ং ঃ অ আ ই ঈ উ ঊ ঋ ঌ এ ঐ ও ঔ ক খ গ ঘ ঙ চ ছ জ ঝ ঞ ট ঠ ড ঢ ণ ত থ দ ধ ন প ফ ব ভ ম য র ল শ ষ স হ ় ঽ ি ী ু ূ ৃ ৄ ৈ ো ৌ ্ ৎ ৠ ৡ ৢ ৣ ৺
    script: Bengali
    status: primary
  source:
  - Omniglot
  - Wikipedia
  - CLDR
  speakers: 230000000
  speakers_date: 2011-2017
  validity: preliminary
bez:
  name: Bena (Tanzania)
  orthographies:
  - autonym: Ekibena
    base: A B C D E F G H I J K L M N O P Q R S T U V W Y Z a b c d e f g h i j k l m n o p q r s t u v w y z
    script: Latin
    status: primary
  source:
  - CLDR
  - Wikipedia
  speakers: 670000
  speakers_date: 2001
  status: living
  validity: preliminary
bfa:
  name: Bari
  orthographies:
  - base: A B D E G I J K L M N O P R S T U W Y Ŋ Ö a b d e g i j k l m n o p r s t u w y ŋ ö '
    script: Latin
    status: primary
  source:
  - Omniglot
  - Wikipedia
  speakers: 750000
  speakers_date: 2000-2014
  validity: preliminary
bhh:
  name: Bukharic
  note: The speaker count date is for Israel and Uzbekistan, others are unknown.
  orthographies:
  - autonym: בוכארי
    inherit: heb
    script: Hebrew
    status: primary
  source:
  - Wikipedia
  speakers: 110000
  speakers_date: 1995
  status: living
  validity: draft
bho:
  name: Bhojpuri
  orthographies:
  - autonym: भोजपुरी
    base: अ आ इ ई उ ऊ ए ऐ ा ि ी ु ू े ै ओ औ ः ँ ो ौ ् क ख ग घ ङ च छ ज झ ञ ट ठ ड ़ ढ ण त थ द ध न प फ ब भ म य र ल व श ष स ह
    numerals: ० १ २ ३ ४ ५ ६ ७ ८ ९
    script: Devanagari
    status: primary
    note: The use of the Kaithi script is declining. Devanagari is currently the most commonly used script for oficial documents.
    design_note: Numerous precomposed conjunct forms, resolved mark positioning, and resolved combinations of marks and other forms are required for proper representation of the language.
  - autonym: 𑂦𑂷𑂔𑂣𑂳𑂩𑂲
    base: 𑂃 𑂄 𑂅 𑂆 𑂇 𑂈 𑂉 𑂊 𑂰 𑂲 𑂳 𑂴 𑂵 𑂶 𑂋 𑂌 𑂂 𑂀 𑂸 𑂍 𑂎 𑂏 𑂐 𑂑 𑂒 𑂓 𑂔 𑂕 𑂖 𑂗 𑂘 𑂙 𑂚 𑂛 𑂜 𑂝 𑂞 𑂟 𑂠 𑂡 𑂢 𑂣 𑂤 𑂥 𑂦 𑂧 𑂨 𑂩 𑂪 𑂫 𑂬 𑂭 𑂮 𑂯
    numerals: ० १ २ ३ ४ ५ ६ ७ ८ ९
    script: Kaithi
    design_note: Numerous precomposed conjunct forms, resolved mark positioning, and resolved combinations of marks and other forms are required for proper representation of the language.
  source:
  - Omniglot
  - Wikipedia
  speakers: 51000000
  speakers_date: 2011
  validity: preliminary
bik:
  includes:
  - bcl
  - bhk
  - bln
  - bto
  - cts
  - fbl
  - lbl
  - rbl
  - ubl
  name: Bikol
  orthographies:
  - autonym: Pandan Bikol
    auxiliary: C E F J Q V X Z c e f j q v x z
    base: A B D G H I K L M N O P R S T U W Y a b d g h i k l m n o p r s t u w y
    script: Latin
    status: primary
  preferred_as_individual: true
  source:
  - Omniglot
  - Wikipedia
  speakers: 78000
  speakers_date: 2000
  status: living
  validity: verified
bin:
  name: Edo
  orthographies:
  - autonym: Ẹ̀dó
    base: A B D E F G H I K L M N O P R S T U V W Y Z Á É È Ẹ Í Ó Ò Ọ Ú a b d e f g h i k l m n o p r s t u v w y z á é è ẹ í ó ò ọ ú '
    script: Latin
    status: primary
  source:
  - Omniglot
  - Wikipedia
  speakers: 1600000
  speakers_date: 2015
  validity: preliminary
bis:
  name: Bislama
  orthographies:
  - autonym: Bislama
    base: A B C D E F G H I J K L M N O P Q R S T U V W X Y Z a b c d e f g h i j k l m n o p q r s t u v w x y z
    script: Latin
    status: primary
  source:
  - Omniglot
  - Wikipedia
  - Bislama dictionary
  speakers: 10000
  speakers_date: 2011
  status: living
  validity: verified
blt:
  name: Tai Dam
  orthographies:
  - autonym: ꪼꪕꪒꪾ
    auxiliary: ꫛ ꫜ ꫝ ꫞ ꫟
    base: ꪀ ꪁ ꪂ ꪃ ꪄ ꪅ ꪆ ꪇ ꪈ ꪉ ꪊ ꪋ ꪌ ꪍ ꪎ ꪏ ꪐ ꪑ ꪒ ꪓ ꪔ ꪕ ꪖ ꪗ ꪘ ꪙ ꪚ ꪛ ꪜ ꪝ ꪞ ꪟ ꪠ ꪡ ꪢ ꪣ ꪤ ꪥ ꪦ ꪧ ꪨ ꪩ ꪪ ꪫ ꪬ ꪭ ꪮ ꪯ ꪰ ꪱ ꪲ ꪳ ꪴ ꪵ ꪶ ꪷ ꪸ ꪹ ꪺ ꪻ ꪼ ꪽ ꪾ ꪿ ꫀ ꫁ ꫂ
    script: Tai viet
    status: primary
  source:
  - Omniglot
  - Wikipedia
  speakers: 760000
  speakers_date: 1995-2002
  validity: preliminary
boa:
  name: Bora
  orthographies:
  - autonym: Meamuyna
    base: A B C D E G H I J K L M N O P R S T U V W Y Ɨ Ñ a b c d e g h i j k l m n o p r s t u v w y ɨ ñ
    script: Latin
    status: primary
  source:
  - Omniglot
  - Wikipedia
  speakers: 2400
  speakers_date: 2000
  validity: preliminary
bod:
  name: Tibetan
  orthographies:
  - autonym: བོད་སྐད་
    base: ཀ ཁ ག ང ཅ ཆ ཇ ཉ ཏ ཐ ད ན པ ཕ བ མ ཙ ཚ ཛ ཝ ཞ ཟ འ ཡ ར ལ ཤ ས ཧ ཨ ི ུ ེ ོ
    numerals: ༠ ༡ ༢ ༣ ༤ ༥ ༦ ༧ ༨ ༩
    punctuation: ༄  ༈ ་ ། ༎ ༔ ༺ ༻
    script: Tibetan
    status: primary
    design_note: Numerous precomposed conjunct forms, resolved mark positioning, and resolved combinations of marks and other forms are required for proper representation of the language.
  source:
  - Omniglot
  - Wikipedia
  speakers: 1200000
  speakers_date: 1990
  validity: preliminary
bos:
  name: Bosnian
  orthographies:
  - autonym: Босански
    base: А Б В Г Д Е Ж З И К Л М Н О П Р С Т У Ф Х Ц Ч Ш Ђ Ј Љ Њ Ћ Џ а б в г д е ж з и к л м н о п р с т у ф х ц ч ш ђ ј љ њ ћ џ
    script: Cyrillic
  - autonym: Bosanski
    base: A B C D E F G H I J K L M N O P R S T U V Z Ć Č Đ Š Ž a b c d e f g h i j k l m n o p r s t u v z ć č đ š ž
    script: Latin
    status: primary
  source:
  - Omniglot
  - CLDR
  speakers: 3000000
  speakers_date: 2008
  status: living
  validity: verified
bre:
  name: Breton
  orthographies:
  - autonym: Brezhoneg
    base: A B C D E F G H I J K L M N O P R S T U V W X Y Z Ê Ñ Ù a b c d e f g h i j k l m n o p r s t u v w x y z ê ñ ù
    script: Latin
    status: primary
  source:
  - Omniglot
  - Wikipedia
  - CLDR
  - Alvestrand
  speakers: 226000
  speakers_date: 2018
  status: living
  validity: verified
buc:
  autonym: Kibushi
  name: Bushi
  orthographies:
  - autonym: Shibushi
    auxiliary: C J Q c j q
    base: A B D E F G H I K L M N O P R S T U V W X Y Z Ɓ Ɗ a b d e f g h i k l m n o p r s t u v w x y z ɓ ɗ ̈
    script: Latin
    status: primary
  source:
  - Wikipedia
  - Omniglot
  speakers: 47900
  speakers_date: 2012
  status: living
  validity: preliminary
bug:
  name: Buginese
  note: The number of speakers includes 500000 L2 speakers.
  orthographies:
  - autonym: Basa Ugi
    base: A B C D E G I J K L M N O P R S T U W Y Ә a b c d e g i j k l m n o p r s t u w y ' ә
    script: Latin
    status: primary
    note: The use of the Lontara script seems to be declining with the Latin script taking over.
  - autonym: ᨅᨔ ᨕᨘᨁᨗ
    base: ᨀ ᨁ ᨂ ᨃ ᨄ ᨅ ᨆ ᨇ ᨈ ᨉ ᨊ ᨋ ᨌ ᨍ ᨎ ᨏ ᨐ ᨑ ᨒ ᨓ ᨔ ᨕ ᨖ ◌ ᨗ ᨘ ᨙ ᨚ ᨛ ᨞ ᨟
    script: Lontara
  source:
  - Omniglot
  - Wikipedia
  speakers: 4000000
  speakers_date: 2015
  validity: preliminary
bul:
  name: Bulgarian
  orthographies:
  - autonym: Български
    base: А Б В Г Д Е Ж З И Й К Л М Н О П Р С Т У Ф Х Ц Ч Ш Щ Ъ Ь Ю Я Ѐ Ѝ а б в г д е ж з и й к л м н о п р с т у ф х ц ч ш щ ъ ь ю я ѐ ѝ  ́ ̀
    script: Cyrillic
    status: primary
    design_note: The Bulgarian Cyrillic uses different shapes for some of the letters, e.g. Д, Л, Ф, л, в, к, г, и, й, ф, ю etc. Correct positioning of acute and grave accents above vowels is required. The breve accent uses a different shape from the one used in the Latin script.
  source:
  - Omniglot
  - Wikipedia
  speakers: 9000000
  speakers_date: 2011
  status: living
  validity: verified
bxm:
  name: Mongolia Buriat
  orthographies:
  - autonym: Буряад
    base: А Б В Г Д Е Ж З И Й К Л М Н О П Р С Т У Ф Х Ц Ч Ш Щ Ъ Ы Ь Э Ю Я Ё Ү Һ Ө а б в г д е ж з и й к л м н о п р с т у ф х ц ч ш щ ъ ы ь э ю я ё ү һ ө
    script: Cyrillic
    status: primary
  - autonym: Buryaad
    base: A B C Ç D E F G H I J K L M N O Ө P R S Ş T U V X Y Z Ƶ a b c ç d e f g h i j k l m n o ө p r s ş t u v x y z ƶ
    note: Used in 1931–1939.
    script: Latin
    status: deprecated
  preferred_name: Mongolian Buriat
  source:
  - Wikipedia
  - Omniglot
  speakers: 35000
  speakers_date: 2010
  status: living
  validity: preliminary
bxr:
  name: Russia Buriat
  orthographies:
  - autonym: Буряад
    base: А Б В Г Д Е Ж З И Й К Л М Н О П Р С Т У Ф Х Ц Ч Ш Щ Ъ Ы Ь Э Ю Я Ё Ү Һ Ө а б в г д е ж з и й к л м н о п р с т у ф х ц ч ш щ ъ ы ь э ю я ё ү һ ө
    script: Cyrillic
    status: primary
  - autonym: Buryaad
    base: A B C Ç D E F G H I J K L M N O Ө P R S Ş T U V X Y Z Ƶ a b c ç d e f g h i j k l m n o ө p r s ş t u v x y z ƶ
    note: Used in 1931–1939.
    script: Latin
    status: deprecated
  preferred_name: Russian Buriat
  source:
  - Omniglot
  - Wikipedia
  speakers: 353113
  speakers_date: 2010
  status: living
  validity: verified
bxu:
  name: China Buriat
  orthographies:
  - autonym: Буряад
    base: А Б В Г Д Е Ж З И Й К Л М Н О П Р С Т У Ф Х Ц Ч Ш Щ Ъ Ы Ь Э Ю Я Ё Ү Һ Ө а б в г д е ж з и й к л м н о п р с т у ф х ц ч ш щ ъ ы ь э ю я ё ү һ ө
    script: Cyrillic
    status: primary
  - autonym: Buryaad
    base: A B C Ç D E F G H I J K L M N O Ө P R S Ş T U V X Y Z Ƶ a b c ç d e f g h i j k l m n o ө p r s ş t u v x y z ƶ
    note: Used in 1931–1939.
    script: Latin
    status: deprecated
  preferred_name: Chinese Buriat
  source:
  - Wikipedia
  - Omniglot
  speakers: 65000
  speakers_date: 1982
  status: living
  validity: preliminary
cab:
  name: Garifuna
  note: The speaker counts are uncertain.
  orthographies:
  - autonym: Garífuna
    base: A B C D E F G H I K L M N O P R S T U W Y Ñ Ü a b c d e f g h i k l m n o p r s t u w y ñ ü ´
    script: Latin
    status: primary
  source:
  - Omniglot
  - Wikipedia
  speakers: 190000
  speakers_date: 1997
  validity: preliminary
cak:
  name: Kaqchikel
  orthographies:
  - autonym: Kaqchikel Chʼabʼäl
    base: A B C D E F G H I J K L M N O P Q R S T U V W X Y Z Ä Ë Ï Ö Ü a b c d e f g h i j k l m n o p q r s t u v w x y z ä ë ï ö ü ʼ
    script: Latin
    status: primary
  source:
  - Omniglot
  - Wikipedia
  speakers: 450000
  status: living
  validity: preliminary
cat:
  name: Catalan
  orthographies:
  - autonym: Català
    base: A B C D E F G H I J K L M N O P Q R S T U V W X Y Z À Ç È É Í Ï Ò Ó Ú Ü Ŀ a b c d e f g h i j k l m n o p q r s t u v w x y z à ç è é í ï ò ó ú ü ŀ
    script: Latin
    status: primary
  source:
  - Omniglot
  - Wikipedia
  - Alvestrand
  speakers: 4100000
  speakers_date: 2012
  status: living
  validity: verified
cbi:
  name: Cha'palaa
  orthographies:
  - base: A B C D E F G H I J L M N P R S T U V Y Ã Ẽ Ĩ Ũ Ñ a b c d e f g h i j l m n p r s t u v y ' ã ẽ ĩ ũ ñ
    script: Latin
    status: primary
  source:
  - Omniglot
  - Wikipedia
  speakers: 10000
  speakers_date: 2013
  validity: preliminary
cbk:
  name: Chavacano
  orthographies:
  - autonym: Chavacano
    base: A B C D E F G H I J K L M N O P Q R S T U V W X Y Z Ñ a b c d e f g h i j k l m n o p q r s t u v w x y z ñ
    script: Latin
    status: primary
  source:
  - Omniglot
  - Wikipedia
  speakers: 689000
  speakers_date: 1992
  status: living
  validity: verified
cbr:
  name: Kashibo
  orthographies:
  - autonym: Cacataibo
    base: A B C E I M N O P Q R S T U X Ë Ï Õ Ñ a b c e i m n o p q r s t u x ' ë ï õ ñ
    script: Latin
    status: primary
  source:
  - Omniglot
  - Wikipedia
  speakers: 1200
  speakers_date: 2007
  validity: preliminary
cbs:
  name: Cashinauha
  orthographies:
  - autonym: Hantxa Kuin
    base: A B C D E H I J K M N P S T U V X Y Ẽ Ĩ Ã Ũ a b c d e h i j k m n p s t u v x y ' ẽ ĩ ã ũ
    script: Latin
    status: primary
  source:
  - Omniglot
  - Wikipedia
  speakers: 1200
  speakers_date: 2003-2007
  validity: preliminary
cbt:
  name: Chayahuita
  orthographies:
  - autonym: Shawi
    base: A H I U K M N P R S T W Ɨ Č Š a h i u k m n p r s t w ɨ č š
    script: Latin
    status: primary
  source:
  - Omniglot
  - Wikipedia
  speakers: 14000
  speakers_date: 2011
  validity: preliminary
cbu:
  name: Candoshi-Shapra
  orthographies:
  - base: A B C D G H I K L M N O P R S T U V X Y Z a b c d g h i k l m n o p r s t u v x y z '
    script: Latin
    status: primary
  source:
  - Omniglot
  - Wikipedia
  speakers: 1120
  speakers_date: 2007
  validity: preliminary
ccp:
  name: Chakma
  note: There are approximately 326000 speakers in Bangladesh and 228281 in India.
  orthographies:
  - base: 𑄀 𑄁 𑄂 𑄃 𑄄 𑄅 𑄆 𑄇 𑄈 𑄉 𑄊 𑄋 𑄌 𑄍 𑄎 𑄏 𑄐 𑄑 𑄒 𑄓 𑄔 𑄕 𑄖 𑄗 𑄘 𑄙 𑄚 𑄛 𑄜 𑄝 𑄞 𑄟 𑄠 𑄡 𑄢 𑄣 𑄤 𑄥 𑄦 𑄨 𑄩 𑄪 𑄫 𑄬 𑄭 𑄮 𑄯 𑄰 𑄳 𑄴
    numerals: 𑄶 𑄷 𑄸 𑄹 𑄺 𑄻 𑄼 𑄽 𑄾 𑄿
    script: Chakma
    status: primary
  source:
  - Omniglot
  - Wikipedia
  - CLDR
  speakers: 554281
  speakers_date: 2011
  validity: preliminary
ceb:
  name: Cebuano
  orthographies:
  - autonym: Binisaya
    base: A B D E G H I K L M N O P R S T U W Y a b d e g h i k l m n o p r s t u w y
    script: Latin
    status: primary
  source:
  - Omniglot
  - Wikipedia
  - CLDR
  speakers: 16000000
  speakers_date: 2005
  status: living
  validity: verified
ces:
  name: Czech
  orthographies:
  - autonym: Čeština
    base: A B C D E F G H I J K L M N O P Q R S T U V W X Y Z Á É Í Ó Ú Ý Č Ď Ě Ň Ř Š Ť Ů Ž a b c d e f g h i j k l m n o p q r s t u v w x y z á é í ó ú ý č ď ě ň ř š ť ů ž
    script: Latin
    status: primary
  source:
  - Omniglot
  - Native
  speakers: 10700000
  speakers_date: 2015
  status: living
  validity: verified
cfm:
  name: Falam Chin
  orthographies:
  - base: A B C D E F G H I J K L M N O P R S T Ṭ U V Z a b c d e f g h i j k l m n o p r s t ṭ u v z
    script: Latin
    status: primary
  source:
  - Wikipedia
  speakers: 107000
  speakers_date: 1983-2001
  validity: draft
cgg:
  name: Chiga
  orthographies:
  - autonym: Rukiga
    base: A B C D E F G H I J K L M N O P Q R S T U V W X Y Z a b c d e f g h i j k l m n o p q r s t u v w x y z
    script: Latin
    status: primary
  source:
  - Omniglot
  - CLDR
  speakers: 1600000
  speakers_date: 2002
  status: living
  validity: verified
cha:
  name: Chamorro
  orthographies:
  - autonym: Chamorru
    base: A B C D E F G H I J K L M N O P Q R S T U V W X Y Z Å Ñ a b c d e f g h i j k l m n o p q r s t u v w x y z å ñ
    script: Latin
    status: primary
  source:
  - Omniglot
  - Wikipedia
  - Chamorro dictionary
  speakers: 58000
  speakers_date: 2005-2015
  status: living
  validity: verified
che:
  name: Chechen
  orthographies:
  - autonym: Нохчийн мотт
    base: А Б В Г Д Е Ж З И Й К Л М Н О П Р С Т У Ф Х Ц Ч Ш Щ Ъ Ы Ь Э Ю Я Ё Ӏ а б в г д е ж з и й к л м н о п р с т у ф х ц ч ш щ ъ ы ь э ю я ё ӏ
    script: Cyrillic
    status: primary
  source:
  - Omniglot
  - Wikipedia
  - CLDR
  speakers: 1400000
  speakers_date: 2010
  status: living
  validity: preliminary
chj:
  name: Chinantec of Ojitlán
  orthographies:
  - autonym: Chinanteco de San Lucas Ojitlán
    base: A B C D E F G H I J K L M N O P R S T U Ë Ø a b c d e f g h i j k l m n o p r s t u ë ø ´
    script: Latin
    status: primary
  source:
  - Omniglot
  - Wikipedia
  speakers: 38000
  speakers_date: 2000
  validity: preliminary
chk:
  name: Chuukese
  orthographies:
  - autonym: Chuuk
    base: A C E F H I K M N O P R S T U W Y Á É Ó Ú a c e f h i k m n o p r s t u w y á é ó ú
    script: Latin
    status: primary
  source:
  - Omniglot
  - Wikipedia
  speakers: 51330
  speakers_date: 2000
  validity: preliminary
chr:
  name: Cherokee
  note: Presently almost extinct.
  orthographies:
  - autonym: ᏣᎳᎩ ᎦᏬᏂᎯᏍᏗ
    base: Ꭰ Ꭱ Ꭲ Ꭳ Ꭴ Ꭵ Ꭶ Ꭷ Ꭸ Ꭹ Ꭺ Ꭻ Ꭼ Ꭽ Ꭾ Ꭿ Ꮀ Ꮁ Ꮂ Ꮃ Ꮄ Ꮅ Ꮆ Ꮇ Ꮈ Ꮉ Ꮊ Ꮋ Ꮌ Ꮍ Ꮎ Ꮏ Ꮐ Ꮑ Ꮒ Ꮓ Ꮔ Ꮕ Ꮖ Ꮗ Ꮘ Ꮙ Ꮚ Ꮛ Ꮜ Ꮝ Ꮞ Ꮟ Ꮠ Ꮡ Ꮢ Ꮣ Ꮤ Ꮥ Ꮦ Ꮧ Ꮨ Ꮩ Ꮪ Ꮫ Ꮬ Ꮭ Ꮮ Ꮯ Ꮰ Ꮱ Ꮲ Ꮳ Ꮴ Ꮵ Ꮶ Ꮷ Ꮸ Ꮹ Ꮺ Ꮻ Ꮼ Ꮽ Ꮾ Ꮿ Ᏸ Ᏹ Ᏺ Ᏻ Ᏼ ꮼ ꮳ ꮧ ꭿ ꭶ ꮝ ꮃ ꮒ ꭹ
    script: Cherokee
    status: primary
  source:
  - Omniglot
  - Wikipedia
  speakers: 1520
  speakers_date: 2018-2019
  validity: preliminary
chu:
  name: Church Slavic
  orthographies:
  - autonym: Церковнослове́нскїй
    base: А Б В Г Д Е Ж З И Й К Л М Н О П Р С Т У Ф Х Ц Ч Ш Щ Ъ Ы Ь Ю Є Ѕ Џ Ѥ Ѩ Ѭ Ҁ І Ї Ѡ Ѣ Ѧ Ѫ Ѯ Ѱ Ѳ Ѵ Ѷ Ѻ Ѽ Ѿ Ꙁ Ꙋ Ꙍ Ꙗ Ꙃ а б в г д е ж з и й к л м н о п р с т у ф х ц ч ш щ ъ ы ь ю є ѕ џ ѥ ѩ ѭ ҁ і ї ѡ ѣ ѧ ѫ ѯ ѱ ѳ ѵ ѷ ѻ ѽ ѿ ꙁ ꙋ ꙍ ꙗ ꙃ ́
    script: Cyrillic
    status: primary
  source:
  - Omniglot
  - Wikipedia
  - CLDR
  speakers: 0
  status: ancient
  validity: verified
chv:
  name: Chuvash
  orthographies:
  - autonym: Чӑвашла
    base: А Б В Г Д Е Ж З И Й К Л М Н О П Р С Т У Ф Х Ц Ч Ш Щ Ъ Ы Ь Э Ю Я Ё Ҫ Ӑ Ӗ Ӳ а б в г д е ж з и й к л м н о п р с т у ф х ц ч ш щ ъ ы ь э ю я ё ҫ ӑ ӗ ӳ
    script: Cyrillic
    status: primary
  source:
  - Omniglot
  - Wikipedia
  speakers: 1042989
  status: living
  validity: preliminary
cic:
  name: Chickasaw
  orthographies:
  - autonym: Chikashshanompa'
    base: A B C D E F G H I J K L M N O P Q R S T U V W X Y Z Á É Í Ó Ú a b c d e f g h i j k l m n o p q r s t u v w x y z á é í ó ú '
    script: Latin
  - autonym: Chikashshanompa'
    base: A B C F G H I K L M N O P S T W Y a b c f g h i k l m n o p s t w y ̠ '
    script: Latin
    status: primary
    note: Two orthographies (Humes and Munro-Willmond) were created. The current primary orthography seems to follow Munro-Willmond.
  source:
  - Omniglot
  - Wikipedia
  speakers: 75
  speakers_date: 2017
  status: living
  validity: verified
cim:
  name: Cimbrian
  orthographies:
  - autonym: Zimbar
    base: A B C D E F G H I J K L M N O P Q R S T U V W X Y Z Ä À È É Ì Ò Ó Ô Ö Ù Ü Ć a b c d e f g h i j k l m n o p q r s t u v w x y z ä à è é ì ò ó ô ö ù ü ć
    script: Latin
    status: primary
  source:
  - Omniglot
  - Wikipedia
  speakers: 400
  speakers_date: 2000
  status: living
  validity: preliminary
cji:
  name: Chamalal
  orthographies:
  - autonym: Чамалалдуб
    base: А Б В Г Д Е Ж З И Й К Л М Н О П Р С Т У Ф Х Ц Ч Ш Щ Ъ Ы Ь Э Ю Я Ё Ӏ а б в г д е ж з и й к л м н о п р с т у ф х ц ч ш щ ъ ы ь э ю я ё ӏ
    script: Cyrillic
    status: primary
  source:
  - Omniglot
  - Wikipedia
  speakers: 500
  speakers_date: 2010
  status: living
  validity: verified
cjk:
  name: Chokwe
  orthographies:
  - autonym: Ucokwe
    base: A B C D E F G H I J K L M N O P Q R S T U V W Y Z a b c d e f g h i j k l m n o p q r s t u v w y z
    script: Latin
    status: primary
  source:
  - Omniglot
  - Wikipedia
  speakers: 980000
  speakers_date: 1990-1991
  validity: preliminary
cjs:
  name: Shor
  orthographies:
  - autonym: Шор
    base: А Б В Г Д Е Ж З И Й К Л М Н О П Р С Т У Ф Х Ц Ч Ш Щ Ъ Ы Ь Э Ю Я Ё Ғ Қ Ң Ӧ Ӱ а б в г д е ж з и й к л м н о п р с т у ф х ц ч ш щ ъ ы ь э ю я ё ғ қ ң ӧ ӱ
    script: Cyrillic
    status: primary
  source:
  - Omniglot
  - Wikipedia
  speakers: 2800
  speakers_date: 2010
  status: living
  validity: preliminary
cjy:
  name: Jinyu Chinese
  orthographies:
  - autonym: 晋语 / 晉語
    inherit: cmn
    script: Chinese
    status: primary
  source:
  - Wikipedia
  speakers: 63050000
  speakers_date: 2012
  validity: draft
ckb:
  name: Central Kurdish
  orthographies:
  - autonym: Soranî
    auxiliary: Ḧ Ẍ ḧ ẍ '
    base: A B C D E F G H I J K L M N O P Q R S T U V W X Y Z Ç Ê Î Ş Û Ł Ň Ř Ü a b c d e f g h i j k l m n o p q r s t u v w x y z ç ê î ş û ł ň ř ü
    script: Latin
    status: primary
  - autonym: سۆرانی
    base: ا ب ت ج ح خ د ر ز س ش ع غ ف ق ل م ن و پ چ ڕ ژ ڤ ک گ ڵ ھ ۆ ی ێ ە
    script: Arabic
    status: primary
  source:
  - Wikipedia
  - Omniglot
  speakers: 7250000
  speakers_date: 2014
  status: living
  validity: preliminary
ckt:
  name: Chukot
  note: The speaker count is based on 32% proportion of the total population.
  orthographies:
  - autonym: Ԓыгъоравэтԓьэн
    base: А Б В Г Д Е Ж З И Й К Л М Н О П Р С Т У Ф Х Ц Ч Ш Щ Ъ Ы Ь Э Ю Я Ё Ӄ Ӈ Ԓ а б в г д е ж з и й к л м н о п р с т у ф х ц ч ш щ ъ ы ь э ю я ё ӄ ӈ ԓ ’
    script: Cyrillic
    status: primary
  source:
  - Omniglot
  - Wikipedia
  speakers: 5095
  speakers_date: 2010
  status: living
  validity: preliminary
cmn:
  name: Mandarin Chinese
  note: There are approximately 200000000 additional L2 speakers.
  orthographies:
  - autonym: 普通话 / 汉语
    auxiliary: 乒 乓 仂 仓 伞 侣 傈 傣 僳 冥 凉 刨 匕 卑 卞 厘 厦 厨 吕 呣 唇 啤 啮 喱 嗅 噘 噢 坝 堤 墟 奎 妆 婴 媚 宅 寺 尬 尴 屑 屿 巽 巾 弓 彗 惊 戟 扔 扰 扳 抛 挂 捂 摇 撅 撤 杆 杖 柜 柱 栗 栽 桶 棍 棕 棺 楔 楠 榈 槟 橙 洒 浆 涌 淇 滕 滚 滩 灾 烛 烟 焰 煎 犬 猫 瑚 瓢 甫 皱 盆 盔 盲 眨 眯 瞌 矿 碑 祈 祭 祷 禄 稻 竿 笼 筒 篷 粟 粮 纠 纬 缆 缎 耸 脚 舔 舵 艇 艮 芽 苜 苞 菇 菱 葫 葵 蒸 蓿 蔽 薯 蘑 蚂 蛛 蜗 蜘 蜡 蝎 蝴 螃 裹 谍 谬 豚 账 跤 踪 躬 轴 辐 迹 郁 鄙 酢 钉 钥 钮 钯 铂 铅 铛 锄 锑 锚 锤 镑 闺 阱 隧 雕 霾 靴 靶 鞠 颠 馏 驼 骆 髦 魁 鲤 鲸 鳄 鸽
    base: 一 丁 七 万 丈 三 上 下 丌 不 与 丑 专 且 世 丘 丙 业 东 丝 丢 两 严 丧 个 中 丰 串 临 丸 丹 为 主 丽 举 乃 久 么 义 之 乌 乍 乎 乏 乐 乔 乖 乘 乙 九 也 习 乡 书 买 乱 乾 了 予 争 事 二 于 亏 云 互 五 井 亚 些 亡 交 亥 亦 产 亨 享 京 亮 亲 人 亿 什 仁 仅 仇 今 介 仍 从 仔 他 付 仙 代 令 以 仪 们 仰 仲 件 价 任 份 仿 企 伊 伍 伏 伐 休 众 优 伙 会 伟 传 伤 伦 伯 估 伴 伸 似 伽 但 位 低 住 佐 佑 体 何 余 佛 作 你 佤 佩 佳 使 例 供 依 侠 侦 侧 侨 侬 侯 侵 便 促 俄 俊 俗 保 信 俩 修 俱 俾 倍 倒 候 倚 借 倦 值 倾 假 偌 偏 做 停 健 偶 偷 储 催 傲 傻 像 僧 儒 儿 允 元 兄 充 兆 先 光 克 免 兑 兔 党 入 全 八 公 六 兮 兰 共 关 兴 兵 其 具 典 兹 养 兼 兽 内 冈 册 再 冒 写 军 农 冠 冬 冰 冲 决 况 冷 准 凌 减 凝 几 凡 凤 凭 凯 凰 出 击 函 刀 分 切 刊 刑 划 列 刘 则 刚 创 初 判 利 别 到 制 刷 券 刺 刻 剂 前 剑 剧 剩 剪 副 割 力 劝 办 功 加 务 劣 动 助 努 劫 励 劲 劳 势 勇 勉 勋 勒 勤 勾 勿 包 匆 匈 化 北 匙 匹 区 医 十 千 升 午 半 华 协 卒 卓 单 卖 南 博 占 卡 卢 卫 卯 印 危 即 却 卷 厂 厄 厅 历 厉 压 厌 厍 厚 原 去 县 参 又 叉 及 友 双 反 发 叔 取 受 变 叙 口 古 句 另 只 叫 召 叭 可 台 史 右 叶 号 司 叹 吃 各 合 吉 吊 同 名 后 吐 向 吓 吗 君 吝 吟 否 吧 含 听 启 吵 吸 吹 吻 吾 呀 呆 呈 告 呐 员 呜 呢 呦 周 味 呵 呼 命 和 咖 咦 咧 咨 咪 咬 咯 咱 哀 品 哇 哈 哉 响 哎 哟 哥 哦 哩 哪 哭 哲 唉 唐 唤 唬 售 唯 唱 唷 商 啊 啡 啥 啦 啪 喀 喂 善 喇 喊 喏 喔 喜 喝 喵 喷 喻 嗒 嗨 嗯 嘉 嘛 嘴 嘻 嘿 器 四 回 因 团 园 困 围 固 国 图 圆 圈 土 圣 在 圭 地 圳 场 圾 址 均 坎 坐 坑 块 坚 坛 坜 坡
      坤 坦 坪 垂 垃 型 垒 埃 埋 城 埔 域 培 基 堂 堆 堕 堡 堪 塑 塔 塞 填 境 增 墨 壁 壤 士 壬 壮 声 处 备 复 夏 夕 外 多 夜 够 夥 大 天 太 夫 央 失 头 夷 夸 夹 夺 奇 奈 奉 奋 奏 契 奔 奖 套 奥 女 奴 奶 她 好 如 妇 妈 妖 妙 妥 妨 妮 妹 妻 姆 姊 始 姐 姑 姓 委 姿 威 娃 娄 娘 娜 娟 娱 婆 婚 媒 嫁 嫌 嫩 子 孔 孕 字 存 孙 孜 孝 孟 季 孤 学 孩 宁 它 宇 守 安 宋 完 宏 宗 官 宙 定 宛 宜 宝 实 审 客 宣 室 宪 害 宴 家 容 宽 宾 宿 寂 寄 寅 密 寇 富 寒 寝 寞 察 寡 寨 寸 对 寻 导 寿 封 射 将 尊 小 少 尔 尖 尘 尚 尝 尤 就 尺 尼 尽 尾 局 屁 层 居 屋 屏 展 属 屠 山 岁 岂 岗 岘 岚 岛 岳 岸 峡 峰 崇 崩 崴 川 州 巡 工 左 巧 巨 巫 差 己 已 巳 巴 巷 币 市 布 帅 师 希 帐 帕 帖 帝 带 席 帮 常 帽 幅 幕 干 平 年 并 幸 幻 幼 幽 广 庆 床 序 库 应 底 店 庙 庚 府 庞 废 度 座 庭 康 庸 廉 廖 延 廷 建 开 异 弃 弄 弊 式 引 弗 弘 弟 张 弥 弦 弯 弱 弹 强 归 当 录 彝 形 彩 彬 彭 彰 影 彷 役 彻 彼 往 征 径 待 很 律 後 徐 徒 得 循 微 徵 德 心 必 忆 忌 忍 志 忘 忙 忠 忧 快 念 忽 怀 态 怎 怒 怕 怖 思 怡 急 性 怨 怪 总 恋 恐 恢 恨 恩 恭 息 恰 恶 恼 悄 悉 悔 悟 悠 患 您 悲 情 惑 惜 惠 惧 惨 惯 想 惹 愁 愈 愉 意 愚 感 愧 慈 慎 慕 慢 慧 慰 憾 懂 懒 戈 戊 戌 戏 成 我 戒 或 战 截 戴 户 房 所 扁 扇 手 才 扎 扑 打 托 扣 执 扩 扫 扬 扭 扮 扯 批 找 承 技 抄 把 抑 抓 投 抗 折 抢 护 报 披 抬 抱 抵 抹 抽 担 拆 拉 拍 拒 拔 拖 拘 招 拜 拟 拥 拦 拨 择 括 拳 拷 拼 拾 拿 持 指 按 挑 挖 挝 挡 挤 挥 挪 振 挺 捉 捐 捕 损 捡 换 据 捷 授 掉 掌 排 探 接 控 推 掩 措 掸 描 提 插 握 援 搜 搞 搬 搭 摄 摆 摊 摔 摘 摩 摸 撒 撞 播 操 擎 擦 支
      收 改 攻 放 政 故 效 敌 敏 救 教 敝 敢 散 敦 敬 数 敲 整 文 斋 斐 斗 料 斜 斥 断 斯 新 方 於 施 旁 旅 旋 族 旗 无 既 日 旦 旧 旨 早 旭 时 旺 昂 昆 昌 明 昏 易 星 映 春 昨 昭 是 显 晃 晋 晒 晓 晚 晨 普 景 晴 晶 智 暂 暑 暖 暗 暮 暴 曰 曲 更 曹 曼 曾 替 最 月 有 朋 服 朗 望 朝 期 木 未 末 本 札 术 朱 朵 机 杀 杂 权 杉 李 材 村 杜 束 条 来 杨 杯 杰 松 板 极 构 析 林 果 枝 枢 枪 枫 架 柏 某 染 柔 查 柬 柯 柳 柴 标 栋 栏 树 校 样 核 根 格 桃 框 案 桌 桑 档 桥 梁 梅 梦 梯 械 梵 检 棉 棋 棒 棚 森 椅 植 椰 楚 楼 概 榜 模 樱 檀 欠 次 欢 欣 欧 欲 欺 款 歉 歌 止 正 此 步 武 歪 死 殊 残 段 毅 母 每 毒 比 毕 毛 毫 氏 民 气 氛 水 永 求 汇 汉 汗 汝 江 池 污 汤 汪 汶 汽 沃 沈 沉 沙 沟 没 沧 河 油 治 沿 泉 泊 法 泛 泡 波 泣 泥 注 泰 泳 泽 洋 洗 洛 洞 津 洪 洲 活 洽 派 流 浅 测 济 浏 浑 浓 浙 浦 浩 浪 浮 浴 海 涅 消 涉 涛 涨 涯 液 涵 淋 淑 淘 淡 深 混 添 清 渐 渡 渣 温 港 渴 游 湖 湾 源 溜 溪 滋 滑 满 滥 滨 滴 漂 漏 演 漠 漫 潘 潜 潮 澎 澳 激 灌 火 灭 灯 灰 灵 灿 炉 炎 炮 炸 点 烂 烈 烤 烦 烧 热 焦 然 煌 煞 照 煮 熊 熟 燃 燕 爆 爪 爬 爱 爵 父 爷 爸 爽 片 版 牌 牙 牛 牡 牢 牧 物 牲 牵 特 牺 犯 状 犹 狂 狐 狗 狠 独 狮 狱 狼 猛 猜 猪 献 猴 玄 率 玉 王 玛 玩 玫 环 现 玲 玻 珀 珊 珍 珠 班 球 理 琊 琪 琳 琴 琼 瑙 瑜 瑞 瑟 瑰 瑶 璃 瓜 瓦 瓶 甘 甚 甜 生 用 田 由 甲 申 电 男 甸 画 畅 界 留 略 番 疆 疏 疑 疗 疯 疲 疼 疾 病 痕 痛 痴 癸 登 白 百 的 皆 皇 皮 盈 益 监 盒 盖 盘 盛 盟 目 直 相 盼 盾 省 眉 看 真 眠 眼 着 睛 睡 督 瞧 矛 矣 知 短 石 矶 码 砂 砍 研 破 础 硕 硬 确 碍 碎 碗 碟 碧 碰 磁 磅 磨
      示 礼 社 祖 祚 祝 神 祥 票 祯 祸 禁 禅 福 离 秀 私 秋 种 科 秒 秘 租 秤 秦 秩 积 称 移 稀 程 稍 税 稣 稳 稿 穆 究 穷 穹 空 穿 突 窗 窝 立 站 竞 竟 章 童 端 竹 笑 笔 笛 符 笨 第 等 筋 筑 答 策 筹 签 简 算 管 箭 箱 篇 篮 簿 籍 米 类 粉 粒 粗 粤 粹 精 糊 糕 糖 糟 系 素 索 紧 紫 累 繁 红 约 级 纪 纯 纲 纳 纵 纷 纸 纽 线 练 组 细 织 终 绍 经 结 绕 绘 给 络 绝 统 继 绩 绪 续 维 绵 综 绿 缅 缓 编 缘 缠 缩 缴 缶 缸 缺 罐 网 罕 罗 罚 罢 罪 置 署 羊 美 羞 群 羯 羽 翁 翅 翔 翘 翠 翰 翻 翼 耀 老 考 者 而 耍 耐 耗 耳 耶 聊 职 联 聘 聚 聪 肉 肖 肚 股 肤 肥 肩 肯 育 胁 胆 背 胎 胖 胜 胞 胡 胶 胸 能 脆 脑 脱 脸 腊 腐 腓 腰 腹 腾 腿 臂 臣 自 臭 至 致 舌 舍 舒 舞 舟 航 般 舰 船 良 色 艺 艾 节 芒 芝 芦 芬 芭 花 芳 苍 苏 苗 若 苦 英 茂 范 茨 茫 茶 草 荐 荒 荣 药 荷 莉 莎 莪 莫 莱 莲 获 菜 菩 菲 萄 萍 萤 营 萧 萨 落 著 葛 葡 蒂 蒋 蒙 蓉 蓝 蓬 蔑 蔡 薄 薪 藉 藏 藤 虎 虑 虫 虹 虽 虾 蚁 蛇 蛋 蛙 蛮 蜂 蜜 蝶 融 蟹 蠢 血 行 街 衡 衣 补 表 袋 被 袭 裁 裂 装 裕 裤 西 要 覆 见 观 规 视 览 觉 角 解 言 誉 誓 警 计 订 认 讨 让 训 议 讯 记 讲 讷 许 论 设 访 证 评 识 诉 词 译 试 诗 诚 话 诞 询 该 详 语 误 说 请 诸 诺 读 课 谁 调 谅 谈 谊 谋 谓 谜 谢 谨 谱 谷 豆 象 豪 貌 贝 贞 负 贡 财 责 贤 败 货 质 贩 贪 购 贯 贱 贴 贵 贸 费 贺 贼 贾 资 赋 赌 赏 赐 赔 赖 赚 赛 赞 赠 赢 赤 赫 走 赵 起 趁 超 越 趋 趣 足 跃 跌 跑 距 跟 路 跳 踏 踢 踩 身 躲 车 轨 轩 转 轮 软 轰 轻 载 较 辅 辆 辈 辉 辑 输 辛 辞 辨 辩 辰 辱 边 达 迁 迅 过 迈 迎 运 近 返 还 这 进 远 违 连 迟 迦 迪 迫 述 迷 追 退 送 适 逃 逆 选 逊 透 逐 递 途
      通 逛 逝 速 造 逢 逸 逻 逼 遇 遍 道 遗 遭 遮 遵 避 邀 邓 那 邦 邪 邮 邱 邻 郎 郑 部 郭 都 鄂 酉 酋 配 酒 酷 酸 醉 醒 采 释 里 重 野 量 金 针 钓 钟 钢 钦 钱 钻 铁 铃 铜 铢 铭 银 铺 链 销 锁 锅 锋 错 锡 锦 键 锺 镇 镜 镭 长 门 闪 闭 问 闰 闲 间 闷 闹 闻 阁 阅 阐 阔 队 阮 防 阳 阴 阵 阶 阻 阿 陀 附 际 陆 陈 降 限 院 除 险 陪 陵 陶 陷 隆 随 隐 隔 障 难 雄 雅 集 雉 雨 雪 雯 雳 零 雷 雾 需 震 霍 霖 露 霸 霹 青 靖 静 非 靠 面 革 靼 鞋 鞑 韦 韩 音 页 顶 项 顺 须 顽 顾 顿 预 领 颇 频 颗 题 额 风 飘 飙 飞 食 餐 饭 饮 饰 饱 饼 馆 首 香 馨 马 驱 驶 驻 驾 验 骑 骗 骚 骤 骨 高 鬼 魂 魅 魔 鱼 鲁 鲜 鸟 鸡 鸣 鸭 鸿 鹅 鹤 鹰 鹿 麦 麻 黄 黎 黑 默 鼓 鼠 鼻 齐 齿 龄 龙 龟
    numerals: '% + - . 0 1 2 3 4 5 6 7 8 9 ‰ 〇'
    script: Chinese
    status: primary
  - autonym: Pǔtōnghuà
    base: A B C D E F G H I J K L M N O P Q R S T U W X Y Z a b c d e f g h i j k l m n o p q r s t u w x y z ü ê ā ē ī ō ū ǖ Ā Ē Ī Ō Ū Ǖ á é í ó ú ǘ Á É Í Ó Ú Ǘ ǎ ě ǐ ǒ ǔ ǚ Ǎ Ě Ǐ Ǒ Ǔ Ǚ à è ì ò ù ǜ À È Ì Ò Ù Ǜ
    script: Latin
    status: primary
    note: Hànyǔ Pīnyīn (Hànyǔ Pīnyīn (pinyin)) is the official romanization system for Standard Mandarin Chinese in mainland China, Taiwan (ROC), and Singapore.
  source:
  - Omniglot
  - Wikipedia
  speakers: 920000000
  speakers_date: 2017
  validity: preliminary
cnh:
  name: Hakha Chin
  orthographies:
  - autonym: Laiṭong
    base: A B C D E F G H I J K L M N O P R S T U V Z Ṭ a b c d e f g h i j k l m n o p r s t u v z ṭ
    script: Latin
  - inherit: mya
    script: Burmese
  source:
  - Wikipedia
  speakers: 130000
  speakers_date: 1991-2001
  validity: draft
cni:
  name: Asháninka
  orthographies:
  - base: A C E I J M N O P Q R S T V W X Y a c e i j m n o p q r s t v w x y '
    script: Latin
    status: primary
    note: There seems to be little concensus on how to write Asháninka.
  source:
  - Omniglot
  - Wikipedia
  speakers: 35000
  speakers_date: 2007
  validity: preliminary
cnr:
  name: Montenegrin
  orthographies:
  - autonym: Црногорски
    base: А Б В Г Д Е Ж З И К Л М Н О П Р С Т У Ф Х Ц Ч Ш Ђ Ј Љ Њ Ћ Џ ́ а б в г д е ж з и к л м н о п р с т у ф х ц ч ш ђ ј љ њ ћ џ
    script: Cyrillic
  - autonym: Crnogorski
    base: A B C D E F G H I J K L M N O P Q R S T U V W X Y Z Ć Č Đ Ś Š Ź Ž a b c d e f g h i j k l m n o p q r s t u v w x y z ć č đ ś š ź ž
    script: Latin
    status: primary
  source:
  - Omniglot
  - Wikipedia
  speakers: 232600
  speakers_date: 2011
  status: living
  validity: verified
cof:
  name: Tsafiki
  orthographies:
  - base: A B C D E F G H I J K L M N O P Q R S T U V W X Y Z Ã Ẽ Ĩ Ũ Ɨ Ñ a b c d e f g h i j k l m n o p q r s t u v w x y z ã ẽ ĩ ũ ɨ ñ ʔ
    script: Latin
    status: primary
  source:
  - Wikipedia
  - Omniglot
  speakers: 2300
  speakers_date: 2000
  validity: preliminary
con:
  name: Cofán
  orthographies:
  - autonym: A’ingae
    base: A B C D E F G H I J K L M N O P Q R S T U V W X Y Z Ñ Û a b c d e f g h i j k l m n o p q r s t u v w x y z ñ û ’
    script: Latin
    status: primary
  source:
  - Omniglot
  - Wikipedia
  speakers: 2400
  speakers_date: 2001-2008
  status: living
  validity: preliminary
cor:
  name: Cornish
  orthographies:
  - autonym: Kernewek
    base: A B C D E F G H I J K L M N O P Q R S T U V W X Y Z Â Ê Î Ô À È Ì Ò a b c d e f g h i j k l m n o p q r s t u v w x y z â ê î ô à è ì ò
    script: Latin
    status: primary
  source:
  - Omniglot
  - Wikipedia
  - CLDR
  speakers: 0
  status: living
  validity: verified
cos:
  name: Corsican
  orthographies:
  - autonym: Corsu
    base: A B C D E F G H I J K L M N O P Q R S T U V W X Y Z À Â È Ì Ï Ü Ò Ù a b c d e f g h i j k l m n o p q r s t u v w x y z à â è ì ï ü ò ù
    script: Latin
    status: primary
  source:
  - Omniglot
  - Wikipedia
  speakers: 125000
  speakers_date: 2009
  status: living
  validity: verified
cot:
  name: Caquinte
  orthographies:
  - autonym: Poyenisati
    base: A C E F G I J M N O P Q R S T U V Y Ñ a c e f g i j m n o p q r s t u v y ' ñ
    script: Latin
    status: primary
  source:
  - Omniglot
  - Wikipedia
  speakers: 500
  speakers_date: 2012
  validity: preliminary
cpu:
  name: Pichis Ashéninka
  orthographies:
  - base: A C E I J M N O P R S T W Y Ñ a c e i j m n o p r s t w y ñ
    script: Latin
    status: primary
  source:
  - Omniglot
  - Wikipedia
  speakers: 9881
  speakers_date: 2017
  validity: preliminary
crh:
  name: Crimean Tatar
  orthographies:
  - autonym: Къырымтатар
    base: А Б В Г Д Е Ж З И Й К Л М Н О П Р С Т У Ф Х Ц Ч Ш Щ Ъ Ы Ь Э Ю Я Ё а б в г д е ж з и й к л м н о п р с т у ф х ц ч ш щ ъ ы ь э ю я ё
    note: Widely used in Crimea.
    script: Cyrillic
  - autonym: Qırımtatar
    base: A B C D E F G H I J K L M N O P Q R S T U V W X Y Z Ç Ñ Ö Ü Ğ Ş a b c d e f g h i j k l m n o p q r s t u v w x y z ç ñ ö ü ğ ş ı
    script: Latin
    status: primary
  source:
  - Omniglot
  - Wikipedia
  speakers: 540000
  speakers_date: 2006-2011
  status: living
  validity: preliminary
crs:
  name: Seselwa Creole French
  orthographies:
  - autonym: Seselwa
    base: A B C D E F G H I J K L M N O P Q R S T U V W X Y Z a b c d e f g h i j k l m n o p q r s t u v w x y z
    script: Latin
    status: primary
  source:
  - Omniglot
  - Wikipedia
  speakers: 73000
  speakers_date: 1998
  status: living
  validity: verified
csa:
  name: Chiltepec Chinantec
  note: The speaker count is uncertain.
  orthographies:
  - base: A B C D E F G H I J K L M N O P R S T U Ë Ø a b c d e f g h i j k l m n o p r s t u ë ø
    script: Latin
    status: primary
  source:
  - Omniglot
  - Wikipedia
  speakers: 1800
  speakers_date: 2000
  validity: preliminary
csb:
  name: Kashubian
  orthographies:
  - autonym: Kaszëbsczi
    base: A B C D E F G H I J K L M N O P Q R S T U V W X Y Z Ã É Ë Ò Ó Ô Ù Ą Ę Ł Ń Ś Ż a b c d e f g h i j k l m n o p q r s t u v w x y z ã é ë ò ó ô ù ą ę ł ń ś ż
    script: Latin
    status: primary
  source:
  - Omniglot
  - Wikipedia
  speakers: 108000
  speakers_date: 2011
  status: living
  validity: preliminary
csw:
  name: Swampy Cree
  orthographies:
  - autonym: ᓀᐦᐃᔭᐍᐏᐣ
    base: ᐁ ᐃ ᐅ ᐊ ᐍ ᐏ ᐑ ᐓ ᐕ ᐘ ᐚ ᐤ ᐯ ᐱ ᐲ ᐳ ᐴ ᐸ ᐹ ᑊ ᑌ ᑎ ᑏ ᑐ ᑑ ᑕ ᑖ ᐟ ᑫ ᑭ ᑮ ᑯ ᑰ ᑲ ᑳ ᐠ ᒉ ᒋ ᒌ ᒍ ᒎ ᒐ ᒑ ᐨ ᒣ ᒥ ᒦ ᒧ ᒨ ᒪ ᒫ ᒼ ᓀ ᓂ ᓃ ᓄ ᓅ ᓇ ᓈ ᐣ ᓭ ᓯ ᓰ ᓱ ᓲ ᓴ ᓵ ᐢ ᔦ ᔨ ᔩ ᔪ ᔫ ᔭ ᔮ ᓬ ᕒ ᐦ ᐩ ᕁ ᑵ ˸
    script: Cree
    status: primary
  source:
  - Omniglot
  - Wikipedia
  speakers: 1805
  speakers_date: 2016
  validity: preliminary
ctd:
  name: Tedim
  orthographies:
  - base: A B C D E F G H I J K L M N O P Q R S T U V W X Y Z a b c d e f g h i j k l m n o p q r s t u v w x y z
    script: Latin
    status: primary
  source:
  - Omniglot
  - Wikipedia
  speakers: 340000
  speakers_date: 1990
  validity: preliminary
cym:
  name: Welsh
  orthographies:
  - autonym: Cymraeg
    base: A B C D E F G H I J K L M N O P Q R S T U V W X Y Z À Á Â Ä È É Ê Ë Ì Í Î Ï Ò Ó Ô Ö Ù Ú Û Ü Ý Ÿ Ŵ Ŷ Ẁ Ẃ Ẅ Ỳ a b c d e f g h i j k l m n o p q r s t u v w x y z à á â ä è é ê ë ì í î ï ò ó ô ö ù ú û ü ý ÿ ŵ ŷ ẁ ẃ ẅ ỳ
    script: Latin
    status: primary
  source:
  - Omniglot
  - Wikipedia
  - CLDR
  speakers: 700000
  speakers_date: 2012
  status: living
  validity: preliminary
dag:
  name: Dagbani
  orthographies:
  - base: A B C D E F G H I J K L M N O P R S T U V W Y Z Ɛ Ɣ Ɨ Ŋ Ɔ Ʒ a b c d e f g h i j k l m n o p r s t u v w y z ' ɛ ɣ ɨ ŋ ɔ ʒ
    script: Latin
    status: primary
  source:
  - Omniglot
  - Wikipedia
  speakers: 1160000
  speakers_date: 2013
  validity: preliminary
dan:
  name: Danish
  orthographies:
  - autonym: Dansk
    auxiliary: Ǻ ǻ
    base: A B C D E F G H I J K L M N O P Q R S T U V W X Y Z Å Æ Ø a b c d e f g h i j k l m n o p q r s t u v w x y z å æ ø
    script: Latin
    status: primary
  source:
  - Omniglot
  - Wikipedia
  - CLDR
  speakers: 6000000
  speakers_date: 2019
  status: living
  validity: verified
dar:
  name: Dargwa
  orthographies:
  - autonym: Дарган
    base: А Б В Г Д Е Ж З И Й К Л М Н О П Р С Т У Ф Х Ц Ч Ш Щ Ъ Ы Ь Э Ю Я Ё Ӏ а б в г д е ж з и й к л м н о п р с т у ф х ц ч ш щ ъ ы ь э ю я ё ӏ
    script: Cyrillic
    status: primary
  source:
  - Omniglot
  - Wikipedia
  speakers: 490000
  speakers_date: 2010
  status: living
  validity: preliminary
dav:
  name: Taita
  orthographies:
  - autonym: Kidawida
    auxiliary: Q X q x
    base: A B C D E F G H I J K L M N O P R S T U V W Y Z a b c d e f g h i j k l m n o p r s t u v w y z
    script: Latin
    status: primary
  source:
  - CLDR
  speakers: 370000
  speakers_date: 1992-2009
  status: living
  validity: draft
ddn:
  name: Dendi
  orthographies:
  - autonym: Dandawa
    base: A B Ɓ C D Ɖ Ɗ E Ɛ Ǝ F Ƒ G Ɣ H I Ɩ J K L M N O Ɔ U W Ʊ À Á Ǎ Â Ā È É Ě Ê Ē Ə Ì Í Ǐ Î Ī Ḿ Ǹ Ń Ň Ò Ó Ǒ Ô Ō Ù Ú Ǔ Û Ū Ã Ẽ Ĩ Ṍ Ṹ Ḛ Ḭ Ṵ a b ɓ c d ɖ ɗ e ɛ ǝ f ƒ g ɣ h i ɩ j k l m n o ɔ u w ʊ à á ǎ â ā è é ě ê ē ə ì í ǐ î ī ḿ ǹ ń ň ò ó ǒ ô ō ù ú ǔ û ū ã ẽ ĩ ṍ ṹ ḛ ḭ ṵ
    script: Latin
    status: primary
  source:
  - Wikipedia
  speakers: 257050
  speakers_date: 2000-2016
  validity: draft
ddo:
  name: Dido
  orthographies:
  - autonym: Цез
    base: А Б В Г Д Е Ж З И Й К Л М Н О П Р С Т У Х Ц Ч Ш Э Ӏ а б в г д е ж з и й к л м н о п р с т у х ц ч ш э ӏ ̄
    script: Cyrillic
    status: primary
  source:
  - Omniglot
  - Wikipedia
  speakers: 13000
  speakers_date: 2010
  status: living
  validity: preliminary
deh:
  name: Dehwari
  orthographies:
  - autonym: دهواری
    inherit: pes
    script: Arabic
    status: primary
  source:
  - Wikipedia
  speakers: 14600
  speakers_date: 2004
  status: living
  validity: draft
deu:
  name: German
  orthographies:
  - autonym: Deutsch
    auxiliary: À É ẞ à é
    base: A B C D E F G H I J K L M N O P Q R S T U V W X Y Z Ä Ö Ü a b c d e f g h i j k l m n o p q r s t u v w x y z ß ä ö ü
    note: Includes capital Eszett as an auxiliary character for capitalization of ß.
    script: Latin
    status: primary
  - autonym: Deutsch
    auxiliary: À É à é
    base: A B C D E F G H I J K L M N O P Q R S T U V W X Y Z Ä Ö Ü a b c d e f g h i j k l m n o p q r s t u v w x y z ß ä ö ü
    note: An orthography that was used prior to an introduction of the capital Eszett which was added to Unicode in 2008 and subsequently to the official German orthography in 2017.
    script: Latin
    status: historical
  source:
  - Omniglot
  - Wikipedia
  speakers: 90000000
  speakers_date: 2010
  status: living
  validity: verified
dga:
  name: Southern Dagaare
  orthographies:
  - base: A B D E Ɛ F G H I J K L M N O Ɔ P R S T U V W Y Z a b d e ɛ f g h i j k l m n o ɔ p r s t u v w y z
    script: Latin
    status: primary
  source:
  - Omniglot
  - Wikipedia
  speakers: 1100000
  speakers_date: 2001-2003
  validity: preliminary
dhv:
  name: Dehu
  note: The speaker count includes 13000 L2 speakers.
  orthographies:
  - autonym: Drehu
    base: A B C D E F G H I J K L M N O P Q R S T U V W X Y Z Ë Ö a b c d e f g h i j k l m n o p q r s t u v w x y z ë ö
    script: Latin
    status: primary
  source:
  - Omniglot
  - Wikipedia
  speakers: 13000
  speakers_date: 2009
  status: living
  validity: preliminary
din:
  name: Dinka
  orthographies:
  - base: A B C D E Ɛ G Ɣ I K L M N Ŋ O Ɔ P R S T U W Y Ä Ë Ï Ö a b c d e ɛ g ɣ i k l m n ŋ o ɔ p r s t u w y ä ë ï ö
    script: Latin
    status: primary
  source:
  - Omniglot
  - Wikipedia
  speakers: 1300000
  speakers_date: 2008-2016
  validity: preliminary
dip:
  name: Northeastern Dinka
  orthographies:
  - autonym: Padang
    inherit: din
    script: Latin
    status: primary
  source:
  - Omniglot
  - Wikipedia
  speakers: 1300000
  speakers_date: 2008-2016
  validity: preliminary
diq:
  name: Dimli (individual language)
  orthographies:
  - autonym: Dimlî
    base: A B C D E F G H I J K L M N O P Q R S T U V W X Y Z Ç Ê Î Û Ü Ş Ǧ a b c d e f g h i j k l m n o p q r s t u v w x y z ç ê î û ü İ ı ş ǧ
    script: Latin
    status: primary
  preferred_name: Dimli
  source:
  - Omniglot
  - Wikipedia
  speakers: 1334000
  speakers_date: 2020
  status: living
  validity: preliminary
div:
  name: Dhivehi
  orthographies:
  - autonym: ދިވެހި
    base: އ ކ ޅ ބ ރ ނ ށ ހ ޏ ގ ލ ތ ދ ފ މ ވ ޗ ޖ ޕ ޔ ޓ ޒ ޑ ސ ޭ ެ ޫ ު ީ ި ާ ަ ޱ ‎ ް ޯ ޮ
    script: Thaana
    status: primary
  source:
  - Omniglot
  - Wikipedia
  speakers: 340000
  speakers_date: 2012
  validity: preliminary
dje:
  name: Zarma
  orthographies:
  - autonym: Zarmaciine
    base: A B C D E F G H I J K L M N O P Q R S T U V W X Y Z Ŋ Ɲ À Á Ã Ǎ Í Õ Ǒ Ô Š Ẽ Ě Ê Ž a b c d e f g h i j k l m n o p q r s t u v w x y z ŋ ɲ à á ã ǎ í õ ǒ ô š ẽ ě ê ž
    script: Latin
    status: primary
  source:
  - Omniglot
  - Wikipedia
  - CLDR
  speakers: 3600000
  speakers_date: 2019
  status: living
  validity: verified
dlg:
  name: Dolgan
  orthographies:
  - autonym: Дулҕан
    base: А Б В Г Д Е Ж З И Й К Л М Н О П Р С Т У Ф Х Ц Ч Ш Щ Ъ Ы Ь Э Ю Я Ё Ү Һ Ӈ Ө Ҕ а б в г д е ж з и й к л м н о п р с т у ф х ц ч ш щ ъ ы ь э ю я ё ү һ ӈ ө ҕ
    script: Cyrillic
    status: primary
  source:
  - Omniglot
  - Wikipedia
  speakers: 1100
  speakers_date: 2010
  status: living
  validity: preliminary
dng:
  name: Dungan
  orthographies:
  - autonym: Хуэйзў
    base: А Б В Г Д Е Ж З И Й К Л М Н О П Р С Т У Ф Х Ц Ч Ш Щ Ъ Ы Ь Э Ю Я Ё Ў Җ Ң Ү Ә а б в г д е ж з и й к л м н о п р с т у ф х ц ч ш щ ъ ы ь э ю я ё ў җ ң ү ә
    script: Cyrillic
    status: primary
  source:
  - Omniglot
  - Wikipedia
  speakers: 110000
  status: living
  validity: preliminary
dsb:
  name: Lower Sorbian
  orthographies:
  - autonym: Dolnoserbšćina
    base: A B C D E F G H I J K L M N O P Q R S T U V W X Y Z Ó Ć Č Ě Ł Ń Ř Ŕ Ś Š Ź Ž a b c d e f g h i j k l m n o p q r s t u v w x y z ó ć č ě ł ń ř ŕ ś š ź ž
    script: Latin
    status: primary
  source:
  - Omniglot
  - CLDR
  - Alvestrand
  speakers: 6900
  speakers_date: 2007
  status: living
  validity: verified
dua:
  name: Duala
  note: The number of speakers is a conservative estimate.
  orthographies:
  - autonym: Duálá
    auxiliary: H Q V X Z h q v x z
    base: A B C D E F G I J K L M N O P R S T U W Y Á É Í Ó Ú Ŋ Ū Ɓ Ɔ Ɗ Ɛ a b c d e f g i j k l m n o p r s t u w y á é í ó ú ŋ ū ɓ ɔ ɗ ɛ
    script: Latin
    status: primary
  source:
  - Omniglot
  - CLDR
  speakers: 87700
  speakers_date: 1982
  status: living
  validity: verified
dyo:
  name: Jola-Fonyi
  orthographies:
  - autonym: Jóola-Fóoñi
    auxiliary: Z z
    base: A B C D E F G H I J K L M N O P Q R S T U V W X Y Á É Í Ñ Ó Ú Ŋ a b c d e f g h i j k l m n o p q r s t u v w x y á é í ñ ó ú ŋ
    script: Latin
    status: primary
  source:
  - Omniglot
  - CLDR
  speakers: 410000
  status: living
  validity: verified
dyu:
  name: Dyula
  note: There are approximately 10300000 additional L2 speakers.
  orthographies:
  - autonym: Julakan
    base: A B C D E Ɛ F G H I J K L M N Ɲ Ŋ O Ɔ P R S T U V W Y Z a b c d e ɛ f g h i j k l m n ɲ ŋ o ɔ p r s t u v w y z
    script: Latin
    status: primary
  - autonym: ߖߎ߬ߟߊ߬ߞߊ߲
    base: ߐ ߏ ߎ ߍ ߌ ߋ ߊ ߙ ߘ ߗ ߖ ߕ ߔ ߓ ߡ ߟ ߞ ߝ ߜ ߛ ߚ ߒ ߦ ߥ ߤ ߣ ߢ  ߯  ߰  ߱  ߮  ߫  ߬  ߭
    numerals: ߀ ߁ ߂ ߃ ߄ ߅ ߆ ߇ ߈ ߉
    script: N'Ko
    note: The use of N'Ko script is not widespread, due to the lack of official support.
  source:
  - Omniglot
  - Wikipedia
  speakers: 6852620
  speakers_date: 2019
  validity: preliminary
dzo:
  name: Dzongkha
  orthographies:
  - autonym: རྫོང་ཁ་
    base: ཀ ཁ ག ང ཅ ཆ ཇ ཉ ཏ ཐ ད ན པ ཕ བ མ ཙ ཚ ཛ ཝ ཞ ཟ འ ཡ ར ལ ཤ ས ཧ ཨ ཊ ཋ ཌ ཎ ཥ ྵ ི ུ ེ ོ
    numerals: ༠ ༡ ༢ ༣ ༤ ༥ ༦ ༧ ༨ ༩
    script: Tibetan
    status: primary
    design_note: Numerous precomposed conjunct forms, resolved mark positioning, and resolved combinations of marks and other forms are required for proper representation of the language.
  source:
  - Omniglot
  - Wikipedia
  speakers: 171080
  speakers_date: 2013
  validity: preliminary
ebu:
  name: Embu
  orthographies:
  - autonym: Kiembu
    base: A B C D E F G H I J K L M N O P Q R S T U V W X Y Z Ĩ Ũ a b c d e f g h i j k l m n o p q r s t u v w x y z ĩ ũ
    script: Latin
    status: primary
  source:
  - CLDR
  speakers: 320000
  speakers_date: 2009
  status: living
  validity: draft
ekk:
  name: Standard Estonian
  orthographies:
  - autonym: Eesti
    base: A B C D E F G H I J K L M N O P Q R S T U V W X Y Z Ä Õ Ö Ü Š Ž a b c d e f g h i j k l m n o p q r s t u v w x y z ä õ ö ü š ž
    script: Latin
    status: primary
  source:
  - Omniglot
  - CLDR
  - Alvestrand
  speakers: 1100000
  speakers_date: 2012
  status: living
  validity: preliminary
ell:
  name: Modern Greek (1453-)
  orthographies:
  - autonym: Ελληνικά
    base: Α Β Γ Δ Ε Ζ Η Θ Ι Κ Λ Μ Ν Ξ Ο Π Ρ Σ Τ Υ Φ Χ Ψ Ω Ά Έ Ή Ί Ό Ύ Ώ Ϊ Ϋ α β γ δ ε ζ η θ ι κ λ μ ν ξ ο π ρ ς σ τ υ φ χ ψ ω ά έ ή ί ό ύ ώ ϊ ϋ ΐ ΰ
    script: Greek
    status: primary
  preferred_name: Modern Greek
  source:
  - Omniglot
  - CLDR
  - Wikipedia
  speakers: 13400000
  speakers_date: 2007
  status: living
  validity: verified
emk:
  name: Eastern Maninkaka
  orthographies:
  - autonym: Maninkakan
    base: A B C D E Ɛ F G H I J K L M N Ɲ Ŋ O Ɔ P R S T U V W Y Z a b c d e ɛ f g h i j k l m n ɲ ŋ o ɔ p r s t u v w y z
    script: Latin
    status: primary
  - autonym: ߡߊߣߌ߲ߞߊߞߊ߲
    base: ߐ ߏ ߎ ߍ ߌ ߋ ߊ ߙ ߘ ߗ ߖ ߕ ߔ ߓ ߡ ߟ ߞ ߝ ߜ ߛ ߚ ߒ ߦ ߥ ߤ ߣ ߢ  ߯  ߰  ߱  ߮  ߫  ߬  ߭
    numerals: ߀ ߁ ߂ ߃ ߄ ߅ ߆ ߇ ߈ ߉
    script: N'Ko
  source:
  - Omniglot
  - Wikipedia
  speakers: 5000000
  speakers_date: 1999-2012
  validity: preliminary
enf:
  name: Forest Enets
  orthographies:
  - autonym: Онэй база
    base: А Б В Г Д Е Ж З И Й К Л М Н О П Р С Т У Ф Х Ц Ч Ш Щ Ъ Ы Ь Э Ю Я Ё Ҫ Ӈ Ԑ а б в г д е ж з и й к л м н о п р с т у ф х ц ч ш щ ъ ы ь э ю я ё ҫ ӈ ԑ
    script: Cyrillic
    status: primary
  source:
  - Omniglot
  - Wikipedia
  speakers: 5
  speakers_date: 2010
  status: living
  validity: verified
eng:
  name: English
  orthographies:
  - autonym: English
    auxiliary: Á Ç È É Ê Ë Ï Ñ Ô Ö á ç è é ê ë ï ñ ô ö
    base: A B C D E F G H I J K L M N O P Q R S T U V W X Y Z Æ Œ a b c d e f g h i j k l m n o p q r s t u v w x y z æ œ
    script: Latin
    status: primary
  source:
  - Omniglot
  - Wikipedia
  - CLDR
  - Alvestrand
  speakers: 400000000
  speakers_date: 2006
  status: living
  validity: preliminary
enh:
  name: Tundra Enets
  orthographies:
  - autonym: Онэй база
    base: А Б В Г Д Е Ж З И Й К Л М Н О П Р С Т У Ф Х Ц Ч Ш Щ Ъ Ы Ь Э Ю Я Ё Ҫ Ӈ Ԑ а б в г д е ж з и й к л м н о п р с т у ф х ц ч ш щ ъ ы ь э ю я ё ҫ ӈ ԑ
    script: Cyrillic
    status: primary
  source:
  - Wikipedia
  - Omniglot
  speakers: 5
  speakers_date: 2010
  status: living
  validity: preliminary
epo:
  name: Esperanto
  orthographies:
  - autonym: Esperanto
    base: A B C D E F G H I J K L M N O P Q R S T U V W X Y Z Ĉ Ĝ Ĥ Ĵ Ŝ Ŭ a b c d e f g h i j k l m n o p q r s t u v w x y z ĉ ĝ ĥ ĵ ŝ ŭ
    script: Latin
    status: primary
  source:
  - Omniglot
  - Alvestrand
  speakers: 1000
  status: constructed
  validity: verified
ese:
  name: Ese Ejja
  orthographies:
  - base: B P D T K S J C M N Y W Ñ b p d t k s j c m n y w ñ
    script: Latin
    status: primary
  source:
  - Wikipedia
  speakers: 700
  speakers_date: 2007
  validity: draft
ess:
  name: Central Siberian Yupik
  orthographies:
  - autonym: Юпик
    base: А Б В Г Д Е Ж З И Й К Л М Н О П Р С Т У Ф Х Ц Ч Ш Щ Ъ Ы Ь Э Ю Я Ё Ў Қ Ң Ҳ Ҕ а б в г д е ж з и й к л м н о п р с т у ф х ц ч ш щ ъ ы ь э ю я ё ў қ ң ҳ ҕ ’
    script: Cyrillic
    status: primary
  source:
  - Omniglot
  - Wikipedia
  speakers: 1200
  speakers_date: 2010
  status: living
  validity: verified
esu:
  name: Central Yupik
  orthographies:
  - autonym: Yupʼik
    base: A C G I K L M N P Q R S T U V W Y Ń Ə Ḿ a c g i k l m n p q r s t u v w y ń ə ḿ ͡ ʼ
    script: Latin
    status: primary
  preferred_name: Central Alaskan Yupik
  source:
  - Wikipedia
  - Omniglot
  speakers: 10000
  speakers_date: 2010
  status: living
  validity: preliminary
eus:
  name: Basque
  orthographies:
  - autonym: Euskara
    base: A B C D E F G H I J K L M N O P Q R S T U V W X Y Z Ñ Ü a b c d e f g h i j k l m n o p q r s t u v w x y z ñ ü
    script: Latin
    status: primary
  source:
  - Omniglot
  - Wikipedia
  speakers: 750000
  speakers_date: 2016
  status: living
  validity: verified
eve:
  name: Even
  orthographies:
  - autonym: Эвэды торэн
    base: А Б В Г Д Е Ж З И Й К Л М Н О П Р С Т У Ф Х Ц Ч Ш Щ Ъ Ы Ь Э Ю Я Ё Ӈ Ө Ӫ Ӣ Ӯ а б в г д е ж з и й к л м н о п р с т у ф х ц ч ш щ ъ ы ь э ю я ё ӈ ө ӫ ӣ ӯ
    script: Cyrillic
    status: primary
  source:
  - Omniglot
  - Wikipedia
  speakers: 5700
  speakers_date: 2010
  status: living
  validity: verified
evn:
  name: Evenki
  orthographies:
  - autonym: Эвэнки
    base: А Б В Г Д Е Ж З И Й К Л М Н О П Р С Т У Ф Х Ц Ч Ш Щ Ъ Ы Ь Э Ю Я Ё Ӈ Ә а б в г д е ж з и й к л м н о п р с т у ф х ц ч ш щ ъ ы ь э ю я ё ӈ ̄ ә
    script: Cyrillic
    status: primary
  source:
  - Omniglot
  - Wikipedia
  speakers: 26580
  speakers_date: 2007-2010
  status: living
  validity: verified
ewe:
  name: Ewe
  orthographies:
  - autonym: Èʋegbe
    auxiliary: C J Q Â Ä Å Æ Ç Ê Ë Î Ï Ñ Ô Ö Ø Û Ü Ÿ Ā Ă Ĕ Ĭ Ŏ Œ Ŭ c j q â ä å æ ç ê ë î ï ñ ô ö ø û ü ÿ ā ă ĕ ĭ ŏ œ ŭ
    base: A B D E F G H I K L M N O P R S T U V W X Y Z À Á Ã È É Ì Í Ò Ó Õ Ù Ú Ĩ Ŋ Ũ Ƒ Ɔ Ɖ Ɛ Ɣ Ʋ Ẽ a b d e f g h i k l m n o p r s t u v w x y z à á ã è é ì í ò ó õ ù ú ĩ ŋ ũ ƒ ɔ ɖ ɛ ɣ ʋ ẽ
    script: Latin
    status: primary
  source:
  - Omniglot
  - CLDR
  speakers: 5000000
  speakers_date: 1991-2013
  status: living
  validity: verified
ewo:
  name: Ewondo
  orthographies:
  - autonym: Ewondo
    auxiliary: C J Q X c j q x
    base: A B D E F G H I K L M N O P R S T U V W Y Z À Á Â È É Ê Ì Í Î Ò Ó Ô Ù Ú Û Ě Ń Ŋ Ǎ Ǐ Ǒ Ǔ Ǹ Ɔ Ə Ɛ a b d e f g h i k l m n o p r s t u v w y z à á â è é ê ì í î ò ó ô ù ú û ě ń ŋ ǎ ǐ ǒ ǔ ǹ ɔ ə ɛ
    script: Latin
    status: primary
  source:
  - Omniglot
  - Wikipedia
  - CLDR
  speakers: 580000
  speakers_date: 1982
  status: living
  validity: verified
fao:
  name: Faroese
  orthographies:
  - autonym: Føroyskt
    base: A B C D E F G H I J K L M N O P Q R S T U V W X Y Z Á Å Æ Í Ð Ó Ø Ú Ý a b c d e f g h i j k l m n o p q r s t u v w x y z á å æ í ð ó ø ú ý
    script: Latin
    status: primary
  source:
  - Omniglot
  - Wikipedia
  speakers: 72000
  speakers_date: 2007
  status: living
  validity: verified
fat:
  name: Fanti
  orthographies:
  - autonym: Fante
    base: A B D E F G H I K M N O P R S T U W Y Z Ɛ Ɔ a b d e f g h i k m n o p r s t u w y z ɛ ɔ
    script: Latin
    status: primary
  source:
  - Omniglot
  - Wikipedia
  speakers: 2700000
  speakers_date: 2019
  status: living
  validity: verified
ffm:
  name: Maasina Fulfulde
  note: Used in Mali and Ghana.
  orthographies:
  - autonym: Maasinankoore
    inherit: fue
    script: Latin
    status: primary
  source:
  - Omniglot
  - Wikipedia
  - CLDR
  speakers: 1000000
  speakers_date: 2007
  status: living
  validity: verified
fij:
  name: Fijian
  orthographies:
  - autonym: Vakaviti
    base: A B C D E F G H I J K L M N O P Q R S T U V W X Y Z a b c d e f g h i j k l m n o p q r s t u v w x y z
    script: Latin
    status: primary
  source:
  - Omniglot
  - Wikipedia
  speakers: 339210
  speakers_date: 1996
  status: living
  validity: verified
fil:
  name: Filipino
  orthographies:
  - autonym: Filipino
    base: A B C D E F G H I J K L M N O P Q R S T U V W X Y Z Ñ a b c d e f g h i j k l m n o p q r s t u v w x y z ñ
    script: Latin
    status: primary
  source:
  - CLDR
  - Omniglot
  - Wikipedia
  speakers: 45000000
  speakers_date: 2013
  status: living
  validity: preliminary
fin:
  name: Finnish
  orthographies:
  - autonym: Suomi
    auxiliary: Æ Õ Ø Ü Š Ž æ õ ø ü š ž
    base: A B C D E F G H I J K L M N O P Q R S T U V W X Y Z Ä Ö Å a b c d e f g h i j k l m n o p q r s t u v w x y z ä ö å
    script: Latin
    status: primary
  source:
  - Omniglot
  - CLDR
  - Alvestrand
  - Native
  speakers: 5400000
  speakers_date: 2009-2012
  status: living
  validity: preliminary
fkv:
  name: Kven
  orthographies:
  - autonym: Kvääni
    base: A B C D Ð E F G H I J K L M N O P Q R S Š T U V W X Y Z Ä Ö a b c d ð e f g h i j k l m n o p q r s š t u v w x y z ä ö
    script: Latin
    status: primary
  source:
  - Omniglot
  - Wikipedia
  speakers: 8000
  speakers_date: 2005
  validity: preliminary
fon:
  name: Fon
  orthographies:
  - autonym: fɔ̀ngbè
    base: A B C D E F G I J K L M N O P R S T U V W X Y Z Ɖ Ɛ Ɔ À Á È É Ì Í Ò Ó Ù Ú a b c d e f g i j k l m n o p r s t u v w x y z ɖ ɛ ɔ à á è é ì í ò ó ù ú ` ´
    script: Latin
    status: primary
  source:
  - Omniglot
  - Wikipedia
  speakers: 2200000
  speakers_date: 2000-2006
  validity: preliminary
fra:
  name: French
  orthographies:
  - autonym: Français
    base: A B C D E F G H I J K L M N O P Q R S T U V W X Y Z À Â Æ Ç È É Ê Ë Î Ï Ô Ù Û Ü Ÿ Œ a b c d e f g h i j k l m n o p q r s t u v w x y z à â æ ç è é ê ë î ï ô ù û ü ÿ œ
    script: Latin
    status: primary
  source:
  - Omniglot
  - Wikipedia
  - CLDR
  - Alvestrand
  speakers: 76800000
  speakers_date: 2014
  status: living
  validity: verified
fry:
  name: Western Frisian
  orthographies:
  - autonym: Frysk
    base: A B C D E F G H I J K L M N O P Q R S T U V W X Y Z Â Ä É Ê Ë Ï Ô Ö Ú Û Ü a b c d e f g h i j k l m n o p q r s t u v w x y z â ä é ê ë ï ô ö ú û ü
    script: Latin
    status: primary
  source:
  - Omniglot
  - Wikipedia
  - Alvestrand
  speakers: 470000
  speakers_date: 2001
  status: living
  validity: verified
fub:
  name: Adamawa Fulfulde
  note: Used in Cameroon, Chad, and Sudan.
  orthographies:
  - base: A B C D E F G H I J K L M N O P R S T U W Y X Ŋ Ƴ Ɓ Ɗ a b c d e f g h i j k l m n o p r s t u w y x ŋ ƴ ɓ ɗ
    script: Latin
    status: primary
  source:
  - Omniglot
  - Wikipedia
  - CLDR
  status: living
  validity: verified
fuc:
  name: Pulaar
  note: Used in Senegal, Gambia, and Mauritania.
  orthographies:
  - autonym: Futa Tooro
    base: A B C D E F G H I J K L M N O P R S T U W Y X Ñ Ŋ Ƴ Ɓ Ɗ a b c d e f g h i j k l m n o p r s t u w y x ñ ŋ ƴ ɓ ɗ
    script: Latin
    status: primary
  source:
  - Omniglot
  - Wikipedia
  - CLDR
  speakers: 4450000
  speakers_date: 2019
  status: living
  validity: verified
fue:
  name: Borgu Fulfulde
  note: Used in Benin and Togo.
  orthographies:
  - autonym: Fulfulde
    base: A B C D E F G H I J K L M N O P R S T U W Y X Ŋ Ƴ Ɓ Ɗ Ɲ a b c d e f g h i j k l m n o p r s t u w y x ŋ ƴ ɓ ɗ ɲ
    script: Latin
    status: primary
  source:
  - Omniglot
  - Wikipedia
  - CLDR
  status: living
  validity: verified
fuf:
  name: Pular
  note: Used in Guinea and Sierra Leone.
  orthographies:
  - autonym: Fuuta Jalon
    base: A B C D E F G H I J K L M N O P R S T U W Y Ŋ Ƴ Ɓ Ɗ Ɠ Ɲ a b c d e f g h i j k l m n o p r s t u w y ŋ ƴ ɓ ɗ ɠ ɲ
    script: Latin
    status: primary
  source:
  - Omniglot
  - Wikipedia
  - CLDR
  speakers: 3808200
  speakers_date: 1991-2016
  status: living
  validity: verified
fuh:
  name: Western Niger Fulfulde
  note: Used in Burkina Faso and Niger.
  orthographies:
  - autonym: Fulfulde
    inherit: fue
    script: Latin
    status: primary
  source:
  - Omniglot
  - Wikipedia
  - CLDR
  status: living
  validity: verified
fui:
  name: Bagirmi Fulfulde
  note: Used in Central African Republic.
  orthographies:
  - base: A B C D E F G H I J K L M N O P R S T U W Y X Ŋ Ƴ Ɓ Ɗ a b c d e f g h i j k l m n o p r s t u w y x ŋ ƴ ɓ ɗ
    script: Latin
    status: primary
  source:
  - Omniglot
  - Wikipedia
  - CLDR
  status: living
  validity: verified
fuq:
  name: Central-Eastern Niger Fulfulde
  note: Used in Niger.
  orthographies:
  - base: A B C D E F G H I J K L M N O P R S T U W Y X Ŋ Ƴ Ɓ Ɗ a b c d e f g h i j k l m n o p r s t u w y x ŋ ƴ ɓ ɗ
    script: Latin
    status: primary
  source:
  - Omniglot
  - Wikipedia
  - CLDR
  status: living
  validity: verified
fur:
  name: Friulian
  note: The speaker count includes up to 180000 non-native speakers.
  orthographies:
  - autonym: Furlan
    base: A B C D E F G H I J K L M N O P Q R S T U V W X Y Z Ç Â Ê Î Ô Û À È Ì Ò Ù a b c d e f g h i j k l m n o p q r s t u v w x y z ç â ê î ô û à è ì ò ù
    script: Latin
    status: primary
  source:
  - Omniglot
  - Wikipedia
  speakers: 600000
  speakers_date: 2015
  status: living
  validity: verified
fuv:
  name: Nigerian Fulfulde
  note: Used in Nigeria.
  orthographies:
  - base: A B C D E F G H I J K L M N O P R S T U W Y X Ɓ Ɗ a b c d e f g h i j k l m n o p r s t u w y x ɓ ɗ
    script: Latin
    status: primary
  source:
  - Omniglot
  - Wikipedia
  - CLDR
  status: living
  validity: verified
gaa:
  name: Ga
  orthographies:
  - autonym: Gã
    base: A B D E Ɛ F G H I J K L M N Ŋ O Ɔ P R S T U V W Y Z Ã Ẽ Ĩ Õ Ũ a b d e ɛ f g h i j k l m n ŋ o ɔ p r s t u v w y z ã ẽ ĩ õ ũ
    script: Latin
    status: primary
  source:
  - Omniglot
  - Wikipedia
  speakers: 8500000
  speakers_date: 2007
  validity: preliminary
gag:
  name: Gagauz
  orthographies:
  - base: А Б В Г Д Е Ж З И Й К Л М Н О П Р С Т У Ф Х Ц Ч Ш Щ Ъ Ы Ь Э Ю Я Ё Ӂ Ӓ Ӧ Ӱ а б в г д е ж з и й к л м н о п р с т у ф х ц ч ш щ ъ ы ь э ю я ё ӂ ӓ ӧ ӱ
    script: Cyrillic
    status: deprecated
  - autonym: Gagauzça
    base: A B C D E F G H I J K L M N O P Q R S T U V W X Y Z Ä Ç Ê Ö Ü Ğ Ş Ţ Ș Ț a b c d e f g h i j k l m n o p q r s t u v w x y z ä ç ê ö ü ğ İ ı ş ţ ș ț
    script: Latin
    status: primary
  source:
  - Omniglot
  - Wikipedia
  speakers: 140000
  speakers_date: 2009
  status: living
  validity: preliminary
gan:
  name: Gan
  orthographies:
  - autonym: 赣语 / 江西话
    inherit: cmn
    script: Chinese
    status: primary
  - autonym: Gann ua
    base: B P M F D T L Z C S J Q X G K H I U Y A E O N b p m f d t l z c s j q x g k h i u y a e o n
    note: The Latin script is required for the Pinfa romanization system.
    script: Latin
    status: primary
  source:
  - Omniglot
  - Wikipedia
  speakers: 22000000
  speakers_date: 2018
  validity: preliminary
gax:
  name: Borana-Arsi-Guji Oromo
  orthographies:
  - autonym: Borana
    base: A B C D E F G H I J K L M N O P Q R S T U V W X Y Z a b c d e f g h i j k l m n o p q r s t u v w x y z '
    script: Latin
    status: primary
  source:
  - Omniglot
  - Wikipedia
  - CLDR
  - Alvestrand
  speakers: 3900000
  speakers_date: 2000-2009
  status: living
  validity: verified
gaz:
  name: West Central Oromo
  note: The speaker count is an estimate based on the total for Oromo macrolanguage.
  orthographies:
  - autonym: Afaan Oromoo
    inherit: gax
    script: Latin
    status: primary
  source:
  - Wikipedia
  speakers: 26000000
  speakers_date: 2015
  status: living
  validity: verified
gcf:
  name: Guadeloupean Creole French
  orthographies:
  - autonym: Kreyol
    base: A B C D E F G H I J K L M N O P Q R S T U V W X Y Z È É Ò a b c d e f g h i j k l m n o p q r s t u v w x y z è é ò
    script: Latin
    status: primary
  source:
  - Omniglot
  - Wikipedia
  speakers: 1200000
  speakers_date: 1998-2001
  status: living
  validity: preliminary
gil:
  name: Gilbertese
  orthographies:
  - autonym: Kiribati
    base: A B E I K M N G O R T U W a b e i k m n g o r t u w
    script: Latin
    status: primary
  source:
  - Omniglot
  - Wikipedia
  speakers: 120000
  speakers_date: 1988-2010
  status: living
  validity: verified
gjn:
  name: Gonja
  orthographies:
  - autonym: Ngbanyito
    base: A B C D E Ɛ F G H I J K L M N Ŋ O Ɔ P R S T U V W Y Z a b c d e ɛ f g h i j k l m n ŋ o ɔ p r s t u v w y z '
    script: Latin
    status: primary
  source:
  - Omniglot
  - Wikipedia
  speakers: 230000
  speakers_date: 2004
  validity: preliminary
gkp:
  name: Guinea Kpelle
  orthographies:
  - autonym: Kpɛlɛwoo
    base: A B Ɓ D E Ɛ F G Ɣ I K L M N Ŋ O Ɔ P R S T U V W X Y Z a b ɓ d e ɛ f g ɣ i k l m n ŋ o ɔ p r s t u v w x y z ` ´ ˆ
    script: Latin
    status: primary
  source:
  - Omniglot
  - Wikipedia
  speakers: 1300000
  speakers_date: 1991-2012
  validity: preliminary
gla:
  name: Scottish Gaelic
  orthographies:
  - autonym: Gàidhlig
    base: A B C D E F G H I J K L M N O P Q R S T U V W X Y Z À È É Ì Ò Ó Ù a b c d e f g h i j k l m n o p q r s t u v w x y z à è é ì ò ó ù
    script: Latin
    status: primary
  source:
  - Omniglot
  - CLDR
  - Wikipedia
  speakers: 57000
  speakers_date: 2011
  status: living
  validity: preliminary
gld:
  name: Nanai
  orthographies:
  - autonym: Нанай
    base: А Б В Г Д Е Ж З И Й К Л М Н О П Р С Т У Ф Х Ц Ч Ш Щ Ъ Ы Ь Э Ю Я Ё Ӈ а б в г д е ж з и й к л м н о п р с т у ф х ц ч ш щ ъ ы ь э ю я ё ӈ ̄
    script: Cyrillic
    status: primary
  source:
  - Omniglot
  - Wikipedia
  speakers: 1400
  speakers_date: 2010
  status: living
  validity: preliminary
gle:
  name: Irish
  orthographies:
  - autonym: Gaeilge
    base: A B C D E F G H I J K L M N O P Q R S T U V W X Y Z Á É Í Ó Ú a b c d e f g h i j k l m n o p q r s t u v w x y z á é í ó ú
    script: Latin
    status: primary
  source:
  - Omniglot
  - Wikipedia
  - CLDR
  speakers: 141000
  speakers_date: 2012
  status: living
  validity: preliminary
glg:
  name: Galician
  note: 58% of the population of Galicia are L1 speakers.
  orthographies:
  - autonym: Galego
    base: A B C D E F G H I J K L M N O P Q R S T U V W X Y Z Á É Í Ñ Ó Ú Ü a b c d e f g h i j k l m n o p q r s t u v w x y z á é í ñ ó ú ü
    script: Latin
    status: primary
  source:
  - Omniglot
  - Wikipedia
  speakers: 1560000
  speakers_date: 2007
  status: living
  validity: preliminary
glv:
  name: Manx
  orthographies:
  - autonym: Gaelg
    base: A B C D E F G H I J K L M N O P Q R S T U V W X Y Z Ç a b c d e f g h i j k l m n o p q r s t u v w x y z ç
    script: Latin
    status: primary
  source:
  - Omniglot
  - Wikipedia
  - CLDR
  speakers: 0
  status: living
  validity: verified
gni:
  name: Gooniyandi
  orthographies:
  - autonym: Gooniyandi
    auxiliary: ẞ
    base: A B C D E F G H I J K L M N O P Q R S T U V W X Y Z À Ä É Ö Ü a b c d e f g h i j k l m n o p q r s t u v w x y z ß à ä é ö ü
    script: Latin
    status: primary
  source:
  - CLDR
  - Omniglot
  speakers: 134
  speakers_date: 2016
  status: living
  validity: preliminary
gqa:
  name: Ga'anda
  orthographies:
  - autonym: Kaandata
    base: A B C D E F G H I J K L M N O P Q R S T U V W X Y Z Ŋ a b c d e f g h i j k l m n o p q r s t u v w x y z ŋ
    script: Latin
    status: primary
  preferred_name: Ga’anda
  source:
  - Omniglot
  speakers: 43000
  speakers_date: 1992
  status: living
  validity: draft
grc:
  name: Ancient Greek (to 1453)
  orthographies:
  - autonym: Ελληνικά
    base: Α Β Γ Δ Ε Ζ Η Θ Ι Κ Λ Μ Ν Ξ Ο Π Ρ Σ Τ Υ Φ Χ Ψ Ω Ά Έ Ή Ί Ό Ύ Ώ Ϊ Ϋ Ἀ Ἁ Ἂ Ἃ Ἄ Ἅ Ἆ Ἇ Ἐ Ἑ Ἒ Ἓ Ἔ Ἕ Ἠ Ἡ Ἢ Ἣ Ἤ Ἥ Ἦ Ἧ Ἰ Ἱ Ἲ Ἳ Ἴ Ἵ Ἶ Ἷ Ὂ Ὃ Ὄ Ὑ Ὓ Ὕ Ὗ Ὢ Ὣ Ὤ Ὥ Ὦ Ὧ Ὰ Ὲ Ὴ Ὶ Ὸ Ὺ Ὼ α β γ δ ε ζ η θ ι κ λ μ ν ξ ο π ρ ς σ τ υ φ χ ψ ω ά έ ή ί ό ύ ώ ϊ ϋ ΐ ΰ ἀ ἁ ἂ ἃ ἄ ἅ ἆ ἇ ἐ ἑ ἒ ἓ ἔ ἕ ἠ ἡ ἢ ἣ ἤ ἥ ἦ ἧ ἰ ἱ ἲ ἳ ἴ ἵ ἶ ἷ ὂ ὃ ὄ ὐ ὑ ὒ ὓ ὔ ὕ ὖ ὗ ὢ ὣ ὤ ὥ ὦ ὧ ὰ ὲ ὴ ὶ ὸ ὺ ὼ ᾶ ῆ ῒ ῖ ῗ ῢ ῦ ῧ ῶ
    script: Greek
    status: primary
  preferred_name: Ancient Greek
  source:
  - Omniglot
  - Wikipedia
  speakers: 0
  status: historical
  validity: verified
gsw:
  name: Swiss German
  orthographies:
  - autonym: Schwyzerdütsch
    base: A B C D E F G H I J K L M N O P Q R S T U V W X Y Z Ä Ö Ü a b c d e f g h i j k l m n o p q r s t u v w x y z ä ö ü
    script: Latin
    status: primary
  source:
  - Omniglot
  - CLDR
  speakers: 4930000
  speakers_date: 2013
  status: living
  validity: verified
guc:
  name: Wayuu
  orthographies:
  - autonym: Wayuunaiki
    base: A B C D E F G H I J K L M N O P Q R S T U V W X Y Z Ñ Ü a b c d e f g h i j k l m n o p q r s t u v w x y z ñ ü
    script: Latin
    status: primary
  source:
  - Omniglot
  - Wikipedia
  speakers: 320000
  speakers_date: 2001-2007
  status: living
  validity: verified
gug:
  name: Paraguayan Guaraní
  orthographies:
  - autonym: Avañe'ẽ
    base: A Ã C E Ẽ G H I Ĩ J K L M N Ñ O Õ P R S T U Ũ V Y Ỹ a ã c e ẽ g ͂ h i ĩ j k l m n ñ o õ p r s t u ũ v y ỹ '
    script: Latin
    status: primary
  source:
  - Omniglot
  - Wikipedia
  speakers: 4850000
  speakers_date: 1995
  validity: preliminary
guj:
  name: Gujarati
  note: There are approximately 4000000 additional L2 speakers.
  orthographies:
  - autonym: ગુજરાતી
    base: અ આ ઇ ઈ ઉ ઊ ઋ પ ા િ ી ુ ૂ ૃ એ ઐ ઓ ઔ ં ઃ ે ૈ ો ૌ ક ખ ગ ઘ ઙ ચ છ જ ઝ ઞ ટ ઠ ડ ઢ ણ ત થ દ ધ ન ફ બ ભ મ ય ર લ વ શ ષ સ હ ળ ્
    numerals: ૦ ૧ ૨ ૩ ૪ ૫ ૬ ૭ ૮ ૯
    script: Gujarati
    status: primary
    design_note: Numerous precomposed conjunct forms, resolved mark positioning, and resolved combinations of marks and other forms are required for proper representation of the language.
  source:
  - Omniglot
  - Wikipedia
  speakers: 56000000
  speakers_date: 2011
  validity: preliminary
guu:
  name: Yanomamö
  orthographies:
  - autonym: Yąnomamɨ
    base: A E F H I J K M N O P R S T U W Y Ã Ẽ Ə Ĩ Ɨ Õ Ũ a e f h i j k m n o p r s t u w y ã ẽ ə ĩ ɨ õ ũ ˛
    script: Latin
    status: primary
  source:
  - Wikipedia
  speakers: 20000
  speakers_date: 2000-2006
  validity: draft
guz:
  name: Gusii
  orthographies:
  - autonym: Ekegusii
    auxiliary: Q X q x
    base: A B C D E F G H I J K L M N O P R S T U V W Y Z a b c d e f g h i j k l m n o p r s t u v w y z
    script: Latin
    status: primary
  source:
  - Omniglot
  - CLDR
  speakers: 2200000
  speakers_date: 2009
  status: living
  validity: verified
gwi:
  name: Gwichʼin
  orthographies:
  - autonym: Dinju Zhuh K’yuu
    base: A B C D E F G H I J K L M N O P Q R S T U V W X Y Z À Ą È É Ę Ì Í Ò Ó Ǫ Ù Ú Ł a b c d e f g h i j k l m n o p q r s t u v w x y z à ą è é ę ì í ò ó ǫ ’ ù ú ł
    script: Latin
    status: primary
  source:
  - Omniglot
  - Wikipedia
  speakers: 560
  speakers_date: 2007-2016
  status: living
  validity: verified
haa:
  name: Han
  orthographies:
  - autonym: Tr’ondëk Hwëch’in
    base: A B C D E F G H I J K L M N O P Q R S T U V W X Y Z Ä À Â Ǎ Ą Ë a b c d e f g h i j k l m n o p q r s t u v w x y z ä à â ǎ ą ë ’
    script: Latin
    status: primary
  preferred_name: Hän
  source:
  - Omniglot
  - Wikipedia
  speakers: 20
  speakers_date: 1997-2007
  status: living
  validity: verified
hae:
  name: Eastern Oromo
  orthographies:
  - autonym: Harar
    inherit: gax
    script: Latin
    status: primary
  source:
  - Wikipedia
  speakers: 4500000
  speakers_date: 1994
  status: living
  validity: verified
hak:
  name: Hakka Chinese
  orthographies:
  - autonym: 客家话 / 客家話
    inherit: cmn
    script: Chinese
    status: primary
  - autonym: hak ga wa
     base: A B C D E F G H I J K L M N O P Q R S T U W X Y Z a b c d e f g h i j k l m n o p q r s t u w x y z ü ê ā ē ī ō ū ǖ Ā Ē Ī Ō Ū Ǖ á é í ó ú ǘ Á É Í Ó Ú Ǘ ǎ ě ǐ ǒ ǔ ǚ Ǎ Ě Ǐ Ǒ Ǔ Ǚ à è ì ò ù ǜ À È Ì Ò Ù Ǜ
    note: Hànyǔ Pīnyīn (pinyin) romanization
    script: Latin
    status: primary
  source:
  - Omniglot
  - Wikipedia
  speakers: 47800000
  speakers_date: 2007
  validity: preliminary
hat:
  name: Haitian
  orthographies:
  - autonym: Kreyòl Ayisyen
    auxiliary: Q X À Á É Ó q x à á é ó
    base: A B C D E F G H I J K L M N O P R S T U V W Y Z È Ò a b c d e f g h i j k l m n o p r s t u v w y z è ò
    script: Latin
    status: primary
  source:
  - Omniglot
  - Wikipedia
  speakers: 9600000
  speakers_date: 2007
  status: living
  validity: verified
hau:
  name: Hausa
  orthographies:
  - autonym: Hausa
    auxiliary: P Q V X À Á Â È É Ê Ì Í Î Ò Ó Ô Ù Ú Û p q v x à á â è é ê ì í î ò ó ô ù ú û
    base: A B C D E F G H I J K L M N O R S T U W Y Z Ƙ Ƴ Ɓ Ɗ a b c d e f g h i j k l m n o r s t u w y z ƙ ƴ ɓ ɗ ʼ ̃
    script: Latin
    status: primary
  source:
  - Omniglot
  - Wikipedia
  - CLDR
  speakers: 40000000
  speakers_date: 2015-2016
  status: living
  validity: verified
haw:
  name: Hawaiian
  orthographies:
  - autonym: ’Olelo Hawai’i
    base: A B C D E F G H I J K L M N O P Q R S T U V W X Y Z Ā Ē Ī Ō Ū a b c d e f g h i j k l m n o p q r s t u v w x y z ā ē ī ō ū ’
    script: Latin
    status: primary
  source:
  - Omniglot
  - Wikipedia
  - CLDR
  speakers: 24000
  speakers_date: 2008
  status: living
  validity: preliminary
haz:
  name: Hazaragi
  note: The number of speakers is an estimate based on the Hazaras population.
  orthographies:
  - autonym: هزارگی
    inherit: pes
    script: Arabic
    status: primary
  source:
  - Wikipedia
  speakers: 8000000
  speakers_date: 2014
  status: living
  validity: draft
hea:
  name: Northern Qiandong Miao
  orthographies:
  - autonym: hveb Hmub
    base: A B C D E F G H I J K L M N O P Q R S T U V W X Y Z a b c d e f g h i j k l m n o p q r s t u v w x y z -
    script: Latin
    status: primary
  source:
  - Omniglot
  - Wikipedia
  speakers: 2100000
  speakers_date: 1995
  validity: preliminary
heb:
  name: Hebrew
  orthographies:
  - autonym: עברית
    base: א ב ג ד ה ו ז ח ט י כ ך ל מ ם נ ן ס ע פ ף צ ץ ק ר ש ת ׁ ׂ ּ ׳
    script: Hebrew
    status: primary
  source:
  - Omniglot
  - CLDR
  speakers: 9000000
  status: living
  validity: preliminary
hil:
  name: Hiligaynon
  orthographies:
  - autonym: Ilonggo
    base: A B C D E F G H I J K L M N O P Q R S T U V W X Y Z a b c d e f g h i j k l m n o p q r s t u v w x y z
    script: Latin
    status: primary
  source:
  - Omniglot
  - Wikipedia
  speakers: 9300000
  speakers_date: 2010
  status: living
  validity: preliminary
hin:
  name: Hindi
  note: There are approximately 270000000 of additional L2 speakers.
  orthographies:
  - autonym: हिन्दी
    base: अ आ इ ई उ ऊ ऋ ए ऐ ओ औ ं ः प ा ि ी ु ू ृ े ै ो ौ क ख ग घ ङ च छ ज झ ञ ट ठ ड ढ ण त थ द ध न फ ब भ म य र ल व श ष स ह ़
    numerals: ० १ २ ३ ४ ५ ६ ७ ८ ९
    script: Devanagari
    status: primary
    design_note: Numerous precomposed conjunct forms, resolved mark positioning, and resolved combinations of marks and other forms are required for proper representation of the language.
  source:
  - Omniglot
  - Wikipedia
  speakers: 322000000
  speakers_date: 2011
  validity: preliminary
hms:
  name: Southern Qiandong Miao
  orthographies:
  - autonym: hveb Hmub
    base: A B C D E F G H I J K L M N O P Q R S T U V W X Y Z a b c d e f g h i j k l m n o p q r s t u v w x y z -
    script: Latin
    status: primary
  source:
  - Omniglot
  - Wikipedia
  speakers: 2100000
  speakers_date: 1995
  validity: preliminary
hni:
  name: Hani
  orthographies:
  - autonym: Haqniqdoq
    base: A B C D E F G H I J K L M N O Q R S T U V W X Y Z a b c d e f g h i j k l m n o q r s t u v w x y z
    script: Latin
    status: primary
  source:
  - Omniglot
  - Wikipedia
  speakers: 1800000
  speakers_date: 1995-2007
  validity: preliminary
hns:
  name: Caribbean Hindustani
  orthographies:
  - base: A B C D E F G H I J K L M N O Q R S T U V W X Y Z a b c d e f g h i j k l m n o q r s t u v w x y z ˜
    script: Latin
    status: primary
    note: The use of Devanagari, Kaithi, and Urdu is declining. Latin is currently the favoured script.
  source:
  - Omniglot
  - Wikipedia
  speakers: 166233
  validity: preliminary
hop:
  name: Hopi
  orthographies:
  - autonym: Hopilàvayi
    base: A B C D E F G H I J K L M N O P Q R S T U V W X Y Z À Ö a b c d e f g h i j k l m n o p q r s t u v w x y z à ö
    script: Latin
    status: primary
  source:
  - Omniglot
  - Wikipedia
  speakers: 6780
  speakers_date: 2010
  status: living
  validity: verified
hrv:
  name: Croatian
  orthographies:
  - autonym: Hrvatski
    base: A B C D E F G H I J K L M N O P Q R S T U V W X Y Z Ć Č Đ Š Ž a b c d e f g h i j k l m n o p q r s t u v w x y z ć č đ š ž
    script: Latin
    status: primary
  source:
  - Omniglot
  - Wikipedia
  - CLDR
  speakers: 5600000
  speakers_date: 1991-2006
  status: living
  validity: preliminary
hsb:
  name: Upper Sorbian
  orthographies:
  - autonym: Hornjoserbšćina
    base: A B C D E F G H I J K L M N O P Q R S T U V W X Y Z Ó Ć Č Ě Ł Ń Ř Ś Š Ź Ž a b c d e f g h i j k l m n o p q r s t u v w x y z ó ć č ě ł ń ř ś š ź ž
    script: Latin
    status: primary
  source:
  - Omniglot
  - CLDR
  - Alvestrand
  speakers: 13000
  speakers_date: 2007
  status: living
  validity: verified
hun:
  name: Hungarian
  orthographies:
  - autonym: Magyar
    base: A B C D E F G H I J K L M N O P Q R S T U V W X Y Z Á É Í Ó Ö Ú Ü Ő Ű a b c d e f g h i j k l m n o p q r s t u v w x y z á é í ó ö ú ü ő ű
    script: Latin
    status: primary
  source:
  - Omniglot
  - Alvestrand
  - Native
  speakers: 13000000
  speakers_date: 2003-2014
  status: living
  validity: verified
hus:
  name: Huasteco
  orthographies:
  - autonym: Teenek
    base: A B C E I J K L M N O P R S T U W X Y Z a b c e i j k l m n o p r s t u w x y z '
    script: Latin
    status: primary
  source:
  - Omniglot
  - Wikipedia
  speakers: 161120
  speakers_date: 2010
  validity: preliminary
huu:
  name: Murui Huitoto
  orthographies:
  - base: A B C D E F G I J L M N O R S T V Ɨ Ñ a b c d e f g i j l m n o r s t v ɨ ñ
    script: Latin
    status: primary
  source:
  - Omniglot
  - Wikipedia
  speakers: 7800
  speakers_date: 1995-2002
  validity: preliminary
huz:
  name: Hunzib
  orthographies:
  - autonym: Гьонкьос
    base: А Б В Г Д Е Ж З И Й К Л М Н О П Р С Т У Ф Х Ц Ч Ш Щ Ъ Ы Ь Э Ӏ Ә Ȧ Ӯ а б в г д е ж з и й к л м н о п р с т у ф х ц ч ш щ ъ ы ь э ӏ ә ȧ ӯ
    script: Cyrillic
    status: primary
  source:
  - Omniglot
  speakers: 1400
  speakers_date: 2006-2010
  status: living
  validity: draft
hye:
  name: Eastern Armenian
  note: Shares base with Western Armenian.
  orthographies:
  - autonym: Հայերէն
    base: Ա Բ Գ Դ Ե Զ Է Ը Թ Ժ Ի Լ Խ Ծ Կ Հ Ձ Ղ Ճ Մ Յ Ն Շ Ո Չ Պ Ջ Ռ Ս Վ Տ Ր Ց Ւ Փ Ք Օ Ֆ ա բ գ դ ե զ է ը թ ժ ի լ խ ծ կ հ ձ ղ ճ մ յ ն շ ո չ պ ջ ռ ս վ տ ր ց ւ փ ք և օ ֆ
    script: Armenian
    status: primary
  source:
  - Omniglot
  - Wikipedia
  speakers: 6700000
  speakers_date: 2015
  validity: preliminary
hyw:
  name: Western Armenian
  orthographies:
  - autonym: Հայերէն
    inherit: hye
    script: Armenian
    status: primary
  source:
  - Omniglot
  - Wikipedia
  speakers: 1400000
  speakers_date: 2001-2016
  validity: preliminary
ibb:
  name: Ibibio
  orthographies:
  - base: A B D E F G H I Ị K M N Ñ O Ọ P R S T U Ʌ W Y a b d e f g h i ị k m n ñ o ọ p r s t u ʌ w y
    script: Latin
    status: primary
  source:
  - Omniglot
  - Wikipedia
  speakers: 2000000
  speakers_date: 1998
  validity: preliminary
ibo:
  name: Igbo
  orthographies:
  - autonym: Igbo
    base: A B C D E F G H I J K L M N O P Q R S T U V W X Y Z À Á È É Ì Í Ò Ó Ù Ú Ā Ē Ī Ń Ō Ū Ị Ọ Ụ Ṅ Ẹ a b c d e f g h i j k l m n o p q r s t u v w x y z à á è é ì í ò ó ù ú ā ē ī ń ō ū ị ọ ụ ṅ ẹ
    script: Latin
    status: primary
  source:
  - Omniglot
  - Wikipedia
  - CLDR
  speakers: 27000000
  speakers_date: 2015
  status: living
  validity: verified
ido:
  name: Ido
  orthographies:
  - autonym: Ido
    base: A B C D E F G H I J K L M N O P Q R S T U V W X Y Z a b c d e f g h i j k l m n o p q r s t u v w x y z
    script: Latin
    status: primary
  source:
  - Omniglot
  - Wikipedia
  speakers: 100–200
  speakers_date: 2015
  status: constructed
  validity: verified
igs:
  name: Interglossa
  orthographies:
  - autonym: Interglossa
    base: A B C D E F G H I J K L M N O P Q R S T U V W X Y Z a b c d e f g h i j k l m n o p q r s t u v w x y z
    script: Latin
    status: primary
  source:
  - Omniglot
  speakers: 0
  status: constructed
  validity: verified
iii:
  name: Nuosu
  orthographies:
  - autonym: ꆈꌠꉙ
    base: ꀀ ꀖ ꀸ ꁖ ꁶ ꂑ ꂮ ꃍ ꃢ ꄀ ꄚ ꄶ ꅑ ꅨ ꅽ ꆗ ꆷ ꇚ ꇸ ꈔ ꉆ ꉮ ꊍ ꊮ ꋐ ꋭ ꌉ ꌪ ꏠ ꏼ ꐘ ꐱ ꑊ ꑝ ꑱ ꀁ ꀗ ꀹ ꁗ ꁷ ꂒ ꂯ ꃎ ꃣ ꄁ ꄛ ꄷ ꅒ ꅩ ꅾ ꆘ ꆸ ꇛ ꇹ ꈕ ꉇ ꊎ ꊯ ꋑ ꋮ ꌊ ꌫ ꏡ ꏽ ꐙ ꐲ ꑋ ꑞ ꑲ ꀂ ꀘ ꀺ ꁘ ꁸ ꂓ ꂰ ꃏ ꃤ ꄂ ꄜ ꄸ ꅓ ꅪ ꅿ ꆙ ꆹ ꇜ ꇺ ꈖ ꉈ ꊏ ꊰ ꋒ ꋯ ꌋ ꌬ ꏢ ꏾ ꐚ ꐳ ꑌ ꑟ ꑳ ꀃ ꀙ ꀻ ꁙ ꁹ ꂔ ꂱ ꃐ ꃥ ꄃ ꄝ ꄹ ꅔ ꅫ ꆀ ꆚ ꆺ ꇝ ꇻ ꉉ ꊐ ꊱ ꋓ ꋰ ꌌ ꌭ ꏣ ꏿ ꐛ ꐴ ꑍ ꑠ ꑴ ꀄ ꀚ ꁚ ꃦ ꅬ ꆻ ꇞ ꉊ ꊲ ꋔ ꏤ ꐀ ꐜ ꐵ ꑎ ꑡ ꑵ ꀅ ꀛ ꀼ ꁛ ꁺ ꂕ ꂲ ꃧ ꄄ ꄞ ꄺ ꅕ ꅭ ꆁ ꆛ ꆼ ꇟ ꇼ ꈗ ꈰ ꉋ ꉝ ꉯ ꊑ ꊳ ꋕ ꋱ ꌍ ꌮ ꏥ ꐁ ꐝ ꐶ ꑏ ꑢ ꑶ ꀆ ꀜ ꀽ ꁜ ꁻ ꂖ ꂳ ꃨ ꄅ ꄟ ꄻ ꅖ ꅮ ꆂ ꆜ ꆽ ꇠ ꇽ ꈘ ꈱ ꉌ ꉞ ꉰ ꊒ ꊴ ꋖ ꋲ ꌎ ꌯ ꏦ ꐂ ꐞ ꐷ ꑐ ꑣ ꑷ ꀇ ꀝ ꀾ ꁝ ꁼ ꂗ ꂴ ꃩ ꄆ ꄠ ꄼ ꅯ ꆃ ꆝ ꆾ ꇡ ꇾ ꈙ ꉍ ꉟ ꊓ ꊵ ꋗ ꋳ ꌏ ꌰ ꏧ ꐃ ꐟ ꐸ ꑑ ꑤ ꑸ ꀈ ꀞ ꀿ ꁞ ꁽ ꂘ ꂵ ꃑ ꃪ ꄇ ꄡ ꄽ ꅗ ꅰ ꆞ ꆿ ꇢ ꇿ ꈚ ꈲ ꉎ ꉠ ꉱ ꊀ ꊔ ꊶ ꋘ ꋴ ꌐ ꌱ ꍆ ꍡ ꎔ ꎫ ꏆ ꀉ ꀟ ꁀ ꁟ ꁾ ꂙ ꂶ ꃒ ꃫ ꄈ ꄢ ꄾ ꅘ ꅱ ꆄ ꆟ ꇀ ꇣ ꈀ ꈛ ꈳ ꉏ ꉡ ꉲ ꊁ ꊕ ꊷ ꋙ ꋵ ꌑ ꌲ ꍇ ꍢ ꍼ ꎕ ꎬ ꏇ ꀊ ꀠ ꁁ ꁠ ꁿ ꂚ ꂷ ꃓ ꃬ ꄉ ꄣ ꄿ ꅙ ꅲ ꆅ ꆠ ꇁ ꇤ ꈁ ꈜ ꈴ ꉐ ꉢ ꉳ ꊂ ꊖ ꊸ ꋚ ꋶ ꌒ ꌳ ꍈ ꍣ ꍽ ꎖ ꎭ ꏈ ꀋ ꀡ ꁂ ꁡ ꂀ ꂛ ꂸ ꃔ ꃭ ꄊ ꄤ ꅀ ꅚ ꅳ ꆆ ꆡ ꇂ ꇥ ꈂ ꈝ ꈵ ꉑ ꉣ ꉴ ꊃ ꊗ ꊹ ꋛ ꋷ ꌓ ꌴ ꍉ ꍤ ꎗ ꎮ ꏉ ꂹ ꄥ ꇃ ꇦ ꈞ ꉒ ꉤ ꉵ ꍥ ꏨ ꐄ ꑹ ꀌ ꀢ ꁃ ꁢ ꂜ ꂺ ꄋ ꄦ ꅁ ꅴ ꆇ ꆢ ꇄ ꇧ ꈃ ꈟ ꈶ ꉓ ꉥ ꉶ ꊄ ꊘ ꊺ ꋸ ꌔ ꍊ ꍦ ꍾ ꎯ ꏊ ꏩ ꐅ ꐠ ꐹ ꑒ ꑥ ꑺ ꀍ ꀣ ꁄ ꁣ ꂝ ꂻ ꄌ ꄧ ꅂ ꅵ ꆈ ꆣ ꇅ ꇨ ꈄ ꈠ ꈷ ꉔ ꉦ ꉷ ꊅ ꊙ ꊻ ꋹ ꌕ ꍋ ꍧ ꍿ ꎰ ꏋ ꏪ ꐆ ꐡ ꐺ ꑓ ꑦ ꑻ ꀎ ꀤ ꁅ ꁤ ꂞ ꂼ ꄨ
      ꅃ ꆉ ꆤ ꇆ ꇩ ꈅ ꈡ ꈸ ꉕ ꉸ ꊆ ꊚ ꊼ ꌖ ꍌ ꍨ ꎱ ꏌ ꏫ ꐇ ꐢ ꑔ ꑼ ꀏ ꀥ ꁆ ꁥ ꂁ ꂟ ꂽ ꃮ ꄍ ꄩ ꅄ ꅛ ꅶ ꆊ ꇇ ꇪ ꈆ ꈢ ꈹ ꉖ ꉧ ꉹ ꊛ ꊽ ꌗ ꌵ ꍍ ꍩ ꎀ ꎲ ꏍ ꏬ ꐈ ꐣ ꐻ ꑕ ꑧ ꑽ ꀐ ꀦ ꁇ ꁦ ꂂ ꂠ ꂾ ꃕ ꃯ ꄎ ꄪ ꅅ ꅜ ꅷ ꆋ ꆥ ꇈ ꇫ ꈇ ꈣ ꈺ ꉗ ꉨ ꉺ ꊇ ꊜ ꊾ ꋜ ꋺ ꌘ ꌶ ꍎ ꍪ ꎁ ꎘ ꎳ ꏎ ꏭ ꐉ ꐤ ꐼ ꑖ ꑨ ꑾ ꀑ ꀧ ꁈ ꁧ ꂃ ꂡ ꂿ ꃖ ꃰ ꄏ ꄫ ꅆ ꅝ ꆌ ꆦ ꇉ ꇬ ꈈ ꈤ ꈻ ꉘ ꉩ ꉻ ꊈ ꊝ ꊿ ꋝ ꌙ ꌷ ꍏ ꍫ ꎂ ꎙ ꎴ ꏏ ꏮ ꐊ ꐥ ꐽ ꑗ ꑩ ꑿ ꀒ ꀨ ꁉ ꁨ ꂄ ꂢ ꃀ ꃗ ꃱ ꄐ ꄬ ꅇ ꅞ ꅸ ꆍ ꆧ ꇊ ꇭ ꈉ ꈥ ꈼ ꉙ ꉪ ꉼ ꊉ ꊞ ꋀ ꋞ ꋻ ꌚ ꌸ ꍐ ꍬ ꎃ ꎚ ꎵ ꏐ ꏯ ꐋ ꐦ ꐾ ꑘ ꑪ ꒀ ꇮ ꈊ ꈦ ꍑ ꍭ ꎄ ꎛ ꎶ ꀓ ꀩ ꁩ ꃁ ꃲ ꄑ ꄭ ꅈ ꅟ ꅹ ꆎ ꆨ ꇋ ꇯ ꈋ ꈧ ꈽ ꉚ ꉫ ꉽ ꊊ ꊟ ꋁ ꋟ ꋼ ꌛ ꌹ ꍒ ꍮ ꎅ ꎜ ꎷ ꏑ ꀔ ꀪ ꁪ ꃂ ꄒ ꄮ ꅉ ꅠ ꅺ ꆏ ꆩ ꇌ ꇰ ꈌ ꈨ ꈾ ꉛ ꉬ ꉾ ꊋ ꊠ ꋂ ꋠ ꋽ ꌜ ꌺ ꍓ ꍯ ꎆ ꎝ ꎸ ꏒ ꀫ ꁫ ꃳ ꄓ ꄯ ꅊ ꅡ ꅻ ꆐ ꆪ ꇍ ꇱ ꈍ ꈩ ꈿ ꉜ ꉭ ꉿ ꊌ ꊡ ꋃ ꋡ ꌝ ꌻ ꍔ ꍰ ꎇ ꎞ ꎹ ꏓ ꀬ ꁊ ꁬ ꂅ ꂣ ꃃ ꃘ ꃴ ꄔ ꄰ ꅋ ꅢ ꅼ ꆑ ꆫ ꇎ ꇲ ꈎ ꈪ ꉀ ꊢ ꋄ ꌞ ꌼ ꍕ ꎈ ꎟ ꎺ ꏔ ꏰ ꐌ ꐧ ꑙ ꒁ ꀭ ꁋ ꁭ ꂆ ꂤ ꃄ ꃙ ꃵ ꄕ ꄱ ꅌ ꅣ ꆒ ꆬ ꇏ ꇳ ꈏ ꈫ ꉁ ꊣ ꋅ ꋢ ꋾ ꌟ ꌽ ꍖ ꍱ ꎉ ꎠ ꎻ ꏕ ꏱ ꐍ ꐨ ꐿ ꑚ ꒂ ꀮ ꁌ ꁮ ꂇ ꂥ ꃅ ꃚ ꃶ ꄖ ꄲ ꅍ ꅤ ꆓ ꆭ ꇐ ꇴ ꈐ ꈬ ꉂ ꊤ ꋆ ꋣ ꋿ ꌠ ꌾ ꍗ ꍲ ꎊ ꎡ ꎼ ꏖ ꏲ ꐎ ꐩ ꑀ ꑛ ꒃ ꀯ ꁍ ꁯ ꂈ ꂦ ꃆ ꃛ ꃷ ꄗ ꄳ ꅎ ꅥ ꆔ ꆮ ꇑ ꇵ ꈑ ꈭ ꉃ ꊥ ꋇ ꋤ ꌀ ꌡ ꌿ ꍘ ꍳ ꎋ ꎢ ꎽ ꏗ ꏳ ꐏ ꐪ ꑁ ꑜ ꒄ ꀰ ꁎ ꁰ ꂉ ꂧ ꃇ ꃜ ꃸ ꄘ ꄴ ꅏ ꅦ ꆕ ꆯ ꇒ ꇶ ꈒ ꈮ ꉄ ꊦ ꋈ ꋥ ꌁ ꌢ ꍙ ꍴ ꎌ ꎣ ꎾ ꏘ ꏴ ꐐ ꐫ ꑂ ꒅ ꀱ ꁏ ꁱ ꂊ ꂨ ꃈ ꃝ ꃹ ꄙ ꄵ ꅐ ꅧ ꆖ ꆰ ꇓ ꇷ ꈓ ꈯ ꉅ ꊧ ꋉ ꋦ ꌂ ꌣ
      ꍚ ꍵ ꎍ ꎤ ꎿ ꏙ ꏵ ꐑ ꐬ ꑃ ꒆ ꀲ ꁐ ꁲ ꂋ ꃉ ꃞ ꃺ ꆱ ꇔ ꊨ ꋊ ꋧ ꌃ ꌤ ꍀ ꍛ ꍶ ꎎ ꎥ ꏀ ꏚ ꏶ ꐒ ꐭ ꑄ ꑫ ꒇ ꀳ ꁑ ꁳ ꂌ ꂩ ꃊ ꃟ ꃻ ꆲ ꇕ ꊩ ꋋ ꋨ ꌄ ꌥ ꍁ ꍜ ꍷ ꎏ ꎦ ꏁ ꏛ ꏷ ꐓ ꐮ ꑅ ꑬ ꒈ ꀴ ꁒ ꁴ ꂍ ꂪ ꃋ ꃠ ꃼ ꆳ ꇖ ꊪ ꋌ ꋩ ꌅ ꌦ ꍂ ꍝ ꍸ ꎐ ꎧ ꏂ ꏜ ꏸ ꐔ ꐯ ꑆ ꑭ ꒉ ꀵ ꁓ ꁵ ꂎ ꂫ ꃌ ꃡ ꃽ ꆴ ꇗ ꊫ ꋍ ꋪ ꌆ ꌧ ꍃ ꍞ ꍹ ꎑ ꎨ ꏃ ꏝ ꏹ ꐕ ꐰ ꑇ ꑮ ꒊ ꀶ ꁔ ꂏ ꂬ ꃾ ꆵ ꇘ ꊬ ꋎ ꋫ ꌇ ꌨ ꍄ ꍟ ꍺ ꎒ ꎩ ꏄ ꏞ ꏺ ꐖ ꑈ ꑯ ꒋ ꀷ ꁕ ꂐ ꂭ ꃿ ꆶ ꇙ ꊭ ꋏ ꋬ ꌈ ꌩ ꍅ ꍠ ꍻ ꎓ ꎪ ꏅ ꏟ ꏻ ꐗ ꑉ ꑰ ꒌ
    script: Modern Yi
    status: primary
  source:
  - Wikipedia
  speakers: 2000000
  speakers_date: 2000
  validity: preliminary
ike:
  name: Eastern Canadian Inuktitut
  note: Despite being considered different languages ike and ikt are under the iku inclusive ISO 639-3 code.
  orthographies:
  - autonym: ᐃᓄᒃᑎᑐᑦ
    base: ᐃ ᐄ ᐅ ᐆ ᐊ ᐋ ᐦ ᐱ ᐲ ᐳ ᐴ ᐸ ᐹ ᑉ ᑎ ᑏ ᑐ ᑑ ᑕ ᑖ ᑦ ᑭ ᑮ ᑯ ᑰ ᑲ ᑳ ᒃ ᒋ ᒌ ᒍ ᒎ ᒐ ᒑ ᒡ ᒥ ᒦ ᒧ ᒨ ᒪ ᒫ ᒻ ᓂ ᓃ ᓄ ᓅ ᓇ ᓈ ᓐ ᓯ ᓰ ᓱ ᓲ ᓴ ᓵ ᔅ ᓕ ᓖ ᓗ ᓘ ᓚ ᓛ ᓪ ᔨ ᔩ ᔪ ᔫ ᔭ ᔮ ᔾ ᕕ ᕖ ᕗ ᕘ ᕙ ᕚ ᕝ ᕆ ᕇ ᕈ ᕉ ᕋ ᕌ ᕐ ᕿ ᖀ ᖁ ᖂ ᖃ ᖄ ᖅ ᖏ ᖐ ᖑ ᖒ ᖓ ᖔ ᖕ ᖠ ᖡ ᖢ ᖣ ᖤ ᖥ ᖦ
    script: Inuktitut Syllabics
    status: primary
  source:
  - Omniglot
  - Wikipedia
  speakers: 39475
  speakers_date: 2016
  validity: preliminary
ile:
  name: Interlingue
  note: Constructed language, also known as Occidental. Not to be confused with Interlingua.
  orthographies:
  - autonym: Interlingue
    base: A B C D E F G H I J K L M N O P Q R S T U V W X Y Z Á É Í Ó Ú a b c d e f g h i j k l m n o p q r s t u v w x y z á é í ó ú
    script: Latin
    status: primary
  source:
  - Omniglot
  speakers: 0
  status: constructed
  validity: verified
ilo:
  name: Iloko
  orthographies:
  - autonym: Ilokano
    base: A B C D E F G H I J K L M N O P Q R S T U V W X Y Z Ñ a b c d e f g h i j k l m n o p q r s t u v w x y z ñ
    script: Latin
    status: primary
  source:
  - Omniglot
  - Wikipedia
  speakers: 9100000
  speakers_date: 2015
  status: living
  validity: verified
ina:
  name: Interlingua
  note: Not to be confused with Interlingue.
  orthographies:
  - autonym: Interlingua
    base: A B C D E F G H I J K L M N O P Q R S T U V W X Y Z a b c d e f g h i j k l m n o p q r s t u v w x y z
    script: Latin
    status: primary
  source:
  - Omniglot
  speakers: 1500
  speakers_date: 2000
  status: constructed
  validity: verified
ind:
  name: Indonesian
  orthographies:
  - autonym: Indonesia
    inherit: zsm
    script: Latin
    status: primary
  source:
  - Omniglot
  - Wikipedia
  speakers: 43000000
  speakers_date: 2010
  status: living
  validity: verified
inh:
  name: Ingush
  orthographies:
  - autonym: Гӏалгӏай
    base: А Б В Г Д Е Ж З И Й К Л М Н О П Р С Т У Ф Х Ц Ч Ш Щ Ъ Ы Ь Э Ю Я Ё Ӏ а б в г д е ж з и й к л м н о п р с т у ф х ц ч ш щ ъ ы ь э ю я ё ӏ
    script: Cyrillic
    status: primary
  source:
  - Omniglot
  - Wikipedia
  speakers: 306000
  speakers_date: 1999-2010
  status: living
  validity: preliminary
isl:
  name: Icelandic
  orthographies:
  - autonym: Íslenska
    auxiliary: Ǽ Ǫ Œ ǽ ǫ œ
    base: A B C D E F G H I J K L M N O P Q R S T U V W X Y Z Á Æ É Í Ð Ó Ö Ú Ý Þ a b c d e f g h i j k l m n o p q r s t u v w x y z á æ é í ð ó ö ú ý þ
    script: Latin
    status: primary
  source:
  - Omniglot
  - Wikipedia
  - Alvestrand
  speakers: 314000
  speakers_date: 2015
  status: living
  validity: verified
ita:
  name: Italian
  orthographies:
  - autonym: Italiano
    auxiliary: J K W X Y Î Ï j k w x y î ï
    base: A B C D E F G H I L M N O P Q R S T U V Z À Á È É Ì Í Ò Ó Ù Ú a b c d e f g h i l m n o p q r s t u v z à á è é ì í ò ó ù ú
    script: Latin
    status: primary
  source:
  - Omniglot
  - Wikipedia
  speakers: 90000000
  speakers_date: 2012
  status: living
  validity: verified
itl:
  name: Itelmen
  orthographies:
  - autonym: Итэнмэн
    base: А Б В Г Д Е Ж З И Й К Л М Н О П Р С Т У Ф Х Ц Ч Ш Щ Ъ Ы Ь Э Ю Я Ё Љ Њ Ў Ҳ Ӄ Ӆ Ӈ Ӑ Ә а б в г д е ж з и й к л м н о п р с т у ф х ц ч ш щ ъ ы ь э ю я ё љ њ ў ҳ ӄ ӆ ӈ ӑ ә ’ ˚
    script: Cyrillic
    status: primary
  source:
  - Omniglot
  - Wikipedia
  speakers: 82
  speakers_date: 2010
  status: living
  validity: verified
jam:
  name: Jamaican Creole English
  orthographies:
  - autonym: Jamiekan
    base: A B C D E F G H I J K L M N O P Q R S T U V W X Y Z a b c d e f g h i j k l m n o p q r s t u v w x y z
    script: Latin
    status: primary
  source:
  - Omniglot
  - Wikipedia
  speakers: 3200000
  speakers_date: 2000-2001
  status: living
  validity: verified
jav:
  name: Javanese
  orthographies:
  - autonym: Jawa
    base: A B C D E F G H I J K L M N O P Q R S T U V W X Y Z É È a b c d e f g h i j k l m n o p q r s t u v w x y z é è
    script: Latin
    status: primary
  source:
  - Omniglot
  - Wikipedia
  speakers: 82000000
  speakers_date: 2007
  status: living
  validity: verified
jbo:
  name: Lojban
  orthographies:
  - autonym: Lojban
    base: A B C D E F G H I J K L M N O P Q R S T U V W X Y Z a b c d e f g h i j k l m n o p q r s t u v w x y z
    script: Latin
    status: primary
  source:
  - Omniglot
  - Wikipedia
  speakers: 0
  status: constructed
  validity: verified
jct:
  name: Krymchak
  orthographies:
  - autonym: Кърымчах
    base: А Б В Г Д Е Ж З И Й К Л М Н О П Р С Т У Ф Х Ц Ч Ш Щ Ъ Ы Ь Э Ӧ Ӱ а б в г д е ж з и й к л м н о п р с т у ф х ц ч ш щ ъ ы ь э ӧ ӱ
    script: Cyrillic
    status: primary
  source:
  - Omniglot
  - Wikipedia
  speakers: 200
  speakers_date: 2007
  status: living
  validity: preliminary
jdt:
  name: Judeo-Tat
  orthographies:
  - autonym: Жугьури
    base: А Б В Г Д Е Ж З И Й К Л М Н О П Р С Т У Ф Х Ц Ч Ш Щ Ъ Ы Ь Э Ю Я Ё Ӏ а б в г д е ж з и й к л м н о п р с т у ф х ц ч ш щ ъ ы ь э ю я ё ӏ
    script: Cyrillic
    status: primary
  - autonym: ז׳אוּהאוּראִ
    base: א ב ג ד ה ו ּ ז ח י כ ל מ נ ס ע פ צ ק ר ש ת ׳ ִ ַ ָ }
    note: Regaining popularity.
    script: Hebrew
  - autonym: Çuhuri
    base: A B C Ç D E Ə F G H Ḩ Ћ I J K L M N O P Q R S Ş T U V X Y Z a b c ç d e ə f g h ḩ ћ i j k l m n o p q r s ş t u v x y z
    script: Latin
    status: deprecated
  source:
  - Omniglot
  - Wikipedia
  speakers: 101000
  status: living
  validity: preliminary
jgo:
  name: Ngomba
  orthographies:
  - autonym: Cú-Mbɔ́ndaa
    auxiliary: E O Q R X e o q r x
    base: A B C D F G H I J K L M N P S T U V W Y Z Á Â Í Î Ú Û Ń Ŋ Ǎ Ǐ Ǔ Ǹ Ɔ Ɛ Ʉ Ḿ Ẅ Ꞌ a b c d f g h i j k l m n p s t u v w y z á â í î ú û ń ŋ ǎ ǐ ǔ ǹ ɔ ɛ ʉ ̄ ḿ ẅ ꞌ
    script: Latin
    status: primary
  source:
  - CLDR
  - Wikipedia
  speakers: 63000
  speakers_date: 1999
  status: living
  validity: preliminary
jiv:
  name: Shuar
  orthographies:
  - autonym: Shiwar chicham
    base: A C E H I J K M N Ñ P R S T U W Y Ã Ẽ Ĩ Ũ a c e h i j k m n ñ p r s t u w y ' ã ẽ ĩ ũ
    script: Latin
    status: primary
  source:
  - Omniglot
  - Wikipedia
  speakers: 25000
  speakers_date: 2007
  validity: preliminary
jpn:
  name: Japanese
  orthographies:
  - autonym: 日本語
    auxiliary: 丑 亥 亨 兌 兎 卯 嘉 壬 寅 巳 庚 弘 戊 戌 拼 昌 楔 猪 癸 祚 禄 禎 辰 酉 錄 閏 雉 鳳 鼠
    base: 一 丁 七 万 丈 三 上 下 不 与 且 世 丘 丙 両 並 中 丸 丹 主 久 乏 乗 乙 九 乱 乳 乾 亀 了 予 争 事 二 互 五 井 亜 亡 交 享 京 亭 人 仁 今 介 仏 仕 他 付 仙 代 令 以 仮 仰 仲 件 任 企 伏 伐 休 会 伝 伯 伴 伸 伺 似 但 位 低 住 佐 体 何 余 作 佳 併 使 例 侍 供 依 価 侮 侯 侵 便 係 促 俊 俗 保 信 修 俳 俵 俸 俺 倉 個 倍 倒 候 借 倣 値 倫 倹 偉 偏 停 健 側 偵 偶 偽 傍 傑 傘 備 催 債 傷 傾 働 像 僕 僚 僧 儀 億 儒 償 優 元 兄 充 兆 先 光 克 免 児 党 入 全 八 公 六 共 兵 具 典 兼 内 円 冊 再 冒 冗 写 冠 冬 冷 准 凍 凝 凡 処 凶 凸 凹 出 刀 刃 分 切 刈 刊 刑 列 初 判 別 利 到 制 刷 券 刺 刻 則 削 前 剖 剛 剣 剤 剥 副 剰 割 創 劇 力 功 加 劣 助 努 励 労 効 劾 勅 勇 勉 動 勘 務 勝 募 勢 勤 勧 勲 包 化 北 匠 匹 区 医 匿 十 千 升 午 半 卑 卒 卓 協 南 単 博 占 印 危 即 却 卵 卸 厄 厘 厚 原 厳 去 参 又 及 友 双 反 収 叔 取 受 叙 口 古 句 叫 召 可 台 叱 史 右 号 司 各 合 吉 同 名 后 吏 吐 向 君 吟 否 含 吸 吹 呈 呉 告 周 味 呼 命 和 咲 哀 品 員 哲 唆 唇 唐 唯 唱 商 問 啓 善 喚 喜 喝 喪 喫 営 嗣 嘆 嘱 器 噴 嚇 囚 四 回 因 団 困 囲 図 固 国 圏 園 土 圧 在 地 坂 均 坊 坑 坪 垂 型 垣 埋 城 域 執 培 基 埼 堀 堂 堅 堕 堤 堪 報 場 塀 塁 塊 塑 塔 塗 塚 塩 填 塾 境 墓 増 墜 墨 墳 墾 壁 壇 壊 壌 士 壮 声 壱 売 変 夏 夕 外 多 夜 夢 大 天 太 夫 央 失 奇 奈 奉 奏 契 奔 奥 奨 奪 奮 女 奴 好 如 妃 妄 妊 妙 妥 妨 妹 妻 姉 始 姓 委 姫 姻 姿 威 娘 娠 娯 婆 婚 婦 婿 媒 嫁 嫌 嫡 嬢 子 孔 字 存 孝 季 孤 学 孫 宅 宇 守 安 完 宗 官 宙 定 宜 宝 実 客 宣 室 宮 宰 害 宴 宵 家 容 宿 寂 寄 密 富 寒 寛 寝 察
      寡 寧 審 寮 寸 寺 対 寿 封 専 射 将 尉 尊 尋 導 小 少 尚 就 尺 尼 尽 尾 尿 局 居 屈 届 屋 展 属 層 履 屯 山 岐 岡 岩 岬 岳 岸 峠 峡 峰 島 崇 崎 崩 川 州 巡 巣 工 左 巧 巨 差 己 巻 市 布 帆 希 帝 帥 師 席 帯 帰 帳 常 帽 幅 幕 幣 干 平 年 幸 幹 幻 幼 幽 幾 庁 広 床 序 底 店 府 度 座 庫 庭 庶 康 庸 廃 廉 廊 延 廷 建 弁 弊 式 弐 弓 弔 引 弟 弦 弧 弱 張 強 弾 当 形 彩 彫 彰 影 役 彼 往 征 径 待 律 後 徐 徒 従 得 御 復 循 微 徳 徴 徹 心 必 忌 忍 志 忘 忙 応 忠 快 念 怒 怖 思 怠 急 性 怪 恋 恐 恒 恥 恨 恩 恭 息 恵 悔 悟 悠 患 悦 悩 悪 悲 悼 情 惑 惜 惨 惰 想 愁 愉 意 愚 愛 感 慈 態 慌 慎 慕 慢 慣 慨 慮 慰 慶 憂 憎 憤 憩 憲 憶 憾 懇 懐 懲 懸 成 我 戒 戦 戯 戸 戻 房 所 扇 扉 手 才 打 払 扱 扶 批 承 技 抄 把 抑 投 抗 折 抜 択 披 抱 抵 抹 押 抽 担 拍 拐 拒 拓 拘 拙 招 拝 拠 拡 括 拷 拾 持 指 挑 挙 挟 振 挿 捕 捜 捨 据 掃 授 掌 排 掘 掛 採 探 接 控 推 措 掲 描 提 揚 換 握 揮 援 揺 損 搬 搭 携 搾 摂 摘 摩 撃 撤 撮 撲 擁 操 擦 擬 支 改 攻 放 政 故 敏 救 敗 教 敢 散 敬 数 整 敵 敷 文 斉 斎 斗 料 斜 斤 斥 断 新 方 施 旅 旋 族 旗 既 日 旧 旨 早 旬 昆 昇 明 易 昔 星 映 春 昨 昭 是 昼 時 晩 普 景 晴 晶 暁 暇 暑 暖 暗 暦 暫 暮 暴 曇 曜 曲 更 書 曹 替 最 月 有 服 朕 朗 望 朝 期 木 未 末 本 札 朱 朴 机 朽 杉 材 村 束 条 来 杯 東 松 板 析 林 枚 果 枝 枠 枢 枯 架 柄 某 染 柔 柱 柳 査 栄 栓 校 株 核 根 格 栽 桃 案 桑 桜 桟 梅 械 棄 棋 棒 棚 棟 森 棺 植 検 業 極 楼 楽 概 構 様 槽 標 模 権 横 樹 橋 機 欄 欠 次 欧 欲 欺 款 歌 歓 止 正 武 歩 歯 歳 歴 死 殉 殊 残 殖 殴 段 殺 殻 殿 母 毎 毒 比 毛 氏
      民 気 水 氷 永 汁 求 汎 汗 汚 江 池 決 汽 沈 沖 没 沢 河 沸 油 治 沼 沿 況 泉 泊 泌 法 泡 波 泣 泥 注 泰 泳 洋 洗 洞 津 洪 活 派 流 浄 浅 浜 浦 浪 浮 浴 海 浸 消 涙 涯 液 涼 淑 淡 深 混 添 清 渇 済 渉 渋 渓 減 渡 渦 温 測 港 湖 湯 湾 湿 満 源 準 溝 溶 滅 滋 滑 滝 滞 滴 漁 漂 漆 漏 演 漠 漢 漫 漬 漸 潔 潜 潟 潤 潮 澄 激 濁 濃 濫 濯 瀬 火 灯 灰 災 炉 炊 炎 炭 点 為 烈 無 焦 然 焼 煙 照 煩 煮 熟 熱 燃 燥 爆 爵 父 片 版 牙 牛 牧 物 牲 特 犠 犬 犯 状 狂 狩 独 狭 猛 猟 猫 献 猶 猿 獄 獣 獲 玄 率 玉 王 珍 珠 班 現 球 理 琴 環 璽 瓶 甘 甚 生 産 用 田 由 甲 申 男 町 画 界 畑 畔 留 畜 畝 略 番 異 畳 疎 疑 疫 疲 疾 病 症 痘 痛 痢 痴 療 癒 癖 発 登 白 百 的 皆 皇 皮 皿 盆 益 盗 盛 盟 監 盤 目 盲 直 相 盾 省 看 県 真 眠 眺 眼 着 睡 督 瞬 矛 矢 知 短 矯 石 砂 研 砕 砲 破 硝 硫 硬 碁 碑 確 磁 磨 礁 礎 示 礼 社 祈 祉 祖 祝 神 祥 票 祭 禁 禅 禍 福 秀 私 秋 科 秒 秘 租 秩 称 移 程 税 稚 種 稲 稼 稿 穀 穂 積 穏 穫 穴 究 空 突 窃 窒 窓 窮 窯 立 竜 章 童 端 競 竹 笑 笛 符 第 筆 等 筋 筒 答 策 箇 算 管 箱 節 範 築 篤 簡 簿 籍 米 粉 粋 粒 粗 粘 粛 粧 精 糖 糧 糸 系 糾 紀 約 紅 紋 納 純 紙 級 紛 素 紡 索 紫 累 細 紳 紹 紺 終 組 経 結 絞 絡 給 統 絵 絶 絹 継 続 維 綱 網 綿 緊 総 緑 緒 線 締 編 緩 緯 練 縁 縄 縛 縦 縫 縮 績 繁 繊 織 繕 繭 繰 缶 罪 置 罰 署 罷 羅 羊 美 群 義 羽 翁 翌 習 翻 翼 老 考 者 耐 耕 耗 耳 聖 聞 聴 職 肉 肌 肖 肝 肢 肥 肩 肪 肯 育 肺 胃 胆 背 胎 胞 胴 胸 能 脂 脅 脈 脚 脱 脳 腐 腕 腰 腸 腹 膚 膜 膨 臓 臣 臨 自 臭 至 致 興 舌 舎 舗 舞 舟 航 般 舶 船 艇 艦 良 色 芋 芝 花 芳
      芸 芽 苗 若 苦 英 茂 茎 茶 草 荒 荘 荷 菊 菌 菓 菜 華 落 葉 著 葬 蒸 蓄 蔵 薄 薦 薪 薫 薬 藤 藩 藻 虎 虐 虚 虜 虞 虫 蚊 蚕 蛇 蛍 蛮 融 血 衆 行 術 街 衛 衝 衡 衣 表 衰 衷 袋 被 裁 裂 装 裏 裕 補 裸 製 複 褐 褒 襟 襲 西 要 覆 覇 見 規 視 覚 覧 親 観 角 解 触 言 訂 計 討 訓 託 記 訟 訪 設 許 訳 訴 診 証 詐 詔 評 詞 詠 試 詩 詰 話 該 詳 誇 誉 誌 認 誓 誕 誘 語 誠 誤 説 読 誰 課 調 談 請 論 諭 諮 諸 諾 謀 謁 謄 謙 講 謝 謡 謹 識 譜 警 議 譲 護 谷 豆 豊 豚 象 豪 貝 貞 負 財 貢 貧 貨 販 貫 責 貯 貴 買 貸 費 貿 賀 賃 賄 資 賊 賓 賛 賜 賞 賠 賢 賦 質 購 贈 赤 赦 走 赴 起 超 越 趣 足 距 跡 路 跳 践 踊 踏 躍 身 車 軌 軍 軒 軟 転 軸 軽 較 載 輝 輩 輪 輸 轄 辛 辞 辱 農 辺 込 迅 迎 近 返 迫 迭 述 迷 追 退 送 逃 逆 透 逐 逓 途 通 逝 速 造 連 逮 週 進 逸 遂 遅 遇 遊 運 遍 過 道 達 違 遠 遣 適 遭 遮 遵 遷 選 遺 避 還 邦 邪 邸 郊 郎 郡 部 郭 郵 郷 都 酌 配 酒 酔 酢 酪 酬 酵 酷 酸 醜 醸 釈 里 重 野 量 金 針 釣 鈍 鈴 鉄 鉛 鉢 鉱 銀 銃 銅 銘 銭 鋭 鋳 鋼 錠 錬 錯 録 鍛 鎖 鎮 鏡 鐘 鑑 長 門 閉 開 閑 間 関 閣 閥 閲 闘 阪 防 阻 附 降 限 陛 院 陣 除 陥 陪 陰 陳 陵 陶 陸 険 陽 隅 隆 隊 階 随 隔 際 障 隠 隣 隷 隻 雄 雅 集 雇 雌 雑 離 難 雨 雪 雰 雲 零 雷 電 需 震 霊 霜 霧 露 青 静 非 面 革 靴 韓 音 韻 響 頂 頃 項 順 預 頑 頒 領 頬 頭 頻 頼 題 額 顔 顕 願 類 顧 風 飛 食 飢 飯 飲 飼 飽 飾 養 餓 館 首 香 馬 駄 駅 駆 駐 騎 騒 験 騰 驚 骨 髄 高 髪 鬼 魂 魅 魔 魚 鮮 鯨 鳥 鳴 鶏 鹿 麗 麦 麻 黄 黒 黙 鼓 鼻 齢
    numerals: '% + - . 0 1 2 3 4 5 6 7 8 9 ‰'
    preferred_as_group: true
    punctuation: '! " # % & ( ) *  - . / : ; ? @ [ \ ] _ § ¶ ‐ — ― ‖ ‘ ’ “ ” † ‡ ‥ … ‰ ′ ″ ※ ‾ 、 。 〃 〈 〉 《 》 「 」 『 』 【 】 〔 〕 〜 ・ ！ ＂ ＃ ％ ＆ ＇ （ ） ＊ ， － ． ／ ： ； ？ ＠ ［ ＼ ］ ＿ ｛ ｝ ｡ ｢ ｣ ､ ･'
    script: Kanji
    status: primary
  - base: あ い う え お k か き く け こ g が ぎ ぐ げ ご s さ し す せ そ z ざ じ ず ぜ ぞ t た ち つ て と d だ ぢ づ で ど n な に ぬ ね の h は ひ ふ へ ほ b ば び ぶ べ ぼ p ぱ ぴ ぷ ぺ ぽ m ま み む め も y や ゆ よ r ら り る れ ろ w わ ゐ ゑ を ん っ ゝ ゛ ゜
    preferred_as_group: true
    script: Hiragana
    status: primary
  - base: ゠ ァ ア ィ イ ゥ ウ ェ エ ォ オ カ ガ キ ギ ク グ ケ ゲ コ ゴ サ ザ シ ジ ス ズ セ ゼ ソ ゾ タ ダ チ ヂ ッ ツ ヅ テ デ ト ド ナ ニ ヌ ネ ノ ハ バ パ ヒ ビ ピ フ ブ プ ヘ ベ ペ ホ ボ ポ マ ミ ム メ モ ャ ヤ ュ ユ ョ ヨ ラ リ ル レ ロ ヮ ワ ヰ ヱ ヲ ン ヴ ヵ ヶ ヷ ヸ ヹ ヺ ・ ー ヽ ヾ ヿ ㇰ ㇱ ㇲ ㇳ ㇴ ㇵ ㇶ ㇷ ㇸ ㇹ ㇺ ㇻ ㇼ ㇽ ㇾ ㇿ
    preferred_as_group: true
    script: Katakana
    status: primary
  - base: A B C D E F G H I J K L M N O P Q R S T U V W X Y Z a b c d e f g h i j k l m n o p q r s t u v w x y z
    preferred_as_group: true
    script: Latin
    status: primary
    note: The Latin script is used for imported acronyms.
  source:
  - Omniglot
  - Wikipedia
  - CLDR
  speakers: 128000000
  speakers_date: 2020
  validity: preliminary
jpr:
  name: Judeo-Persian
  orthographies:
  - inherit: heb
    script: Hebrew
    status: primary
  speakers: 60000
  speakers_date: 1995
  status: living
  validity: draft
kaa:
  name: Kara-Kalpak
  orthographies:
  - autonym: Қарақалпақ
    base: А Б В Г Д Е Ж З И Й К Л М Н О П Р С Т У Ф Х Ц Ч Ш Щ Ъ Ы Ь Э Ю Я Ё Ў Ғ Қ Ң Ү Ҳ Ә Ө а б в г д е ж з и й к л м н о п р с т у ф х ц ч ш щ ъ ы ь э ю я ё ў ғ қ ң ү ҳ ә ө
    script: Cyrillic
    status: secondary
  - autonym: Qaraqalpaq
    base: A B C D E F G H I J K L M N O P Q R S T U V W X Y Z Á Ǵ Ń Ú a b c d e f g h i j k l m n o p q r s t u v w x y z á İ ı ǵ ń ú
    script: Latin
    status: primary
  source:
  - Omniglot
  - Wikipedia
  speakers: 583410
  speakers_date: 2010
  status: living
  validity: preliminary
kab:
  name: Kabyle
  orthographies:
  - autonym: Taqbaylit
    auxiliary: O V o v
    base: A B C D E F G H I J K L M N P Q R S T U W X Y Z Č Ǧ Ɛ Ɣ Ḍ Ḥ Ṛ Ṣ Ṭ Ẓ a b c d e f g h i j k l m n p q r s t u w x y z č ǧ ɛ ɣ ḍ ḥ ṛ ṣ ṭ ẓ
    script: Latin
    status: primary
  source:
  - Omniglot
  - Wikipedia
  - CLDR
  speakers: 5600000
  speakers_date: 2012
  status: living
  validity: verified
kal:
  name: Kalaallisut
  orthographies:
  - autonym: Kalaallisut
    auxiliary: À Ì Ù à ì ù
    base: A B C D E F G H I J K L M N O P Q R S T U V W X Y Z Á Â Ã Å Æ Ê Í Î Ĩ Ô Ø Ú Û Ũ a b c d e f g h i j k l m n o p q r s t u v w x y z á â ã å æ ê í î ĩ ô ø ú û ĸ ũ
    note: Alphabet invented by Samuel Kleinschmidt. Used until 1973.
    script: Latin
    status: deprecated
  - autonym: Kalaallisut
    auxiliary: B C D H W X Y Z Å Æ Ø b c d h w x y z å æ ø
    base: A E F G I J K L M N O P Q R S T U V a e f g i j k l m n o p q r s t u v
    script: Latin
    status: primary
  source:
  - Omniglot
  - Wikipedia
  speakers: 57000
  speakers_date: 2007
  status: living
  validity: verified
kam:
  name: Kamba (Kenya)
  orthographies:
  - autonym: Kikamba
    base: A B C D E F G H I J K L M N O P Q R S T U V W Y Z Ĩ Ũ a b c d e f g h i j k l m n o p q r s t u v w y z ĩ ũ
    script: Latin
    status: primary
  source:
  - CLDR
  - Wikipedia
  speakers: 3900000
  speakers_date: 2009
  status: living
  validity: preliminary
kan:
  name: Kannada
  note: There are approximately 600000 additional L2 speakers.
  orthographies:
  - autonym: ಕನ್ನಡ
    base: ಕ ಖ ಗ ಘ ಙ ಚ ಛ ಜ ಝ ಞ ಟ ಠ ಡ ಢ ಣ ತ ಥ ದ ಧ ನ ಪ ಫ ಬ ಭ ಮ ಯ ರ ಲ ವ ಶ ಷ ಸ ಹ ಳ ್ ಅ ಆ ಇ ಈ ಉ ಊ ಋ ೠ ಾ ೀ ು ೃ ೄ ಎ ಏ ಐ ಒ ಓ ಔ ಂ ಃ ೇ ೈ ೋ ೌ
    numerals: ೧ ೨ ೩ ೪ ೫ ೬ ೭ ೮ ೯ ೦
    script: Kannada
    status: primary
    design_note: Numerous precomposed conjunct forms, resolved mark positioning, and resolved combinations of marks and other forms are required for proper representation of the language.
  source:
  - Omniglot
  - Wikipedia
  speakers: 43000000
  speakers_date: 2011
  validity: preliminary
kap:
  name: Bezhta
  orthographies:
  - autonym: Бежкьалас миц
    base: А Б В Г Д Е Ж З И Й К Л М Н О П Р С Т У Ф Х Ц Ч Ш Щ Ъ Ы Ь Э Я Ӏ а б в г д е ж з и й к л м н о п р с т у ф х ц ч ш щ ъ ы ь э я ӏ ̄
    script: Cyrillic
    status: primary
  source:
  - Omniglot
  - Wikipedia
  speakers: 6800
  speakers_date: 2006-2010
  status: living
  validity: verified
kat:
  name: Georgian
  orthographies:
  - autonym: ქართული
    base: Ა Ბ Გ Დ Ე Ვ Ზ Თ Ი Კ Ლ Მ Ნ Ო Პ Ჟ Რ Ს Ტ Უ Ფ Ქ Ღ Ყ Შ Ჩ Ც Ძ Წ Ჭ Ხ Ჯ Ჰ ა ბ გ დ ე ვ ზ თ ი კ ლ მ ნ ო პ ჟ რ ს ტ უ ფ ქ ღ ყ შ ჩ ც ძ წ ჭ ხ ჯ ჰ
    script: Georgian
    status: primary
  source:
  - Omniglot
  - Wikipedia
  speakers: 3700000
  speakers_date: 2014
  validity: preliminary
kau:
  includes:
  - knc
  - kby
  - krt
  - bms
  - kbl
  name: Kanuri
  note: These are part of a dialect continuuum and therefore not necessarilyy mutually intelligible.
  orthographies:
  - base: A B C D E Ǝ F G H I J K L M N O P R Ɍ S T U W Y Z a b c d e ǝ f g h i j k l m n o p r ɍ s t u w y z
    script: Latin
    status: primary
  source:
  - Omniglot
  - Wikipedia
  speakers: 8600000
  speakers_date: 1988-2015
  validity: preliminary
kaz:
  name: Kazakh
  orthographies:
  - autonym: Қазақ тілі
    base: А Б В Г Д Е Ж З И Й К Л М Н О П Р С Т У Ф Х Ц Ч Ш Щ Ъ Ы Ь Э Ю Я Ё І Ғ Қ Ң Ү Ұ Һ Ә Ө а б в г д е ж з и й к л м н о п р с т у ф х ц ч ш щ ъ ы ь э ю я ё і ғ қ ң ү ұ һ ә ө
    script: Cyrillic
    status: primary
  source:
  - Omniglot
  - Wikipedia
  - CLDR
  speakers: 11700000
  speakers_date: 2009
  status: living
  validity: preliminary
kbd:
  name: Kabardian
  orthographies:
  - autonym: Адыгэбзэ
    base: А Б В Г Д Е Ж З И Й К Л М Н О П Р С Т У Ф Х Ц Ч Ш Щ Ъ Ы Ь Э Ю Я Ё Ӏ а б в г д е ж з и й к л м н о п р с т у ф х ц ч ш щ ъ ы ь э ю я ё ӏ
    script: Cyrillic
    status: primary
  source:
  - Omniglot
  - Wikipedia
  speakers: 1600000
  speakers_date: 2005-2010
  status: living
  validity: preliminary
kbp:
  name: Kabiyè
  orthographies:
  - base: A B C D Ɖ E Ɛ F G Ɣ H I Ɩ J K L M N Ñ Ŋ O Ɔ P R S T U Ʋ V W Y Z a b c d ɖ e ɛ f g ɣ h i ɩ j k l m n ñ ŋ o ɔ p r s t u ʋ v w y z
    auxiliary: ` ´
    script: Latin
    status: primary
  source:
  - Wikipedia
  speakers: 1000000
  speakers_date: 2012
  validity: preliminary
kca:
  name: Khanty
  orthographies:
  - autonym: Ханты
    base: А Б В Г Д Е Ж З И Й К Л М Н О П Р С Т У Ф Х Ц Ч Ш Щ Ъ Ы Ь Э Ю Я Ё Є Ў Қ Ң Ҳ Ҷ Ӆ Ӈ Ӑ Ӓ Ә Ӛ Ӧ Ө Ӫ Ӱ Ԓ а б в г д е ж з и й к л м н о п р с т у ф х ц ч ш щ ъ ы ь э ю я ё є ў қ ң ҳ ҷ ӆ ӈ ӑ ӓ ә ӛ ӧ ө ӫ ӱ ԓ
    script: Cyrillic
    status: primary
  source:
  - Omniglot
  - Wikipedia
  speakers: 9600
  speakers_date: 2010
  status: living
  validity: preliminary
kde:
  name: Makonde
  orthographies:
  - autonym: Chimakonde
    base: A B C D E F G H I J K L M N O P Q R S T U V W X Y Z a b c d e f g h i j k l m n o p q r s t u v w x y z
    script: Latin
    status: primary
  source:
  - Omniglot
  - CLDR
  speakers: 1400000
  speakers_date: 2006
  status: living
  validity: verified
kdh:
  name: Tem
  orthographies:
  - autonym: Kotokoli
    base: A B C D Ɖ E Ɛ F G H I Ɩ J K L M N Ŋ O Ɔ P R S T U Ʊ V W Y Z a b c d ɖ e ɛ f g h i ɩ j k l m n ŋ o ɔ p r s t u ʊ v w y z
    script: Latin
    status: primary
  source:
  - Wikipedia
  speakers: 340000
  speakers_date: 1987-2012
  validity: preliminary
kdr:
  name: Karaim
  orthographies:
  - autonym: Къарай
    base: А Б В Г Д Е Ж З И Й К Л М Н О П Р С Т У Ф Х Ц Ч Ш Щ Ъ Ы Ь Э Ю Я Ӧ Ӱ а б в г д е ж з и й к л м н о п р с т у ф х ц ч ш щ ъ ы ь э ю я ӧ ӱ
    script: Cyrillic
    status: primary
  source:
  - Omniglot
  - Wikipedia
  speakers: 80
  speakers_date: 2014
  status: living
  validity: preliminary
kea:
  name: Kabuverdianu
  orthographies:
  - autonym: Kabuverdianu
    base: A B C D E F G H I J K L M N O P Q R S T U V W X Y Z À Á Â Ã Ç È É Ê Í Ò Ó Ô Õ Ú Ü a b c d e f g h i j k l m n o p q r s t u v w x y z à á â ã ç è é ê í ò ó ô õ ú ü
    script: Latin
    status: primary
  source:
  - Omniglot
  - Wikipedia
  speakers: 871000
  speakers_date: 2017
  status: living
  validity: verified
kek:
  name: Kekchí
  orthographies:
  - autonym: Q’eqchi’
    base: A B C D E F G H I J K L M N O P Q R S T U V W X Y Z a b c d e f g h i j k l m n o p q r s t u v w x y z ’
    script: Latin
    status: primary
  source:
  - Omniglot
  - Wikipedia
  speakers: 800000
  speakers_date: 2009
  status: living
  validity: verified
ket:
  name: Ket
  orthographies:
  - autonym: Остыганна ӄа’
    base: А Б В Г Д Е Ж З И Й К Л М Н О П Р С Т У Ф Х Ц Ч Ш Щ Ъ Ы Ь Э Ю Я Ё Ӄ Ӈ Ә Ө Ӷ а б в г д е ж з и й к л м н о п р с т у ф х ц ч ш щ ъ ы ь э ю я ё ӄ ӈ ә ө ӷ ’
    script: Cyrillic
    status: primary
  source:
  - Omniglot
  - Wikipedia
  speakers: 213
  speakers_date: 2010
  status: living
  validity: preliminary
kgp:
  name: Kaingang
  orthographies:
  - autonym: Kanhgág
    base: A B C D E F G H I J K L M N O P Q R S T U V W X Y Z Á Ã É Ó Ĩ Ỹ a b c d e f g h i j k l m n o p q r s t u v w x y z á ã é ó ĩ ỹ
    script: Latin
    status: primary
  source:
  - Omniglot
  - Wikipedia
  speakers: 18000
  speakers_date: 1989
  status: living
  validity: verified
kha:
  name: Khasi
  orthographies:
  - autonym: Ka Ktien Khasi
    base: A B K D E G H I Ï J L M N Ñ O P R S T U W Y a b k d e g h i ï j l m n ñ o p r s t u w y
    script: Latin
    status: primary
  source:
  - Omniglot
  - Wikipedia
  speakers: 1037964
  speakers_date: 2011
  validity: preliminary
khk:
  name: Halh Mongolian
  orthographies:
  - autonym: Монгол
    base: А Б В Г Д Е Ж З И Й К Л М Н О П Р С Т У Ф Х Ц Ч Ш Щ Ъ Ы Ь Э Ю Я Ё Ү Ө а б в г д е ж з и й к л м н о п р с т у ф х ц ч ш щ ъ ы ь э ю я ё ү ө
    script: Cyrillic
    status: primary
  source:
  - Omniglot
  - Wikipedia
  speakers: 3600000
  speakers_date: 2014
  status: living
  validity: verified
khm:
  name: Khmer
  orthographies:
  - autonym: ភាសាខ្មែរ
    base: ក ខ គ ឃ ង ច ឆ ជ ឈ ញ ដ ឋ ឌ ឍ ណ ត ថ ទ ធ ន ប ផ ព ភ ម យ រ ល វ ស ហ ឡ អ ឥ ឦ ឧ ឩ ឪ ឫ ឬ ឭ ឮ ឯ ឰ ឱ ឲ ឳ ា ិ ី ឹ ឺ ុ ូ ួ ើ ឿ ៀ េ ែ ៃ ោ ៅ ំ ះ ៈ ៉ ៊ ់ ៍ ័ ្
    script: Latin
    status: primary
    design_note: Mark positioning and some character combinations have to be resolved to properly represent the language.
  source:
  - Omniglot
  - Wikipedia
  speakers: 16000000
  speakers_date: 2007
  validity: preliminary
khq:
  name: Koyra Chiini Songhay
  orthographies:
  - autonym: Koyra Chiini
    auxiliary: V v
    base: A B C D E F G H I J K L M N O P Q R S T U W X Y Z Ã Õ Ŋ Š Ž Ɲ Ẽ a b c d e f g h i j k l m n o p q r s t u w x y z ã õ ŋ š ž ɲ ẽ
    script: Latin
    status: primary
  source:
  - CLDR
  speakers: 200000
  speakers_date: 1999
  status: living
  validity: draft
kik:
  name: Kikuyu
  orthographies:
  - autonym: Gĩgĩkũyũ
    base: A B C D E F G H I J K L M N O P Q R S T U V W X Y Z Ĩ Ŋ Ũ a b c d e f g h i j k l m n o p q r s t u v w x y z ĩ ŋ ũ
    script: Latin
    status: primary
  source:
  - Omniglot
  - CLDR
  - Wikipedia
  speakers: 10000000
  speakers_date: 2009
  status: living
  validity: preliminary
kin:
  name: Kinyarwanda
  orthographies:
  - autonym: Kinyarwanda
    base: A B C D E F G H I J K L M N O P Q R S T U V W X Y Z a b c d e f g h i j k l m n o p q r s t u v w x y z
    script: Latin
    status: primary
  source:
  - Omniglot
  - Wikipedia
  speakers: 9800000
  speakers_date: 2018
  status: living
  validity: preliminary
kir:
  name: Kirghiz
  orthographies:
  - autonym: Кыргызча
    base: А Б В Г Д Е Ж З И Й К Л М Н О П Р С Т У Ф Х Ц Ч Ш Щ Ъ Ы Ь Э Ю Я Ё Ң Ү Ө а б в г д е ж з и й к л м н о п р с т у ф х ц ч ш щ ъ ы ь э ю я ё ң ү ө
    script: Cyrillic
    status: primary
  source:
  - Omniglot
  - Wikipedia
  speakers: 4300000
  speakers_date: 2009
  status: living
  validity: verified
kiu:
  name: Kirmanjki (individual language)
  orthographies:
  - autonym: Shar Ma
    base: A B C D E F G H I J K L M N O P Q R S T U V W X Y Z Ç Ê Ǧ Î Ş Û a b c d e f g h i j k l m n o p q r s t u v w x y z ç ê ǧ î ş û
    script: Latin
    status: primary
  preferred_name: Kirmanjki
  source:
  - Omniglot
  - Wikipedia
  status: living
  validity: verified
kjh:
  name: Khakas
  orthographies:
  - autonym: Хакас
    base: А Б В Г Д Е Ж З И Й К Л М Н О П Р С Т У Ф Х Ц Ч Ш Щ Ъ Ы Ь Э Ю Я Ё І Ғ Ң Ӌ Ӧ Ӱ а б в г д е ж з и й к л м н о п р с т у ф х ц ч ш щ ъ ы ь э ю я ё і ғ ң ӌ ӧ ӱ
    script: Cyrillic
    status: primary
  source:
  - Omniglot
  - Wikipedia
  speakers: 43000
  speakers_date: 2010
  status: living
  validity: preliminary
kjj:
  name: Khinalugh
  orthographies:
  - autonym: Каьтш мицӏ
    base: А Б В Г Д Е Ж З И Й К Л М Н О П Р С Т У Ф Х Ц Ч Ш Щ Ъ Ы Ь Э Ю Я Ӏ Ә а б в г д е ж з и й к л м н о п р с т у ф х ц ч ш щ ъ ы ь э ю я ӏ ә ̃
    script: Cyrillic
    status: primary
  source:
  - Omniglot
  - Wikipedia
  speakers: 1000
  speakers_date: 2007
  status: living
  validity: preliminary
kkh:
  name: Khün
  orthographies:
  - autonym: ᨴᩱ᩠ᨿᨡᩨ᩠ᨶ
    base: ᨠ ᨡ ᩉ ᩠ ᨦ ᨧ ᨨ ᨬ ᨭ ᨣ ᨤ ᨥ ᨩ ᨫ ᨮ ᨲ ᨳ ᨶ ᨸ ᨹ ᨺ ᨰ ᨱ ᨴ ᨵ ᨻ ᨽ ᨼ ᨾ ᩃ ᩱ ᩁ ᩖ ᩅ ᩆ ᩇ ᨿ ᩓ ᩈ ᩔ ᨪ ᩌ ᩊ ᨯ ᨷ ᩀ ᩋ ᩣ ᩍ ᩎ ᩏ ᩐ ᩑ ᩒ ᩂ ᩄ
    script: Tai Tham (Lanna)
    status: primary
  source:
  - Omniglot
  - Wikipedia
  speakers: 100000
  speakers_date: 1990
  validity: preliminary
kkj:
  name: Kako
  orthographies:
  - autonym: Kakɔ
    auxiliary: Q X Z q x z
    base: A B C D E F G H I J K L M N O P R S T U V W Y À Á Â È É Ê Ì Í Î Ò Ó Ô Ù Ú Û Ŋ Ǌ Ɓ Ɔ Ɗ Ɛ a b c d e f g h i j k l m n o p r s t u v w y à á â è é ê ì í î ò ó ô ù ú û ŋ ǌ ɓ ɔ ɗ ɛ ̧
    script: Latin
    status: primary
  source:
  - CLDR
  - Wikipedia
  speakers: 120000
  speakers_date: 1996-2003
  status: living
  validity: preliminary
kln:
  includes:
  - enb
  - eyo
  - niq
  - oki
  - pko
  - sgc
  - spy
  - tec
  - tuy
  name: Kalenjin
  note: A cluster of Nandi–Markweta dialects/languages. Approximately 18% of the population of Kenya.
  orthographies:
  - autonym: Markweta
    auxiliary: F Q V X Z f q v x z
    base: A B C D E G H I J K L M N O P R S T U W Y a b c d e g h i j k l m n o p r s t u w y
    script: Latin
    status: primary
  preferred_as_individual: true
  source:
  - Wikipedia
  - CLDR
  speakers: 8561574
  status: living
  validity: preliminary
kmb:
  name: Kimbundu
  orthographies:
  - base: A B D E F H I J K L M N O P S T U V X Z a b d e f h i j k l m n o p s t u v x z
    script: Latin
    status: primary
  source:
  - Omniglot
  - Wikipedia
  speakers: 2100000
  speakers_date: 2014
  validity: preliminary
kmr:
  name: Northern Kurdish
  orthographies:
  - autonym: Kurmancî
    auxiliary: Ḧ Ẍ ḧ ẍ '
    base: A B C D E F G H I J K L M N O P Q R S T U V W X Y Z Ç Ê Î Ş Û a b c d e f g h i j k l m n o p q r s t u v w x y z ç ê î ş û
    script: Latin
    status: secondary
  - autonym: Kurmancî
    auxiliary: Ḧ Ẍ ḧ ẍ '
    base: A B C D E F G H I J K L M N O P Q R S T U V W X Y Z Ç Ê Î Ş Û Ł Ň Ř Ü a b c d e f g h i j k l m n o p q r s t u v w x y z ç ê î ş û ł ň ř ü
    note: Used in Turkey, Syria, Iraq and Iran.
    script: Latin
  - base: А Б В Г Д Е Ә Ж З Й К Л М Н О Ӧ П Р С Т У Ф Х Һ Ч Ш Щ Ь Э Ԛ Ԝ а б в г д е ә ж з й к л м н о ӧ п р с т у ф х һ ч ш щ ь э ԛ ԝ '
    note: Used in Russia and Armenia.
    script: Cyrillic
    status: primary
  source:
  - Wikipedia
  - Omniglot
  speakers: 15000000
  speakers_date: 2009
  status: living
  validity: preliminary
koi:
  name: Komi-Permyak
  orthographies:
  - autonym: Перем Коми
    base: А Б В Г Д Е Ж З И Й К Л М Н О П Р С Т У Ф Х Ц Ч Ш Щ Ъ Ы Ь Э Ю Я Ё І Ӧ а б в г д е ж з и й к л м н о п р с т у ф х ц ч ш щ ъ ы ь э ю я ё і ӧ
    script: Cyrillic
    status: primary
  source:
  - Omniglot
  - Wikipedia
  speakers: 63000
  speakers_date: 2010
  status: living
  validity: verified
kon:
  autonym: Kikongo
  includes:
  - kng
  - ldi
  - kwy
  - yom
  name: Kongo
  note: The speaker count is for all included languages.
  orthographies:
  - base: A B C D E F G H I J K L M N O P Q R S T U V W X Y Z a b c d e f g h i j k l m n o p q r s t u v w x y z
    script: Latin
    status: primary
  preferred_as_individual: true
  source:
  - Wikipedia
  - Omniglot
  speakers: 6500000
  speakers_date: 1982-2012
  status: living
  validity: preliminary
koo:
  name: Konjo
  orthographies:
  - autonym: Lhukonzo
    base: A B D E F G H I Ï K L M N O P R S T U Ü V W Y Z a b d e f g h i ï k l m n o p r s t u ü v w y z
    script: Latin
    status: primary
  source:
  - Omniglot
  - Wikipedia
  speakers: 610000
  speakers_date: 2002
  validity: preliminary
kor:
  name: Korean
  orthographies:
  - autonym: 한국어 / 조선말
    auxiliary: ᅡ ᅢ ᅣ ᅤ ᅥ ᅦ ᅧ ᅨ ᅩ ᅪ ᅫ ᅬ ᅭ ᅮ ᅯ ᅰ ᅱ ᅲ ᅳ ᅴ ᅵ ᄀ ᄁ ᄂ ᄃ ᄄ ᄅ ᄆ ᄇ ᄈ ᄉ ᄊ ᄋ ᄌ ㅉ ᄎ ᄏ ᄐ ᄑ ᄒ
    base: 가 각 갂 갃 간 갅 갆 갇 갈 갉 갊 갋 갌 갍 갎 갏 감 갑 값 갓 갔 강 갖 갗 갘 같 갚 갛 개 객 갞 갟 갠 갡 갢 갣 갤 갥 갦 갧 갨 갩 갪 갫 갬 갭 갮 갯 갰 갱 갲 갳 갴 갵 갶 갷 갸 갹 갺 갻 갼 갽 갾 갿 걀 걁 걂 걃 걄 걅 걆 걇 걈 걉 걊 걋 걌 걍 걎 걏 걐 걑 걒 걓 걔 걕 걖 걗 걘 걙 걚 걛 걜 걝 걞 걟 걠 걡 걢 걣 걤 걥 걦 걧 걨 걩 걪 걫 걬 걭 걮 걯 거 걱 걲 걳 건 걵 걶 걷 걸 걹 걺 걻 걼 걽 걾 걿 검 겁 겂 것 겄 겅 겆 겇 겈 겉 겊 겋 게 겍 겎 겏 겐 겑 겒 겓 겔 겕 겖 겗 겘 겙 겚 겛 겜 겝 겞 겟 겠 겡 겢 겣 겤 겥 겦 겧 겨 격 겪 겫 견 겭 겮 겯 결 겱 겲 겳 겴 겵 겶 겷 겸 겹 겺 겻 겼 경 겾 겿 곀 곁 곂 곃 계 곅 곆 곇 곈 곉 곊 곋 곌 곍 곎 곏 곐 곑 곒 곓 곔 곕 곖 곗 곘 곙 곚 곛 곜 곝 곞 곟 고 곡 곢 곣 곤 곥 곦 곧 골 곩 곪 곫 곬 곭 곮 곯 곰 곱 곲 곳 곴 공 곶 곷 곸 곹 곺 곻 과 곽 곾 곿 관 괁 괂 괃 괄 괅 괆 괇 괈 괉 괊 괋 괌 괍 괎 괏 괐 광 괒 괓 괔 괕 괖 괗 괘 괙 괚 괛 괜 괝 괞 괟 괠 괡 괢 괣 괤 괥 괦 괧 괨 괩 괪 괫 괬 괭 괮 괯 괰 괱 괲 괳 괴 괵 괶 괷 괸 괹 괺 괻 괼 괽 괾 괿 굀 굁 굂 굃 굄 굅 굆 굇 굈 굉 굊 굋 굌 굍 굎 굏 교 굑 굒 굓 굔 굕 굖 굗 굘 굙 굚 굛 굜 굝 굞 굟 굠 굡 굢 굣 굤 굥 굦 굧 굨 굩 굪 굫 구 국 굮 굯 군 굱 굲 굳 굴 굵 굶 굷 굸 굹 굺 굻 굼 굽 굾 굿 궀 궁 궂 궃 궄 궅 궆 궇 궈 궉 궊 궋 권 궍 궎 궏 궐 궑 궒 궓 궔 궕 궖 궗 궘 궙 궚 궛 궜 궝 궞 궟 궠 궡 궢 궣 궤 궥 궦 궧 궨 궩 궪 궫 궬 궭 궮 궯 궰 궱 궲 궳 궴 궵 궶 궷 궸 궹 궺 궻 궼 궽 궾 궿 귀 귁 귂 귃 귄 귅 귆 귇 귈 귉 귊 귋 귌 귍 귎 귏 귐 귑 귒 귓 귔 귕 귖 귗 귘 귙 귚 귛 규 귝 귞 귟 균 귡 귢 귣 귤 귥 귦 귧 귨 귩 귪 귫 귬 귭 귮 귯
      귰 귱 귲 귳 귴 귵 귶 귷 그 극 귺 귻 근 귽 귾 귿 글 긁 긂 긃 긄 긅 긆 긇 금 급 긊 긋 긌 긍 긎 긏 긐 긑 긒 긓 긔 긕 긖 긗 긘 긙 긚 긛 긜 긝 긞 긟 긠 긡 긢 긣 긤 긥 긦 긧 긨 긩 긪 긫 긬 긭 긮 긯 기 긱 긲 긳 긴 긵 긶 긷 길 긹 긺 긻 긼 긽 긾 긿 김 깁 깂 깃 깄 깅 깆 깇 깈 깉 깊 깋 까 깍 깎 깏 깐 깑 깒 깓 깔 깕 깖 깗 깘 깙 깚 깛 깜 깝 깞 깟 깠 깡 깢 깣 깤 깥 깦 깧 깨 깩 깪 깫 깬 깭 깮 깯 깰 깱 깲 깳 깴 깵 깶 깷 깸 깹 깺 깻 깼 깽 깾 깿 꺀 꺁 꺂 꺃 꺄 꺅 꺆 꺇 꺈 꺉 꺊 꺋 꺌 꺍 꺎 꺏 꺐 꺑 꺒 꺓 꺔 꺕 꺖 꺗 꺘 꺙 꺚 꺛 꺜 꺝 꺞 꺟 꺠 꺡 꺢 꺣 꺤 꺥 꺦 꺧 꺨 꺩 꺪 꺫 꺬 꺭 꺮 꺯 꺰 꺱 꺲 꺳 꺴 꺵 꺶 꺷 꺸 꺹 꺺 꺻 꺼 꺽 꺾 꺿 껀 껁 껂 껃 껄 껅 껆 껇 껈 껉 껊 껋 껌 껍 껎 껏 껐 껑 껒 껓 껔 껕 껖 껗 께 껙 껚 껛 껜 껝 껞 껟 껠 껡 껢 껣 껤 껥 껦 껧 껨 껩 껪 껫 껬 껭 껮 껯 껰 껱 껲 껳 껴 껵 껶 껷 껸 껹 껺 껻 껼 껽 껾 껿 꼀 꼁 꼂 꼃 꼄 꼅 꼆 꼇 꼈 꼉 꼊 꼋 꼌 꼍 꼎 꼏 꼐 꼑 꼒 꼓 꼔 꼕 꼖 꼗 꼘 꼙 꼚 꼛 꼜 꼝 꼞 꼟 꼠 꼡 꼢 꼣 꼤 꼥 꼦 꼧 꼨 꼩 꼪 꼫 꼬 꼭 꼮 꼯 꼰 꼱 꼲 꼳 꼴 꼵 꼶 꼷 꼸 꼹 꼺 꼻 꼼 꼽 꼾 꼿 꽀 꽁 꽂 꽃 꽄 꽅 꽆 꽇 꽈 꽉 꽊 꽋 꽌 꽍 꽎 꽏 꽐 꽑 꽒 꽓 꽔 꽕 꽖 꽗 꽘 꽙 꽚 꽛 꽜 꽝 꽞 꽟 꽠 꽡 꽢 꽣 꽤 꽥 꽦 꽧 꽨 꽩 꽪 꽫 꽬 꽭 꽮 꽯 꽰 꽱 꽲 꽳 꽴 꽵 꽶 꽷 꽸 꽹 꽺 꽻 꽼 꽽 꽾 꽿 꾀 꾁 꾂 꾃 꾄 꾅 꾆 꾇 꾈 꾉 꾊 꾋 꾌 꾍 꾎 꾏 꾐 꾑 꾒 꾓 꾔 꾕 꾖 꾗 꾘 꾙 꾚 꾛 꾜 꾝 꾞 꾟 꾠 꾡 꾢 꾣 꾤 꾥 꾦 꾧 꾨 꾩 꾪 꾫 꾬 꾭 꾮 꾯 꾰 꾱 꾲 꾳 꾴 꾵 꾶 꾷 꾸 꾹 꾺 꾻 꾼 꾽 꾾 꾿 꿀 꿁 꿂 꿃 꿄 꿅 꿆 꿇 꿈 꿉 꿊 꿋 꿌 꿍 꿎 꿏 꿐 꿑 꿒 꿓 꿔 꿕 꿖 꿗 꿘 꿙 꿚 꿛 꿜 꿝 꿞 꿟 꿠 꿡
      꿢 꿣 꿤 꿥 꿦 꿧 꿨 꿩 꿪 꿫 꿬 꿭 꿮 꿯 꿰 꿱 꿲 꿳 꿴 꿵 꿶 꿷 꿸 꿹 꿺 꿻 꿼 꿽 꿾 꿿 뀀 뀁 뀂 뀃 뀄 뀅 뀆 뀇 뀈 뀉 뀊 뀋 뀌 뀍 뀎 뀏 뀐 뀑 뀒 뀓 뀔 뀕 뀖 뀗 뀘 뀙 뀚 뀛 뀜 뀝 뀞 뀟 뀠 뀡 뀢 뀣 뀤 뀥 뀦 뀧 뀨 뀩 뀪 뀫 뀬 뀭 뀮 뀯 뀰 뀱 뀲 뀳 뀴 뀵 뀶 뀷 뀸 뀹 뀺 뀻 뀼 뀽 뀾 뀿 끀 끁 끂 끃 끄 끅 끆 끇 끈 끉 끊 끋 끌 끍 끎 끏 끐 끑 끒 끓 끔 끕 끖 끗 끘 끙 끚 끛 끜 끝 끞 끟 끠 끡 끢 끣 끤 끥 끦 끧 끨 끩 끪 끫 끬 끭 끮 끯 끰 끱 끲 끳 끴 끵 끶 끷 끸 끹 끺 끻 끼 끽 끾 끿 낀 낁 낂 낃 낄 낅 낆 낇 낈 낉 낊 낋 낌 낍 낎 낏 낐 낑 낒 낓 낔 낕 낖 낗 나 낙 낚 낛 난 낝 낞 낟 날 낡 낢 낣 낤 낥 낦 낧 남 납 낪 낫 났 낭 낮 낯 낰 낱 낲 낳 내 낵 낶 낷 낸 낹 낺 낻 낼 낽 낾 낿 냀 냁 냂 냃 냄 냅 냆 냇 냈 냉 냊 냋 냌 냍 냎 냏 냐 냑 냒 냓 냔 냕 냖 냗 냘 냙 냚 냛 냜 냝 냞 냟 냠 냡 냢 냣 냤 냥 냦 냧 냨 냩 냪 냫 냬 냭 냮 냯 냰 냱 냲 냳 냴 냵 냶 냷 냸 냹 냺 냻 냼 냽 냾 냿 넀 넁 넂 넃 넄 넅 넆 넇 너 넉 넊 넋 넌 넍 넎 넏 널 넑 넒 넓 넔 넕 넖 넗 넘 넙 넚 넛 넜 넝 넞 넟 넠 넡 넢 넣 네 넥 넦 넧 넨 넩 넪 넫 넬 넭 넮 넯 넰 넱 넲 넳 넴 넵 넶 넷 넸 넹 넺 넻 넼 넽 넾 넿 녀 녁 녂 녃 년 녅 녆 녇 녈 녉 녊 녋 녌 녍 녎 녏 념 녑 녒 녓 녔 녕 녖 녗 녘 녙 녚 녛 녜 녝 녞 녟 녠 녡 녢 녣 녤 녥 녦 녧 녨 녩 녪 녫 녬 녭 녮 녯 녰 녱 녲 녳 녴 녵 녶 녷 노 녹 녺 녻 논 녽 녾 녿 놀 놁 놂 놃 놄 놅 놆 놇 놈 놉 놊 놋 놌 농 놎 놏 놐 놑 높 놓 놔 놕 놖 놗 놘 놙 놚 놛 놜 놝 놞 놟 놠 놡 놢 놣 놤 놥 놦 놧 놨 놩 놪 놫 놬 놭 놮 놯 놰 놱 놲 놳 놴 놵 놶 놷 놸 놹 놺 놻 놼 놽 놾 놿 뇀 뇁 뇂 뇃 뇄 뇅 뇆 뇇 뇈 뇉 뇊 뇋 뇌 뇍 뇎 뇏 뇐 뇑 뇒 뇓
      뇔 뇕 뇖 뇗 뇘 뇙 뇚 뇛 뇜 뇝 뇞 뇟 뇠 뇡 뇢 뇣 뇤 뇥 뇦 뇧 뇨 뇩 뇪 뇫 뇬 뇭 뇮 뇯 뇰 뇱 뇲 뇳 뇴 뇵 뇶 뇷 뇸 뇹 뇺 뇻 뇼 뇽 뇾 뇿 눀 눁 눂 눃 누 눅 눆 눇 눈 눉 눊 눋 눌 눍 눎 눏 눐 눑 눒 눓 눔 눕 눖 눗 눘 눙 눚 눛 눜 눝 눞 눟 눠 눡 눢 눣 눤 눥 눦 눧 눨 눩 눪 눫 눬 눭 눮 눯 눰 눱 눲 눳 눴 눵 눶 눷 눸 눹 눺 눻 눼 눽 눾 눿 뉀 뉁 뉂 뉃 뉄 뉅 뉆 뉇 뉈 뉉 뉊 뉋 뉌 뉍 뉎 뉏 뉐 뉑 뉒 뉓 뉔 뉕 뉖 뉗 뉘 뉙 뉚 뉛 뉜 뉝 뉞 뉟 뉠 뉡 뉢 뉣 뉤 뉥 뉦 뉧 뉨 뉩 뉪 뉫 뉬 뉭 뉮 뉯 뉰 뉱 뉲 뉳 뉴 뉵 뉶 뉷 뉸 뉹 뉺 뉻 뉼 뉽 뉾 뉿 늀 늁 늂 늃 늄 늅 늆 늇 늈 늉 늊 늋 늌 늍 늎 늏 느 늑 늒 늓 는 늕 늖 늗 늘 늙 늚 늛 늜 늝 늞 늟 늠 늡 늢 늣 늤 능 늦 늧 늨 늩 늪 늫 늬 늭 늮 늯 늰 늱 늲 늳 늴 늵 늶 늷 늸 늹 늺 늻 늼 늽 늾 늿 닀 닁 닂 닃 닄 닅 닆 닇 니 닉 닊 닋 닌 닍 닎 닏 닐 닑 닒 닓 닔 닕 닖 닗 님 닙 닚 닛 닜 닝 닞 닟 닠 닡 닢 닣 다 닥 닦 닧 단 닩 닪 닫 달 닭 닮 닯 닰 닱 닲 닳 담 답 닶 닷 닸 당 닺 닻 닼 닽 닾 닿 대 댁 댂 댃 댄 댅 댆 댇 댈 댉 댊 댋 댌 댍 댎 댏 댐 댑 댒 댓 댔 댕 댖 댗 댘 댙 댚 댛 댜 댝 댞 댟 댠 댡 댢 댣 댤 댥 댦 댧 댨 댩 댪 댫 댬 댭 댮 댯 댰 댱 댲 댳 댴 댵 댶 댷 댸 댹 댺 댻 댼 댽 댾 댿 덀 덁 덂 덃 덄 덅 덆 덇 덈 덉 덊 덋 덌 덍 덎 덏 덐 덑 덒 덓 더 덕 덖 덗 던 덙 덚 덛 덜 덝 덞 덟 덠 덡 덢 덣 덤 덥 덦 덧 덨 덩 덪 덫 덬 덭 덮 덯 데 덱 덲 덳 덴 덵 덶 덷 델 덹 덺 덻 덼 덽 덾 덿 뎀 뎁 뎂 뎃 뎄 뎅 뎆 뎇 뎈 뎉 뎊 뎋 뎌 뎍 뎎 뎏 뎐 뎑 뎒 뎓 뎔 뎕 뎖 뎗 뎘 뎙 뎚 뎛 뎜 뎝 뎞 뎟 뎠 뎡 뎢 뎣 뎤 뎥 뎦 뎧 뎨 뎩 뎪 뎫 뎬 뎭 뎮 뎯 뎰 뎱 뎲 뎳 뎴 뎵 뎶 뎷 뎸 뎹 뎺 뎻 뎼 뎽 뎾 뎿 돀 돁 돂 돃 도 독
      돆 돇 돈 돉 돊 돋 돌 돍 돎 돏 돐 돑 돒 돓 돔 돕 돖 돗 돘 동 돚 돛 돜 돝 돞 돟 돠 돡 돢 돣 돤 돥 돦 돧 돨 돩 돪 돫 돬 돭 돮 돯 돰 돱 돲 돳 돴 돵 돶 돷 돸 돹 돺 돻 돼 돽 돾 돿 됀 됁 됂 됃 됄 됅 됆 됇 됈 됉 됊 됋 됌 됍 됎 됏 됐 됑 됒 됓 됔 됕 됖 됗 되 됙 됚 됛 된 됝 됞 됟 될 됡 됢 됣 됤 됥 됦 됧 됨 됩 됪 됫 됬 됭 됮 됯 됰 됱 됲 됳 됴 됵 됶 됷 됸 됹 됺 됻 됼 됽 됾 됿 둀 둁 둂 둃 둄 둅 둆 둇 둈 둉 둊 둋 둌 둍 둎 둏 두 둑 둒 둓 둔 둕 둖 둗 둘 둙 둚 둛 둜 둝 둞 둟 둠 둡 둢 둣 둤 둥 둦 둧 둨 둩 둪 둫 둬 둭 둮 둯 둰 둱 둲 둳 둴 둵 둶 둷 둸 둹 둺 둻 둼 둽 둾 둿 뒀 뒁 뒂 뒃 뒄 뒅 뒆 뒇 뒈 뒉 뒊 뒋 뒌 뒍 뒎 뒏 뒐 뒑 뒒 뒓 뒔 뒕 뒖 뒗 뒘 뒙 뒚 뒛 뒜 뒝 뒞 뒟 뒠 뒡 뒢 뒣 뒤 뒥 뒦 뒧 뒨 뒩 뒪 뒫 뒬 뒭 뒮 뒯 뒰 뒱 뒲 뒳 뒴 뒵 뒶 뒷 뒸 뒹 뒺 뒻 뒼 뒽 뒾 뒿 듀 듁 듂 듃 듄 듅 듆 듇 듈 듉 듊 듋 듌 듍 듎 듏 듐 듑 듒 듓 듔 듕 듖 듗 듘 듙 듚 듛 드 득 듞 듟 든 듡 듢 듣 들 듥 듦 듧 듨 듩 듪 듫 듬 듭 듮 듯 듰 등 듲 듳 듴 듵 듶 듷 듸 듹 듺 듻 듼 듽 듾 듿 딀 딁 딂 딃 딄 딅 딆 딇 딈 딉 딊 딋 딌 딍 딎 딏 딐 딑 딒 딓 디 딕 딖 딗 딘 딙 딚 딛 딜 딝 딞 딟 딠 딡 딢 딣 딤 딥 딦 딧 딨 딩 딪 딫 딬 딭 딮 딯 따 딱 딲 딳 딴 딵 딶 딷 딸 딹 딺 딻 딼 딽 딾 딿 땀 땁 땂 땃 땄 땅 땆 땇 땈 땉 땊 땋 때 땍 땎 땏 땐 땑 땒 땓 땔 땕 땖 땗 땘 땙 땚 땛 땜 땝 땞 땟 땠 땡 땢 땣 땤 땥 땦 땧 땨 땩 땪 땫 땬 땭 땮 땯 땰 땱 땲 땳 땴 땵 땶 땷 땸 땹 땺 땻 땼 땽 땾 땿 떀 떁 떂 떃 떄 떅 떆 떇 떈 떉 떊 떋 떌 떍 떎 떏 떐 떑 떒 떓 떔 떕 떖 떗 떘 떙 떚 떛 떜 떝 떞 떟 떠 떡 떢 떣 떤 떥 떦 떧 떨 떩 떪 떫 떬 떭 떮 떯 떰 떱 떲 떳 떴 떵 떶 떷
      떸 떹 떺 떻 떼 떽 떾 떿 뗀 뗁 뗂 뗃 뗄 뗅 뗆 뗇 뗈 뗉 뗊 뗋 뗌 뗍 뗎 뗏 뗐 뗑 뗒 뗓 뗔 뗕 뗖 뗗 뗘 뗙 뗚 뗛 뗜 뗝 뗞 뗟 뗠 뗡 뗢 뗣 뗤 뗥 뗦 뗧 뗨 뗩 뗪 뗫 뗬 뗭 뗮 뗯 뗰 뗱 뗲 뗳 뗴 뗵 뗶 뗷 뗸 뗹 뗺 뗻 뗼 뗽 뗾 뗿 똀 똁 똂 똃 똄 똅 똆 똇 똈 똉 똊 똋 똌 똍 똎 똏 또 똑 똒 똓 똔 똕 똖 똗 똘 똙 똚 똛 똜 똝 똞 똟 똠 똡 똢 똣 똤 똥 똦 똧 똨 똩 똪 똫 똬 똭 똮 똯 똰 똱 똲 똳 똴 똵 똶 똷 똸 똹 똺 똻 똼 똽 똾 똿 뙀 뙁 뙂 뙃 뙄 뙅 뙆 뙇 뙈 뙉 뙊 뙋 뙌 뙍 뙎 뙏 뙐 뙑 뙒 뙓 뙔 뙕 뙖 뙗 뙘 뙙 뙚 뙛 뙜 뙝 뙞 뙟 뙠 뙡 뙢 뙣 뙤 뙥 뙦 뙧 뙨 뙩 뙪 뙫 뙬 뙭 뙮 뙯 뙰 뙱 뙲 뙳 뙴 뙵 뙶 뙷 뙸 뙹 뙺 뙻 뙼 뙽 뙾 뙿 뚀 뚁 뚂 뚃 뚄 뚅 뚆 뚇 뚈 뚉 뚊 뚋 뚌 뚍 뚎 뚏 뚐 뚑 뚒 뚓 뚔 뚕 뚖 뚗 뚘 뚙 뚚 뚛 뚜 뚝 뚞 뚟 뚠 뚡 뚢 뚣 뚤 뚥 뚦 뚧 뚨 뚩 뚪 뚫 뚬 뚭 뚮 뚯 뚰 뚱 뚲 뚳 뚴 뚵 뚶 뚷 뚸 뚹 뚺 뚻 뚼 뚽 뚾 뚿 뛀 뛁 뛂 뛃 뛄 뛅 뛆 뛇 뛈 뛉 뛊 뛋 뛌 뛍 뛎 뛏 뛐 뛑 뛒 뛓 뛔 뛕 뛖 뛗 뛘 뛙 뛚 뛛 뛜 뛝 뛞 뛟 뛠 뛡 뛢 뛣 뛤 뛥 뛦 뛧 뛨 뛩 뛪 뛫 뛬 뛭 뛮 뛯 뛰 뛱 뛲 뛳 뛴 뛵 뛶 뛷 뛸 뛹 뛺 뛻 뛼 뛽 뛾 뛿 뜀 뜁 뜂 뜃 뜄 뜅 뜆 뜇 뜈 뜉 뜊 뜋 뜌 뜍 뜎 뜏 뜐 뜑 뜒 뜓 뜔 뜕 뜖 뜗 뜘 뜙 뜚 뜛 뜜 뜝 뜞 뜟 뜠 뜡 뜢 뜣 뜤 뜥 뜦 뜧 뜨 뜩 뜪 뜫 뜬 뜭 뜮 뜯 뜰 뜱 뜲 뜳 뜴 뜵 뜶 뜷 뜸 뜹 뜺 뜻 뜼 뜽 뜾 뜿 띀 띁 띂 띃 띄 띅 띆 띇 띈 띉 띊 띋 띌 띍 띎 띏 띐 띑 띒 띓 띔 띕 띖 띗 띘 띙 띚 띛 띜 띝 띞 띟 띠 띡 띢 띣 띤 띥 띦 띧 띨 띩 띪 띫 띬 띭 띮 띯 띰 띱 띲 띳 띴 띵 띶 띷 띸 띹 띺 띻 라 락 띾 띿 란 랁 랂 랃 랄 랅 랆 랇 랈 랉 랊 랋 람 랍 랎 랏 랐 랑 랒 랓 랔 랕 랖 랗 래 랙 랚 랛 랜 랝 랞 랟 랠 랡 랢 랣 랤 랥 랦 랧 램 랩
      랪 랫 랬 랭 랮 랯 랰 랱 랲 랳 랴 략 랶 랷 랸 랹 랺 랻 랼 랽 랾 랿 럀 럁 럂 럃 럄 럅 럆 럇 럈 량 럊 럋 럌 럍 럎 럏 럐 럑 럒 럓 럔 럕 럖 럗 럘 럙 럚 럛 럜 럝 럞 럟 럠 럡 럢 럣 럤 럥 럦 럧 럨 럩 럪 럫 러 럭 럮 럯 런 럱 럲 럳 럴 럵 럶 럷 럸 럹 럺 럻 럼 럽 럾 럿 렀 렁 렂 렃 렄 렅 렆 렇 레 렉 렊 렋 렌 렍 렎 렏 렐 렑 렒 렓 렔 렕 렖 렗 렘 렙 렚 렛 렜 렝 렞 렟 렠 렡 렢 렣 려 력 렦 렧 련 렩 렪 렫 렬 렭 렮 렯 렰 렱 렲 렳 렴 렵 렶 렷 렸 령 렺 렻 렼 렽 렾 렿 례 롁 롂 롃 롄 롅 롆 롇 롈 롉 롊 롋 롌 롍 롎 롏 롐 롑 롒 롓 롔 롕 롖 롗 롘 롙 롚 롛 로 록 롞 롟 론 롡 롢 롣 롤 롥 롦 롧 롨 롩 롪 롫 롬 롭 롮 롯 롰 롱 롲 롳 롴 롵 롶 롷 롸 롹 롺 롻 롼 롽 롾 롿 뢀 뢁 뢂 뢃 뢄 뢅 뢆 뢇 뢈 뢉 뢊 뢋 뢌 뢍 뢎 뢏 뢐 뢑 뢒 뢓 뢔 뢕 뢖 뢗 뢘 뢙 뢚 뢛 뢜 뢝 뢞 뢟 뢠 뢡 뢢 뢣 뢤 뢥 뢦 뢧 뢨 뢩 뢪 뢫 뢬 뢭 뢮 뢯 뢰 뢱 뢲 뢳 뢴 뢵 뢶 뢷 뢸 뢹 뢺 뢻 뢼 뢽 뢾 뢿 룀 룁 룂 룃 룄 룅 룆 룇 룈 룉 룊 룋 료 룍 룎 룏 룐 룑 룒 룓 룔 룕 룖 룗 룘 룙 룚 룛 룜 룝 룞 룟 룠 룡 룢 룣 룤 룥 룦 룧 루 룩 룪 룫 룬 룭 룮 룯 룰 룱 룲 룳 룴 룵 룶 룷 룸 룹 룺 룻 룼 룽 룾 룿 뤀 뤁 뤂 뤃 뤄 뤅 뤆 뤇 뤈 뤉 뤊 뤋 뤌 뤍 뤎 뤏 뤐 뤑 뤒 뤓 뤔 뤕 뤖 뤗 뤘 뤙 뤚 뤛 뤜 뤝 뤞 뤟 뤠 뤡 뤢 뤣 뤤 뤥 뤦 뤧 뤨 뤩 뤪 뤫 뤬 뤭 뤮 뤯 뤰 뤱 뤲 뤳 뤴 뤵 뤶 뤷 뤸 뤹 뤺 뤻 뤼 뤽 뤾 뤿 륀 륁 륂 륃 륄 륅 륆 륇 륈 륉 륊 륋 륌 륍 륎 륏 륐 륑 륒 륓 륔 륕 륖 륗 류 륙 륚 륛 륜 륝 륞 륟 률 륡 륢 륣 륤 륥 륦 륧 륨 륩 륪 륫 륬 륭 륮 륯 륰 륱 륲 륳 르 륵 륶 륷 른 륹 륺 륻 를 륽 륾 륿 릀 릁 릂 릃 름 릅 릆 릇 릈 릉 릊 릋 릌 릍 릎 릏 릐 릑 릒 릓 릔 릕 릖 릗 릘 릙 릚 릛
      릜 릝 릞 릟 릠 릡 릢 릣 릤 릥 릦 릧 릨 릩 릪 릫 리 릭 릮 릯 린 릱 릲 릳 릴 릵 릶 릷 릸 릹 릺 릻 림 립 릾 릿 맀 링 맂 맃 맄 맅 맆 맇 마 막 맊 맋 만 맍 많 맏 말 맑 맒 맓 맔 맕 맖 맗 맘 맙 맚 맛 맜 망 맞 맟 맠 맡 맢 맣 매 맥 맦 맧 맨 맩 맪 맫 맬 맭 맮 맯 맰 맱 맲 맳 맴 맵 맶 맷 맸 맹 맺 맻 맼 맽 맾 맿 먀 먁 먂 먃 먄 먅 먆 먇 먈 먉 먊 먋 먌 먍 먎 먏 먐 먑 먒 먓 먔 먕 먖 먗 먘 먙 먚 먛 먜 먝 먞 먟 먠 먡 먢 먣 먤 먥 먦 먧 먨 먩 먪 먫 먬 먭 먮 먯 먰 먱 먲 먳 먴 먵 먶 먷 머 먹 먺 먻 먼 먽 먾 먿 멀 멁 멂 멃 멄 멅 멆 멇 멈 멉 멊 멋 멌 멍 멎 멏 멐 멑 멒 멓 메 멕 멖 멗 멘 멙 멚 멛 멜 멝 멞 멟 멠 멡 멢 멣 멤 멥 멦 멧 멨 멩 멪 멫 멬 멭 멮 멯 며 멱 멲 멳 면 멵 멶 멷 멸 멹 멺 멻 멼 멽 멾 멿 몀 몁 몂 몃 몄 명 몆 몇 몈 몉 몊 몋 몌 몍 몎 몏 몐 몑 몒 몓 몔 몕 몖 몗 몘 몙 몚 몛 몜 몝 몞 몟 몠 몡 몢 몣 몤 몥 몦 몧 모 목 몪 몫 몬 몭 몮 몯 몰 몱 몲 몳 몴 몵 몶 몷 몸 몹 몺 못 몼 몽 몾 몿 뫀 뫁 뫂 뫃 뫄 뫅 뫆 뫇 뫈 뫉 뫊 뫋 뫌 뫍 뫎 뫏 뫐 뫑 뫒 뫓 뫔 뫕 뫖 뫗 뫘 뫙 뫚 뫛 뫜 뫝 뫞 뫟 뫠 뫡 뫢 뫣 뫤 뫥 뫦 뫧 뫨 뫩 뫪 뫫 뫬 뫭 뫮 뫯 뫰 뫱 뫲 뫳 뫴 뫵 뫶 뫷 뫸 뫹 뫺 뫻 뫼 뫽 뫾 뫿 묀 묁 묂 묃 묄 묅 묆 묇 묈 묉 묊 묋 묌 묍 묎 묏 묐 묑 묒 묓 묔 묕 묖 묗 묘 묙 묚 묛 묜 묝 묞 묟 묠 묡 묢 묣 묤 묥 묦 묧 묨 묩 묪 묫 묬 묭 묮 묯 묰 묱 묲 묳 무 묵 묶 묷 문 묹 묺 묻 물 묽 묾 묿 뭀 뭁 뭂 뭃 뭄 뭅 뭆 뭇 뭈 뭉 뭊 뭋 뭌 뭍 뭎 뭏 뭐 뭑 뭒 뭓 뭔 뭕 뭖 뭗 뭘 뭙 뭚 뭛 뭜 뭝 뭞 뭟 뭠 뭡 뭢 뭣 뭤 뭥 뭦 뭧 뭨 뭩 뭪 뭫 뭬 뭭 뭮 뭯 뭰 뭱 뭲 뭳 뭴 뭵 뭶 뭷 뭸 뭹 뭺 뭻 뭼 뭽 뭾 뭿 뮀 뮁 뮂 뮃 뮄 뮅 뮆 뮇 뮈 뮉 뮊 뮋 뮌 뮍
      뮎 뮏 뮐 뮑 뮒 뮓 뮔 뮕 뮖 뮗 뮘 뮙 뮚 뮛 뮜 뮝 뮞 뮟 뮠 뮡 뮢 뮣 뮤 뮥 뮦 뮧 뮨 뮩 뮪 뮫 뮬 뮭 뮮 뮯 뮰 뮱 뮲 뮳 뮴 뮵 뮶 뮷 뮸 뮹 뮺 뮻 뮼 뮽 뮾 뮿 므 믁 믂 믃 믄 믅 믆 믇 믈 믉 믊 믋 믌 믍 믎 믏 믐 믑 믒 믓 믔 믕 믖 믗 믘 믙 믚 믛 믜 믝 믞 믟 믠 믡 믢 믣 믤 믥 믦 믧 믨 믩 믪 믫 믬 믭 믮 믯 믰 믱 믲 믳 믴 믵 믶 믷 미 믹 믺 믻 민 믽 믾 믿 밀 밁 밂 밃 밄 밅 밆 밇 밈 밉 밊 밋 밌 밍 밎 및 밐 밑 밒 밓 바 박 밖 밗 반 밙 밚 받 발 밝 밞 밟 밠 밡 밢 밣 밤 밥 밦 밧 밨 방 밪 밫 밬 밭 밮 밯 배 백 밲 밳 밴 밵 밶 밷 밸 밹 밺 밻 밼 밽 밾 밿 뱀 뱁 뱂 뱃 뱄 뱅 뱆 뱇 뱈 뱉 뱊 뱋 뱌 뱍 뱎 뱏 뱐 뱑 뱒 뱓 뱔 뱕 뱖 뱗 뱘 뱙 뱚 뱛 뱜 뱝 뱞 뱟 뱠 뱡 뱢 뱣 뱤 뱥 뱦 뱧 뱨 뱩 뱪 뱫 뱬 뱭 뱮 뱯 뱰 뱱 뱲 뱳 뱴 뱵 뱶 뱷 뱸 뱹 뱺 뱻 뱼 뱽 뱾 뱿 벀 벁 벂 벃 버 벅 벆 벇 번 벉 벊 벋 벌 벍 벎 벏 벐 벑 벒 벓 범 법 벖 벗 벘 벙 벚 벛 벜 벝 벞 벟 베 벡 벢 벣 벤 벥 벦 벧 벨 벩 벪 벫 벬 벭 벮 벯 벰 벱 벲 벳 벴 벵 벶 벷 벸 벹 벺 벻 벼 벽 벾 벿 변 볁 볂 볃 별 볅 볆 볇 볈 볉 볊 볋 볌 볍 볎 볏 볐 병 볒 볓 볔 볕 볖 볗 볘 볙 볚 볛 볜 볝 볞 볟 볠 볡 볢 볣 볤 볥 볦 볧 볨 볩 볪 볫 볬 볭 볮 볯 볰 볱 볲 볳 보 복 볶 볷 본 볹 볺 볻 볼 볽 볾 볿 봀 봁 봂 봃 봄 봅 봆 봇 봈 봉 봊 봋 봌 봍 봎 봏 봐 봑 봒 봓 봔 봕 봖 봗 봘 봙 봚 봛 봜 봝 봞 봟 봠 봡 봢 봣 봤 봥 봦 봧 봨 봩 봪 봫 봬 봭 봮 봯 봰 봱 봲 봳 봴 봵 봶 봷 봸 봹 봺 봻 봼 봽 봾 봿 뵀 뵁 뵂 뵃 뵄 뵅 뵆 뵇 뵈 뵉 뵊 뵋 뵌 뵍 뵎 뵏 뵐 뵑 뵒 뵓 뵔 뵕 뵖 뵗 뵘 뵙 뵚 뵛 뵜 뵝 뵞 뵟 뵠 뵡 뵢 뵣 뵤 뵥 뵦 뵧 뵨 뵩 뵪 뵫 뵬 뵭 뵮 뵯 뵰 뵱 뵲 뵳 뵴 뵵 뵶 뵷 뵸 뵹 뵺 뵻 뵼 뵽 뵾 뵿
      부 북 붂 붃 분 붅 붆 붇 불 붉 붊 붋 붌 붍 붎 붏 붐 붑 붒 붓 붔 붕 붖 붗 붘 붙 붚 붛 붜 붝 붞 붟 붠 붡 붢 붣 붤 붥 붦 붧 붨 붩 붪 붫 붬 붭 붮 붯 붰 붱 붲 붳 붴 붵 붶 붷 붸 붹 붺 붻 붼 붽 붾 붿 뷀 뷁 뷂 뷃 뷄 뷅 뷆 뷇 뷈 뷉 뷊 뷋 뷌 뷍 뷎 뷏 뷐 뷑 뷒 뷓 뷔 뷕 뷖 뷗 뷘 뷙 뷚 뷛 뷜 뷝 뷞 뷟 뷠 뷡 뷢 뷣 뷤 뷥 뷦 뷧 뷨 뷩 뷪 뷫 뷬 뷭 뷮 뷯 뷰 뷱 뷲 뷳 뷴 뷵 뷶 뷷 뷸 뷹 뷺 뷻 뷼 뷽 뷾 뷿 븀 븁 븂 븃 븄 븅 븆 븇 븈 븉 븊 븋 브 븍 븎 븏 븐 븑 븒 븓 블 븕 븖 븗 븘 븙 븚 븛 븜 븝 븞 븟 븠 븡 븢 븣 븤 븥 븦 븧 븨 븩 븪 븫 븬 븭 븮 븯 븰 븱 븲 븳 븴 븵 븶 븷 븸 븹 븺 븻 븼 븽 븾 븿 빀 빁 빂 빃 비 빅 빆 빇 빈 빉 빊 빋 빌 빍 빎 빏 빐 빑 빒 빓 빔 빕 빖 빗 빘 빙 빚 빛 빜 빝 빞 빟 빠 빡 빢 빣 빤 빥 빦 빧 빨 빩 빪 빫 빬 빭 빮 빯 빰 빱 빲 빳 빴 빵 빶 빷 빸 빹 빺 빻 빼 빽 빾 빿 뺀 뺁 뺂 뺃 뺄 뺅 뺆 뺇 뺈 뺉 뺊 뺋 뺌 뺍 뺎 뺏 뺐 뺑 뺒 뺓 뺔 뺕 뺖 뺗 뺘 뺙 뺚 뺛 뺜 뺝 뺞 뺟 뺠 뺡 뺢 뺣 뺤 뺥 뺦 뺧 뺨 뺩 뺪 뺫 뺬 뺭 뺮 뺯 뺰 뺱 뺲 뺳 뺴 뺵 뺶 뺷 뺸 뺹 뺺 뺻 뺼 뺽 뺾 뺿 뻀 뻁 뻂 뻃 뻄 뻅 뻆 뻇 뻈 뻉 뻊 뻋 뻌 뻍 뻎 뻏 뻐 뻑 뻒 뻓 뻔 뻕 뻖 뻗 뻘 뻙 뻚 뻛 뻜 뻝 뻞 뻟 뻠 뻡 뻢 뻣 뻤 뻥 뻦 뻧 뻨 뻩 뻪 뻫 뻬 뻭 뻮 뻯 뻰 뻱 뻲 뻳 뻴 뻵 뻶 뻷 뻸 뻹 뻺 뻻 뻼 뻽 뻾 뻿 뼀 뼁 뼂 뼃 뼄 뼅 뼆 뼇 뼈 뼉 뼊 뼋 뼌 뼍 뼎 뼏 뼐 뼑 뼒 뼓 뼔 뼕 뼖 뼗 뼘 뼙 뼚 뼛 뼜 뼝 뼞 뼟 뼠 뼡 뼢 뼣 뼤 뼥 뼦 뼧 뼨 뼩 뼪 뼫 뼬 뼭 뼮 뼯 뼰 뼱 뼲 뼳 뼴 뼵 뼶 뼷 뼸 뼹 뼺 뼻 뼼 뼽 뼾 뼿 뽀 뽁 뽂 뽃 뽄 뽅 뽆 뽇 뽈 뽉 뽊 뽋 뽌 뽍 뽎 뽏 뽐 뽑 뽒 뽓 뽔 뽕 뽖 뽗 뽘 뽙 뽚 뽛 뽜 뽝 뽞 뽟 뽠 뽡 뽢 뽣 뽤 뽥 뽦 뽧 뽨 뽩 뽪 뽫 뽬 뽭 뽮 뽯 뽰 뽱
      뽲 뽳 뽴 뽵 뽶 뽷 뽸 뽹 뽺 뽻 뽼 뽽 뽾 뽿 뾀 뾁 뾂 뾃 뾄 뾅 뾆 뾇 뾈 뾉 뾊 뾋 뾌 뾍 뾎 뾏 뾐 뾑 뾒 뾓 뾔 뾕 뾖 뾗 뾘 뾙 뾚 뾛 뾜 뾝 뾞 뾟 뾠 뾡 뾢 뾣 뾤 뾥 뾦 뾧 뾨 뾩 뾪 뾫 뾬 뾭 뾮 뾯 뾰 뾱 뾲 뾳 뾴 뾵 뾶 뾷 뾸 뾹 뾺 뾻 뾼 뾽 뾾 뾿 뿀 뿁 뿂 뿃 뿄 뿅 뿆 뿇 뿈 뿉 뿊 뿋 뿌 뿍 뿎 뿏 뿐 뿑 뿒 뿓 뿔 뿕 뿖 뿗 뿘 뿙 뿚 뿛 뿜 뿝 뿞 뿟 뿠 뿡 뿢 뿣 뿤 뿥 뿦 뿧 뿨 뿩 뿪 뿫 뿬 뿭 뿮 뿯 뿰 뿱 뿲 뿳 뿴 뿵 뿶 뿷 뿸 뿹 뿺 뿻 뿼 뿽 뿾 뿿 쀀 쀁 쀂 쀃 쀄 쀅 쀆 쀇 쀈 쀉 쀊 쀋 쀌 쀍 쀎 쀏 쀐 쀑 쀒 쀓 쀔 쀕 쀖 쀗 쀘 쀙 쀚 쀛 쀜 쀝 쀞 쀟 쀠 쀡 쀢 쀣 쀤 쀥 쀦 쀧 쀨 쀩 쀪 쀫 쀬 쀭 쀮 쀯 쀰 쀱 쀲 쀳 쀴 쀵 쀶 쀷 쀸 쀹 쀺 쀻 쀼 쀽 쀾 쀿 쁀 쁁 쁂 쁃 쁄 쁅 쁆 쁇 쁈 쁉 쁊 쁋 쁌 쁍 쁎 쁏 쁐 쁑 쁒 쁓 쁔 쁕 쁖 쁗 쁘 쁙 쁚 쁛 쁜 쁝 쁞 쁟 쁠 쁡 쁢 쁣 쁤 쁥 쁦 쁧 쁨 쁩 쁪 쁫 쁬 쁭 쁮 쁯 쁰 쁱 쁲 쁳 쁴 쁵 쁶 쁷 쁸 쁹 쁺 쁻 쁼 쁽 쁾 쁿 삀 삁 삂 삃 삄 삅 삆 삇 삈 삉 삊 삋 삌 삍 삎 삏 삐 삑 삒 삓 삔 삕 삖 삗 삘 삙 삚 삛 삜 삝 삞 삟 삠 삡 삢 삣 삤 삥 삦 삧 삨 삩 삪 삫 사 삭 삮 삯 산 삱 삲 삳 살 삵 삶 삷 삸 삹 삺 삻 삼 삽 삾 삿 샀 상 샂 샃 샄 샅 샆 샇 새 색 샊 샋 샌 샍 샎 샏 샐 샑 샒 샓 샔 샕 샖 샗 샘 샙 샚 샛 샜 생 샞 샟 샠 샡 샢 샣 샤 샥 샦 샧 샨 샩 샪 샫 샬 샭 샮 샯 샰 샱 샲 샳 샴 샵 샶 샷 샸 샹 샺 샻 샼 샽 샾 샿 섀 섁 섂 섃 섄 섅 섆 섇 섈 섉 섊 섋 섌 섍 섎 섏 섐 섑 섒 섓 섔 섕 섖 섗 섘 섙 섚 섛 서 석 섞 섟 선 섡 섢 섣 설 섥 섦 섧 섨 섩 섪 섫 섬 섭 섮 섯 섰 성 섲 섳 섴 섵 섶 섷 세 섹 섺 섻 센 섽 섾 섿 셀 셁 셂 셃 셄 셅 셆 셇 셈 셉 셊 셋 셌 셍 셎 셏 셐 셑 셒 셓 셔 셕 셖 셗 션 셙 셚 셛 셜 셝 셞 셟 셠 셡 셢 셣
      셤 셥 셦 셧 셨 셩 셪 셫 셬 셭 셮 셯 셰 셱 셲 셳 셴 셵 셶 셷 셸 셹 셺 셻 셼 셽 셾 셿 솀 솁 솂 솃 솄 솅 솆 솇 솈 솉 솊 솋 소 속 솎 솏 손 솑 솒 솓 솔 솕 솖 솗 솘 솙 솚 솛 솜 솝 솞 솟 솠 송 솢 솣 솤 솥 솦 솧 솨 솩 솪 솫 솬 솭 솮 솯 솰 솱 솲 솳 솴 솵 솶 솷 솸 솹 솺 솻 솼 솽 솾 솿 쇀 쇁 쇂 쇃 쇄 쇅 쇆 쇇 쇈 쇉 쇊 쇋 쇌 쇍 쇎 쇏 쇐 쇑 쇒 쇓 쇔 쇕 쇖 쇗 쇘 쇙 쇚 쇛 쇜 쇝 쇞 쇟 쇠 쇡 쇢 쇣 쇤 쇥 쇦 쇧 쇨 쇩 쇪 쇫 쇬 쇭 쇮 쇯 쇰 쇱 쇲 쇳 쇴 쇵 쇶 쇷 쇸 쇹 쇺 쇻 쇼 쇽 쇾 쇿 숀 숁 숂 숃 숄 숅 숆 숇 숈 숉 숊 숋 숌 숍 숎 숏 숐 숑 숒 숓 숔 숕 숖 숗 수 숙 숚 숛 순 숝 숞 숟 술 숡 숢 숣 숤 숥 숦 숧 숨 숩 숪 숫 숬 숭 숮 숯 숰 숱 숲 숳 숴 숵 숶 숷 숸 숹 숺 숻 숼 숽 숾 숿 쉀 쉁 쉂 쉃 쉄 쉅 쉆 쉇 쉈 쉉 쉊 쉋 쉌 쉍 쉎 쉏 쉐 쉑 쉒 쉓 쉔 쉕 쉖 쉗 쉘 쉙 쉚 쉛 쉜 쉝 쉞 쉟 쉠 쉡 쉢 쉣 쉤 쉥 쉦 쉧 쉨 쉩 쉪 쉫 쉬 쉭 쉮 쉯 쉰 쉱 쉲 쉳 쉴 쉵 쉶 쉷 쉸 쉹 쉺 쉻 쉼 쉽 쉾 쉿 슀 슁 슂 슃 슄 슅 슆 슇 슈 슉 슊 슋 슌 슍 슎 슏 슐 슑 슒 슓 슔 슕 슖 슗 슘 슙 슚 슛 슜 슝 슞 슟 슠 슡 슢 슣 스 슥 슦 슧 슨 슩 슪 슫 슬 슭 슮 슯 슰 슱 슲 슳 슴 습 슶 슷 슸 승 슺 슻 슼 슽 슾 슿 싀 싁 싂 싃 싄 싅 싆 싇 싈 싉 싊 싋 싌 싍 싎 싏 싐 싑 싒 싓 싔 싕 싖 싗 싘 싙 싚 싛 시 식 싞 싟 신 싡 싢 싣 실 싥 싦 싧 싨 싩 싪 싫 심 십 싮 싯 싰 싱 싲 싳 싴 싵 싶 싷 싸 싹 싺 싻 싼 싽 싾 싿 쌀 쌁 쌂 쌃 쌄 쌅 쌆 쌇 쌈 쌉 쌊 쌋 쌌 쌍 쌎 쌏 쌐 쌑 쌒 쌓 쌔 쌕 쌖 쌗 쌘 쌙 쌚 쌛 쌜 쌝 쌞 쌟 쌠 쌡 쌢 쌣 쌤 쌥 쌦 쌧 쌨 쌩 쌪 쌫 쌬 쌭 쌮 쌯 쌰 쌱 쌲 쌳 쌴 쌵 쌶 쌷 쌸 쌹 쌺 쌻 쌼 쌽 쌾 쌿 썀 썁 썂 썃 썄 썅 썆 썇 썈 썉 썊 썋 썌 썍 썎 썏 썐 썑 썒 썓 썔 썕
      썖 썗 썘 썙 썚 썛 썜 썝 썞 썟 썠 썡 썢 썣 썤 썥 썦 썧 써 썩 썪 썫 썬 썭 썮 썯 썰 썱 썲 썳 썴 썵 썶 썷 썸 썹 썺 썻 썼 썽 썾 썿 쎀 쎁 쎂 쎃 쎄 쎅 쎆 쎇 쎈 쎉 쎊 쎋 쎌 쎍 쎎 쎏 쎐 쎑 쎒 쎓 쎔 쎕 쎖 쎗 쎘 쎙 쎚 쎛 쎜 쎝 쎞 쎟 쎠 쎡 쎢 쎣 쎤 쎥 쎦 쎧 쎨 쎩 쎪 쎫 쎬 쎭 쎮 쎯 쎰 쎱 쎲 쎳 쎴 쎵 쎶 쎷 쎸 쎹 쎺 쎻 쎼 쎽 쎾 쎿 쏀 쏁 쏂 쏃 쏄 쏅 쏆 쏇 쏈 쏉 쏊 쏋 쏌 쏍 쏎 쏏 쏐 쏑 쏒 쏓 쏔 쏕 쏖 쏗 쏘 쏙 쏚 쏛 쏜 쏝 쏞 쏟 쏠 쏡 쏢 쏣 쏤 쏥 쏦 쏧 쏨 쏩 쏪 쏫 쏬 쏭 쏮 쏯 쏰 쏱 쏲 쏳 쏴 쏵 쏶 쏷 쏸 쏹 쏺 쏻 쏼 쏽 쏾 쏿 쐀 쐁 쐂 쐃 쐄 쐅 쐆 쐇 쐈 쐉 쐊 쐋 쐌 쐍 쐎 쐏 쐐 쐑 쐒 쐓 쐔 쐕 쐖 쐗 쐘 쐙 쐚 쐛 쐜 쐝 쐞 쐟 쐠 쐡 쐢 쐣 쐤 쐥 쐦 쐧 쐨 쐩 쐪 쐫 쐬 쐭 쐮 쐯 쐰 쐱 쐲 쐳 쐴 쐵 쐶 쐷 쐸 쐹 쐺 쐻 쐼 쐽 쐾 쐿 쑀 쑁 쑂 쑃 쑄 쑅 쑆 쑇 쑈 쑉 쑊 쑋 쑌 쑍 쑎 쑏 쑐 쑑 쑒 쑓 쑔 쑕 쑖 쑗 쑘 쑙 쑚 쑛 쑜 쑝 쑞 쑟 쑠 쑡 쑢 쑣 쑤 쑥 쑦 쑧 쑨 쑩 쑪 쑫 쑬 쑭 쑮 쑯 쑰 쑱 쑲 쑳 쑴 쑵 쑶 쑷 쑸 쑹 쑺 쑻 쑼 쑽 쑾 쑿 쒀 쒁 쒂 쒃 쒄 쒅 쒆 쒇 쒈 쒉 쒊 쒋 쒌 쒍 쒎 쒏 쒐 쒑 쒒 쒓 쒔 쒕 쒖 쒗 쒘 쒙 쒚 쒛 쒜 쒝 쒞 쒟 쒠 쒡 쒢 쒣 쒤 쒥 쒦 쒧 쒨 쒩 쒪 쒫 쒬 쒭 쒮 쒯 쒰 쒱 쒲 쒳 쒴 쒵 쒶 쒷 쒸 쒹 쒺 쒻 쒼 쒽 쒾 쒿 쓀 쓁 쓂 쓃 쓄 쓅 쓆 쓇 쓈 쓉 쓊 쓋 쓌 쓍 쓎 쓏 쓐 쓑 쓒 쓓 쓔 쓕 쓖 쓗 쓘 쓙 쓚 쓛 쓜 쓝 쓞 쓟 쓠 쓡 쓢 쓣 쓤 쓥 쓦 쓧 쓨 쓩 쓪 쓫 쓬 쓭 쓮 쓯 쓰 쓱 쓲 쓳 쓴 쓵 쓶 쓷 쓸 쓹 쓺 쓻 쓼 쓽 쓾 쓿 씀 씁 씂 씃 씄 씅 씆 씇 씈 씉 씊 씋 씌 씍 씎 씏 씐 씑 씒 씓 씔 씕 씖 씗 씘 씙 씚 씛 씜 씝 씞 씟 씠 씡 씢 씣 씤 씥 씦 씧 씨 씩 씪 씫 씬 씭 씮 씯 씰 씱 씲 씳 씴 씵 씶 씷 씸 씹 씺 씻 씼 씽 씾 씿 앀 앁 앂 앃 아 악 앆 앇
      안 앉 않 앋 알 앍 앎 앏 앐 앑 앒 앓 암 압 앖 앗 았 앙 앚 앛 앜 앝 앞 앟 애 액 앢 앣 앤 앥 앦 앧 앨 앩 앪 앫 앬 앭 앮 앯 앰 앱 앲 앳 앴 앵 앶 앷 앸 앹 앺 앻 야 약 앾 앿 얀 얁 얂 얃 얄 얅 얆 얇 얈 얉 얊 얋 얌 얍 얎 얏 얐 양 얒 얓 얔 얕 얖 얗 얘 얙 얚 얛 얜 얝 얞 얟 얠 얡 얢 얣 얤 얥 얦 얧 얨 얩 얪 얫 얬 얭 얮 얯 얰 얱 얲 얳 어 억 얶 얷 언 얹 얺 얻 얼 얽 얾 얿 엀 엁 엂 엃 엄 업 없 엇 었 엉 엊 엋 엌 엍 엎 엏 에 엑 엒 엓 엔 엕 엖 엗 엘 엙 엚 엛 엜 엝 엞 엟 엠 엡 엢 엣 엤 엥 엦 엧 엨 엩 엪 엫 여 역 엮 엯 연 엱 엲 엳 열 엵 엶 엷 엸 엹 엺 엻 염 엽 엾 엿 였 영 옂 옃 옄 옅 옆 옇 예 옉 옊 옋 옌 옍 옎 옏 옐 옑 옒 옓 옔 옕 옖 옗 옘 옙 옚 옛 옜 옝 옞 옟 옠 옡 옢 옣 오 옥 옦 옧 온 옩 옪 옫 올 옭 옮 옯 옰 옱 옲 옳 옴 옵 옶 옷 옸 옹 옺 옻 옼 옽 옾 옿 와 왁 왂 왃 완 왅 왆 왇 왈 왉 왊 왋 왌 왍 왎 왏 왐 왑 왒 왓 왔 왕 왖 왗 왘 왙 왚 왛 왜 왝 왞 왟 왠 왡 왢 왣 왤 왥 왦 왧 왨 왩 왪 왫 왬 왭 왮 왯 왰 왱 왲 왳 왴 왵 왶 왷 외 왹 왺 왻 왼 왽 왾 왿 욀 욁 욂 욃 욄 욅 욆 욇 욈 욉 욊 욋 욌 욍 욎 욏 욐 욑 욒 욓 요 욕 욖 욗 욘 욙 욚 욛 욜 욝 욞 욟 욠 욡 욢 욣 욤 욥 욦 욧 욨 용 욪 욫 욬 욭 욮 욯 우 욱 욲 욳 운 욵 욶 욷 울 욹 욺 욻 욼 욽 욾 욿 움 웁 웂 웃 웄 웅 웆 웇 웈 웉 웊 웋 워 웍 웎 웏 원 웑 웒 웓 월 웕 웖 웗 웘 웙 웚 웛 웜 웝 웞 웟 웠 웡 웢 웣 웤 웥 웦 웧 웨 웩 웪 웫 웬 웭 웮 웯 웰 웱 웲 웳 웴 웵 웶 웷 웸 웹 웺 웻 웼 웽 웾 웿 윀 윁 윂 윃 위 윅 윆 윇 윈 윉 윊 윋 윌 윍 윎 윏 윐 윑 윒 윓 윔 윕 윖 윗 윘 윙 윚 윛 윜 윝 윞 윟 유 육 윢 윣 윤 윥 윦 윧 율 윩 윪 윫 윬 윭 윮 윯 윰 윱 윲 윳 윴 융 윶 윷 윸 윹
      윺 윻 으 윽 윾 윿 은 읁 읂 읃 을 읅 읆 읇 읈 읉 읊 읋 음 읍 읎 읏 읐 응 읒 읓 읔 읕 읖 읗 의 읙 읚 읛 읜 읝 읞 읟 읠 읡 읢 읣 읤 읥 읦 읧 읨 읩 읪 읫 읬 읭 읮 읯 읰 읱 읲 읳 이 익 읶 읷 인 읹 읺 읻 일 읽 읾 읿 잀 잁 잂 잃 임 입 잆 잇 있 잉 잊 잋 잌 잍 잎 잏 자 작 잒 잓 잔 잕 잖 잗 잘 잙 잚 잛 잜 잝 잞 잟 잠 잡 잢 잣 잤 장 잦 잧 잨 잩 잪 잫 재 잭 잮 잯 잰 잱 잲 잳 잴 잵 잶 잷 잸 잹 잺 잻 잼 잽 잾 잿 쟀 쟁 쟂 쟃 쟄 쟅 쟆 쟇 쟈 쟉 쟊 쟋 쟌 쟍 쟎 쟏 쟐 쟑 쟒 쟓 쟔 쟕 쟖 쟗 쟘 쟙 쟚 쟛 쟜 쟝 쟞 쟟 쟠 쟡 쟢 쟣 쟤 쟥 쟦 쟧 쟨 쟩 쟪 쟫 쟬 쟭 쟮 쟯 쟰 쟱 쟲 쟳 쟴 쟵 쟶 쟷 쟸 쟹 쟺 쟻 쟼 쟽 쟾 쟿 저 적 젂 젃 전 젅 젆 젇 절 젉 젊 젋 젌 젍 젎 젏 점 접 젒 젓 젔 정 젖 젗 젘 젙 젚 젛 제 젝 젞 젟 젠 젡 젢 젣 젤 젥 젦 젧 젨 젩 젪 젫 젬 젭 젮 젯 젰 젱 젲 젳 젴 젵 젶 젷 져 젹 젺 젻 젼 젽 젾 젿 졀 졁 졂 졃 졄 졅 졆 졇 졈 졉 졊 졋 졌 졍 졎 졏 졐 졑 졒 졓 졔 졕 졖 졗 졘 졙 졚 졛 졜 졝 졞 졟 졠 졡 졢 졣 졤 졥 졦 졧 졨 졩 졪 졫 졬 졭 졮 졯 조 족 졲 졳 존 졵 졶 졷 졸 졹 졺 졻 졼 졽 졾 졿 좀 좁 좂 좃 좄 종 좆 좇 좈 좉 좊 좋 좌 좍 좎 좏 좐 좑 좒 좓 좔 좕 좖 좗 좘 좙 좚 좛 좜 좝 좞 좟 좠 좡 좢 좣 좤 좥 좦 좧 좨 좩 좪 좫 좬 좭 좮 좯 좰 좱 좲 좳 좴 좵 좶 좷 좸 좹 좺 좻 좼 좽 좾 좿 죀 죁 죂 죃 죄 죅 죆 죇 죈 죉 죊 죋 죌 죍 죎 죏 죐 죑 죒 죓 죔 죕 죖 죗 죘 죙 죚 죛 죜 죝 죞 죟 죠 죡 죢 죣 죤 죥 죦 죧 죨 죩 죪 죫 죬 죭 죮 죯 죰 죱 죲 죳 죴 죵 죶 죷 죸 죹 죺 죻 주 죽 죾 죿 준 줁 줂 줃 줄 줅 줆 줇 줈 줉 줊 줋 줌 줍 줎 줏 줐 중 줒 줓 줔 줕 줖 줗 줘 줙 줚 줛 줜 줝 줞 줟 줠 줡 줢 줣 줤 줥 줦 줧 줨 줩 줪 줫
      줬 줭 줮 줯 줰 줱 줲 줳 줴 줵 줶 줷 줸 줹 줺 줻 줼 줽 줾 줿 쥀 쥁 쥂 쥃 쥄 쥅 쥆 쥇 쥈 쥉 쥊 쥋 쥌 쥍 쥎 쥏 쥐 쥑 쥒 쥓 쥔 쥕 쥖 쥗 쥘 쥙 쥚 쥛 쥜 쥝 쥞 쥟 쥠 쥡 쥢 쥣 쥤 쥥 쥦 쥧 쥨 쥩 쥪 쥫 쥬 쥭 쥮 쥯 쥰 쥱 쥲 쥳 쥴 쥵 쥶 쥷 쥸 쥹 쥺 쥻 쥼 쥽 쥾 쥿 즀 즁 즂 즃 즄 즅 즆 즇 즈 즉 즊 즋 즌 즍 즎 즏 즐 즑 즒 즓 즔 즕 즖 즗 즘 즙 즚 즛 즜 증 즞 즟 즠 즡 즢 즣 즤 즥 즦 즧 즨 즩 즪 즫 즬 즭 즮 즯 즰 즱 즲 즳 즴 즵 즶 즷 즸 즹 즺 즻 즼 즽 즾 즿 지 직 짂 짃 진 짅 짆 짇 질 짉 짊 짋 짌 짍 짎 짏 짐 집 짒 짓 짔 징 짖 짗 짘 짙 짚 짛 짜 짝 짞 짟 짠 짡 짢 짣 짤 짥 짦 짧 짨 짩 짪 짫 짬 짭 짮 짯 짰 짱 짲 짳 짴 짵 짶 짷 째 짹 짺 짻 짼 짽 짾 짿 쨀 쨁 쨂 쨃 쨄 쨅 쨆 쨇 쨈 쨉 쨊 쨋 쨌 쨍 쨎 쨏 쨐 쨑 쨒 쨓 쨔 쨕 쨖 쨗 쨘 쨙 쨚 쨛 쨜 쨝 쨞 쨟 쨠 쨡 쨢 쨣 쨤 쨥 쨦 쨧 쨨 쨩 쨪 쨫 쨬 쨭 쨮 쨯 쨰 쨱 쨲 쨳 쨴 쨵 쨶 쨷 쨸 쨹 쨺 쨻 쨼 쨽 쨾 쨿 쩀 쩁 쩂 쩃 쩄 쩅 쩆 쩇 쩈 쩉 쩊 쩋 쩌 쩍 쩎 쩏 쩐 쩑 쩒 쩓 쩔 쩕 쩖 쩗 쩘 쩙 쩚 쩛 쩜 쩝 쩞 쩟 쩠 쩡 쩢 쩣 쩤 쩥 쩦 쩧 쩨 쩩 쩪 쩫 쩬 쩭 쩮 쩯 쩰 쩱 쩲 쩳 쩴 쩵 쩶 쩷 쩸 쩹 쩺 쩻 쩼 쩽 쩾 쩿 쪀 쪁 쪂 쪃 쪄 쪅 쪆 쪇 쪈 쪉 쪊 쪋 쪌 쪍 쪎 쪏 쪐 쪑 쪒 쪓 쪔 쪕 쪖 쪗 쪘 쪙 쪚 쪛 쪜 쪝 쪞 쪟 쪠 쪡 쪢 쪣 쪤 쪥 쪦 쪧 쪨 쪩 쪪 쪫 쪬 쪭 쪮 쪯 쪰 쪱 쪲 쪳 쪴 쪵 쪶 쪷 쪸 쪹 쪺 쪻 쪼 쪽 쪾 쪿 쫀 쫁 쫂 쫃 쫄 쫅 쫆 쫇 쫈 쫉 쫊 쫋 쫌 쫍 쫎 쫏 쫐 쫑 쫒 쫓 쫔 쫕 쫖 쫗 쫘 쫙 쫚 쫛 쫜 쫝 쫞 쫟 쫠 쫡 쫢 쫣 쫤 쫥 쫦 쫧 쫨 쫩 쫪 쫫 쫬 쫭 쫮 쫯 쫰 쫱 쫲 쫳 쫴 쫵 쫶 쫷 쫸 쫹 쫺 쫻 쫼 쫽 쫾 쫿 쬀 쬁 쬂 쬃 쬄 쬅 쬆 쬇 쬈 쬉 쬊 쬋 쬌 쬍 쬎 쬏 쬐 쬑 쬒 쬓 쬔 쬕 쬖 쬗 쬘 쬙 쬚 쬛 쬜 쬝
      쬞 쬟 쬠 쬡 쬢 쬣 쬤 쬥 쬦 쬧 쬨 쬩 쬪 쬫 쬬 쬭 쬮 쬯 쬰 쬱 쬲 쬳 쬴 쬵 쬶 쬷 쬸 쬹 쬺 쬻 쬼 쬽 쬾 쬿 쭀 쭁 쭂 쭃 쭄 쭅 쭆 쭇 쭈 쭉 쭊 쭋 쭌 쭍 쭎 쭏 쭐 쭑 쭒 쭓 쭔 쭕 쭖 쭗 쭘 쭙 쭚 쭛 쭜 쭝 쭞 쭟 쭠 쭡 쭢 쭣 쭤 쭥 쭦 쭧 쭨 쭩 쭪 쭫 쭬 쭭 쭮 쭯 쭰 쭱 쭲 쭳 쭴 쭵 쭶 쭷 쭸 쭹 쭺 쭻 쭼 쭽 쭾 쭿 쮀 쮁 쮂 쮃 쮄 쮅 쮆 쮇 쮈 쮉 쮊 쮋 쮌 쮍 쮎 쮏 쮐 쮑 쮒 쮓 쮔 쮕 쮖 쮗 쮘 쮙 쮚 쮛 쮜 쮝 쮞 쮟 쮠 쮡 쮢 쮣 쮤 쮥 쮦 쮧 쮨 쮩 쮪 쮫 쮬 쮭 쮮 쮯 쮰 쮱 쮲 쮳 쮴 쮵 쮶 쮷 쮸 쮹 쮺 쮻 쮼 쮽 쮾 쮿 쯀 쯁 쯂 쯃 쯄 쯅 쯆 쯇 쯈 쯉 쯊 쯋 쯌 쯍 쯎 쯏 쯐 쯑 쯒 쯓 쯔 쯕 쯖 쯗 쯘 쯙 쯚 쯛 쯜 쯝 쯞 쯟 쯠 쯡 쯢 쯣 쯤 쯥 쯦 쯧 쯨 쯩 쯪 쯫 쯬 쯭 쯮 쯯 쯰 쯱 쯲 쯳 쯴 쯵 쯶 쯷 쯸 쯹 쯺 쯻 쯼 쯽 쯾 쯿 찀 찁 찂 찃 찄 찅 찆 찇 찈 찉 찊 찋 찌 찍 찎 찏 찐 찑 찒 찓 찔 찕 찖 찗 찘 찙 찚 찛 찜 찝 찞 찟 찠 찡 찢 찣 찤 찥 찦 찧 차 착 찪 찫 찬 찭 찮 찯 찰 찱 찲 찳 찴 찵 찶 찷 참 찹 찺 찻 찼 창 찾 찿 챀 챁 챂 챃 채 책 챆 챇 챈 챉 챊 챋 챌 챍 챎 챏 챐 챑 챒 챓 챔 챕 챖 챗 챘 챙 챚 챛 챜 챝 챞 챟 챠 챡 챢 챣 챤 챥 챦 챧 챨 챩 챪 챫 챬 챭 챮 챯 챰 챱 챲 챳 챴 챵 챶 챷 챸 챹 챺 챻 챼 챽 챾 챿 첀 첁 첂 첃 첄 첅 첆 첇 첈 첉 첊 첋 첌 첍 첎 첏 첐 첑 첒 첓 첔 첕 첖 첗 처 척 첚 첛 천 첝 첞 첟 철 첡 첢 첣 첤 첥 첦 첧 첨 첩 첪 첫 첬 청 첮 첯 첰 첱 첲 첳 체 첵 첶 첷 첸 첹 첺 첻 첼 첽 첾 첿 쳀 쳁 쳂 쳃 쳄 쳅 쳆 쳇 쳈 쳉 쳊 쳋 쳌 쳍 쳎 쳏 쳐 쳑 쳒 쳓 쳔 쳕 쳖 쳗 쳘 쳙 쳚 쳛 쳜 쳝 쳞 쳟 쳠 쳡 쳢 쳣 쳤 쳥 쳦 쳧 쳨 쳩 쳪 쳫 쳬 쳭 쳮 쳯 쳰 쳱 쳲 쳳 쳴 쳵 쳶 쳷 쳸 쳹 쳺 쳻 쳼 쳽 쳾 쳿 촀 촁 촂 촃 촄 촅 촆 촇 초 촉 촊 촋 촌 촍 촎 촏
      촐 촑 촒 촓 촔 촕 촖 촗 촘 촙 촚 촛 촜 총 촞 촟 촠 촡 촢 촣 촤 촥 촦 촧 촨 촩 촪 촫 촬 촭 촮 촯 촰 촱 촲 촳 촴 촵 촶 촷 촸 촹 촺 촻 촼 촽 촾 촿 쵀 쵁 쵂 쵃 쵄 쵅 쵆 쵇 쵈 쵉 쵊 쵋 쵌 쵍 쵎 쵏 쵐 쵑 쵒 쵓 쵔 쵕 쵖 쵗 쵘 쵙 쵚 쵛 최 쵝 쵞 쵟 쵠 쵡 쵢 쵣 쵤 쵥 쵦 쵧 쵨 쵩 쵪 쵫 쵬 쵭 쵮 쵯 쵰 쵱 쵲 쵳 쵴 쵵 쵶 쵷 쵸 쵹 쵺 쵻 쵼 쵽 쵾 쵿 춀 춁 춂 춃 춄 춅 춆 춇 춈 춉 춊 춋 춌 춍 춎 춏 춐 춑 춒 춓 추 축 춖 춗 춘 춙 춚 춛 출 춝 춞 춟 춠 춡 춢 춣 춤 춥 춦 춧 춨 충 춪 춫 춬 춭 춮 춯 춰 춱 춲 춳 춴 춵 춶 춷 춸 춹 춺 춻 춼 춽 춾 춿 췀 췁 췂 췃 췄 췅 췆 췇 췈 췉 췊 췋 췌 췍 췎 췏 췐 췑 췒 췓 췔 췕 췖 췗 췘 췙 췚 췛 췜 췝 췞 췟 췠 췡 췢 췣 췤 췥 췦 췧 취 췩 췪 췫 췬 췭 췮 췯 췰 췱 췲 췳 췴 췵 췶 췷 췸 췹 췺 췻 췼 췽 췾 췿 츀 츁 츂 츃 츄 츅 츆 츇 츈 츉 츊 츋 츌 츍 츎 츏 츐 츑 츒 츓 츔 츕 츖 츗 츘 츙 츚 츛 츜 츝 츞 츟 츠 측 츢 츣 츤 츥 츦 츧 츨 츩 츪 츫 츬 츭 츮 츯 츰 츱 츲 츳 츴 층 츶 츷 츸 츹 츺 츻 츼 츽 츾 츿 칀 칁 칂 칃 칄 칅 칆 칇 칈 칉 칊 칋 칌 칍 칎 칏 칐 칑 칒 칓 칔 칕 칖 칗 치 칙 칚 칛 친 칝 칞 칟 칠 칡 칢 칣 칤 칥 칦 칧 침 칩 칪 칫 칬 칭 칮 칯 칰 칱 칲 칳 카 칵 칶 칷 칸 칹 칺 칻 칼 칽 칾 칿 캀 캁 캂 캃 캄 캅 캆 캇 캈 캉 캊 캋 캌 캍 캎 캏 캐 캑 캒 캓 캔 캕 캖 캗 캘 캙 캚 캛 캜 캝 캞 캟 캠 캡 캢 캣 캤 캥 캦 캧 캨 캩 캪 캫 캬 캭 캮 캯 캰 캱 캲 캳 캴 캵 캶 캷 캸 캹 캺 캻 캼 캽 캾 캿 컀 컁 컂 컃 컄 컅 컆 컇 컈 컉 컊 컋 컌 컍 컎 컏 컐 컑 컒 컓 컔 컕 컖 컗 컘 컙 컚 컛 컜 컝 컞 컟 컠 컡 컢 컣 커 컥 컦 컧 컨 컩 컪 컫 컬 컭 컮 컯 컰 컱 컲 컳 컴 컵 컶 컷 컸 컹 컺 컻 컼 컽 컾 컿 케 켁
      켂 켃 켄 켅 켆 켇 켈 켉 켊 켋 켌 켍 켎 켏 켐 켑 켒 켓 켔 켕 켖 켗 켘 켙 켚 켛 켜 켝 켞 켟 켠 켡 켢 켣 켤 켥 켦 켧 켨 켩 켪 켫 켬 켭 켮 켯 켰 켱 켲 켳 켴 켵 켶 켷 켸 켹 켺 켻 켼 켽 켾 켿 콀 콁 콂 콃 콄 콅 콆 콇 콈 콉 콊 콋 콌 콍 콎 콏 콐 콑 콒 콓 코 콕 콖 콗 콘 콙 콚 콛 콜 콝 콞 콟 콠 콡 콢 콣 콤 콥 콦 콧 콨 콩 콪 콫 콬 콭 콮 콯 콰 콱 콲 콳 콴 콵 콶 콷 콸 콹 콺 콻 콼 콽 콾 콿 쾀 쾁 쾂 쾃 쾄 쾅 쾆 쾇 쾈 쾉 쾊 쾋 쾌 쾍 쾎 쾏 쾐 쾑 쾒 쾓 쾔 쾕 쾖 쾗 쾘 쾙 쾚 쾛 쾜 쾝 쾞 쾟 쾠 쾡 쾢 쾣 쾤 쾥 쾦 쾧 쾨 쾩 쾪 쾫 쾬 쾭 쾮 쾯 쾰 쾱 쾲 쾳 쾴 쾵 쾶 쾷 쾸 쾹 쾺 쾻 쾼 쾽 쾾 쾿 쿀 쿁 쿂 쿃 쿄 쿅 쿆 쿇 쿈 쿉 쿊 쿋 쿌 쿍 쿎 쿏 쿐 쿑 쿒 쿓 쿔 쿕 쿖 쿗 쿘 쿙 쿚 쿛 쿜 쿝 쿞 쿟 쿠 쿡 쿢 쿣 쿤 쿥 쿦 쿧 쿨 쿩 쿪 쿫 쿬 쿭 쿮 쿯 쿰 쿱 쿲 쿳 쿴 쿵 쿶 쿷 쿸 쿹 쿺 쿻 쿼 쿽 쿾 쿿 퀀 퀁 퀂 퀃 퀄 퀅 퀆 퀇 퀈 퀉 퀊 퀋 퀌 퀍 퀎 퀏 퀐 퀑 퀒 퀓 퀔 퀕 퀖 퀗 퀘 퀙 퀚 퀛 퀜 퀝 퀞 퀟 퀠 퀡 퀢 퀣 퀤 퀥 퀦 퀧 퀨 퀩 퀪 퀫 퀬 퀭 퀮 퀯 퀰 퀱 퀲 퀳 퀴 퀵 퀶 퀷 퀸 퀹 퀺 퀻 퀼 퀽 퀾 퀿 큀 큁 큂 큃 큄 큅 큆 큇 큈 큉 큊 큋 큌 큍 큎 큏 큐 큑 큒 큓 큔 큕 큖 큗 큘 큙 큚 큛 큜 큝 큞 큟 큠 큡 큢 큣 큤 큥 큦 큧 큨 큩 큪 큫 크 큭 큮 큯 큰 큱 큲 큳 클 큵 큶 큷 큸 큹 큺 큻 큼 큽 큾 큿 킀 킁 킂 킃 킄 킅 킆 킇 킈 킉 킊 킋 킌 킍 킎 킏 킐 킑 킒 킓 킔 킕 킖 킗 킘 킙 킚 킛 킜 킝 킞 킟 킠 킡 킢 킣 키 킥 킦 킧 킨 킩 킪 킫 킬 킭 킮 킯 킰 킱 킲 킳 킴 킵 킶 킷 킸 킹 킺 킻 킼 킽 킾 킿 타 탁 탂 탃 탄 탅 탆 탇 탈 탉 탊 탋 탌 탍 탎 탏 탐 탑 탒 탓 탔 탕 탖 탗 탘 탙 탚 탛 태 택 탞 탟 탠 탡 탢 탣 탤 탥 탦 탧 탨 탩 탪 탫 탬 탭 탮 탯 탰 탱 탲 탳
      탴 탵 탶 탷 탸 탹 탺 탻 탼 탽 탾 탿 턀 턁 턂 턃 턄 턅 턆 턇 턈 턉 턊 턋 턌 턍 턎 턏 턐 턑 턒 턓 턔 턕 턖 턗 턘 턙 턚 턛 턜 턝 턞 턟 턠 턡 턢 턣 턤 턥 턦 턧 턨 턩 턪 턫 턬 턭 턮 턯 터 턱 턲 턳 턴 턵 턶 턷 털 턹 턺 턻 턼 턽 턾 턿 텀 텁 텂 텃 텄 텅 텆 텇 텈 텉 텊 텋 테 텍 텎 텏 텐 텑 텒 텓 텔 텕 텖 텗 텘 텙 텚 텛 템 텝 텞 텟 텠 텡 텢 텣 텤 텥 텦 텧 텨 텩 텪 텫 텬 텭 텮 텯 텰 텱 텲 텳 텴 텵 텶 텷 텸 텹 텺 텻 텼 텽 텾 텿 톀 톁 톂 톃 톄 톅 톆 톇 톈 톉 톊 톋 톌 톍 톎 톏 톐 톑 톒 톓 톔 톕 톖 톗 톘 톙 톚 톛 톜 톝 톞 톟 토 톡 톢 톣 톤 톥 톦 톧 톨 톩 톪 톫 톬 톭 톮 톯 톰 톱 톲 톳 톴 통 톶 톷 톸 톹 톺 톻 톼 톽 톾 톿 퇀 퇁 퇂 퇃 퇄 퇅 퇆 퇇 퇈 퇉 퇊 퇋 퇌 퇍 퇎 퇏 퇐 퇑 퇒 퇓 퇔 퇕 퇖 퇗 퇘 퇙 퇚 퇛 퇜 퇝 퇞 퇟 퇠 퇡 퇢 퇣 퇤 퇥 퇦 퇧 퇨 퇩 퇪 퇫 퇬 퇭 퇮 퇯 퇰 퇱 퇲 퇳 퇴 퇵 퇶 퇷 퇸 퇹 퇺 퇻 퇼 퇽 퇾 퇿 툀 툁 툂 툃 툄 툅 툆 툇 툈 툉 툊 툋 툌 툍 툎 툏 툐 툑 툒 툓 툔 툕 툖 툗 툘 툙 툚 툛 툜 툝 툞 툟 툠 툡 툢 툣 툤 툥 툦 툧 툨 툩 툪 툫 투 툭 툮 툯 툰 툱 툲 툳 툴 툵 툶 툷 툸 툹 툺 툻 툼 툽 툾 툿 퉀 퉁 퉂 퉃 퉄 퉅 퉆 퉇 퉈 퉉 퉊 퉋 퉌 퉍 퉎 퉏 퉐 퉑 퉒 퉓 퉔 퉕 퉖 퉗 퉘 퉙 퉚 퉛 퉜 퉝 퉞 퉟 퉠 퉡 퉢 퉣 퉤 퉥 퉦 퉧 퉨 퉩 퉪 퉫 퉬 퉭 퉮 퉯 퉰 퉱 퉲 퉳 퉴 퉵 퉶 퉷 퉸 퉹 퉺 퉻 퉼 퉽 퉾 퉿 튀 튁 튂 튃 튄 튅 튆 튇 튈 튉 튊 튋 튌 튍 튎 튏 튐 튑 튒 튓 튔 튕 튖 튗 튘 튙 튚 튛 튜 튝 튞 튟 튠 튡 튢 튣 튤 튥 튦 튧 튨 튩 튪 튫 튬 튭 튮 튯 튰 튱 튲 튳 튴 튵 튶 튷 트 특 튺 튻 튼 튽 튾 튿 틀 틁 틂 틃 틄 틅 틆 틇 틈 틉 틊 틋 틌 틍 틎 틏 틐 틑 틒 틓 틔 틕 틖 틗 틘 틙 틚 틛 틜 틝 틞 틟 틠 틡 틢 틣 틤 틥
      틦 틧 틨 틩 틪 틫 틬 틭 틮 틯 티 틱 틲 틳 틴 틵 틶 틷 틸 틹 틺 틻 틼 틽 틾 틿 팀 팁 팂 팃 팄 팅 팆 팇 팈 팉 팊 팋 파 팍 팎 팏 판 팑 팒 팓 팔 팕 팖 팗 팘 팙 팚 팛 팜 팝 팞 팟 팠 팡 팢 팣 팤 팥 팦 팧 패 팩 팪 팫 팬 팭 팮 팯 팰 팱 팲 팳 팴 팵 팶 팷 팸 팹 팺 팻 팼 팽 팾 팿 퍀 퍁 퍂 퍃 퍄 퍅 퍆 퍇 퍈 퍉 퍊 퍋 퍌 퍍 퍎 퍏 퍐 퍑 퍒 퍓 퍔 퍕 퍖 퍗 퍘 퍙 퍚 퍛 퍜 퍝 퍞 퍟 퍠 퍡 퍢 퍣 퍤 퍥 퍦 퍧 퍨 퍩 퍪 퍫 퍬 퍭 퍮 퍯 퍰 퍱 퍲 퍳 퍴 퍵 퍶 퍷 퍸 퍹 퍺 퍻 퍼 퍽 퍾 퍿 펀 펁 펂 펃 펄 펅 펆 펇 펈 펉 펊 펋 펌 펍 펎 펏 펐 펑 펒 펓 펔 펕 펖 펗 페 펙 펚 펛 펜 펝 펞 펟 펠 펡 펢 펣 펤 펥 펦 펧 펨 펩 펪 펫 펬 펭 펮 펯 펰 펱 펲 펳 펴 펵 펶 펷 편 펹 펺 펻 펼 펽 펾 펿 폀 폁 폂 폃 폄 폅 폆 폇 폈 평 폊 폋 폌 폍 폎 폏 폐 폑 폒 폓 폔 폕 폖 폗 폘 폙 폚 폛 폜 폝 폞 폟 폠 폡 폢 폣 폤 폥 폦 폧 폨 폩 폪 폫 포 폭 폮 폯 폰 폱 폲 폳 폴 폵 폶 폷 폸 폹 폺 폻 폼 폽 폾 폿 퐀 퐁 퐂 퐃 퐄 퐅 퐆 퐇 퐈 퐉 퐊 퐋 퐌 퐍 퐎 퐏 퐐 퐑 퐒 퐓 퐔 퐕 퐖 퐗 퐘 퐙 퐚 퐛 퐜 퐝 퐞 퐟 퐠 퐡 퐢 퐣 퐤 퐥 퐦 퐧 퐨 퐩 퐪 퐫 퐬 퐭 퐮 퐯 퐰 퐱 퐲 퐳 퐴 퐵 퐶 퐷 퐸 퐹 퐺 퐻 퐼 퐽 퐾 퐿 푀 푁 푂 푃 푄 푅 푆 푇 푈 푉 푊 푋 푌 푍 푎 푏 푐 푑 푒 푓 푔 푕 푖 푗 푘 푙 푚 푛 표 푝 푞 푟 푠 푡 푢 푣 푤 푥 푦 푧 푨 푩 푪 푫 푬 푭 푮 푯 푰 푱 푲 푳 푴 푵 푶 푷 푸 푹 푺 푻 푼 푽 푾 푿 풀 풁 풂 풃 풄 풅 풆 풇 품 풉 풊 풋 풌 풍 풎 풏 풐 풑 풒 풓 풔 풕 풖 풗 풘 풙 풚 풛 풜 풝 풞 풟 풠 풡 풢 풣 풤 풥 풦 풧 풨 풩 풪 풫 풬 풭 풮 풯 풰 풱 풲 풳 풴 풵 풶 풷 풸 풹 풺 풻 풼 풽 풾 풿 퓀 퓁 퓂 퓃 퓄 퓅 퓆 퓇 퓈 퓉 퓊 퓋 퓌 퓍 퓎 퓏 퓐 퓑 퓒 퓓 퓔 퓕 퓖 퓗
      퓘 퓙 퓚 퓛 퓜 퓝 퓞 퓟 퓠 퓡 퓢 퓣 퓤 퓥 퓦 퓧 퓨 퓩 퓪 퓫 퓬 퓭 퓮 퓯 퓰 퓱 퓲 퓳 퓴 퓵 퓶 퓷 퓸 퓹 퓺 퓻 퓼 퓽 퓾 퓿 픀 픁 픂 픃 프 픅 픆 픇 픈 픉 픊 픋 플 픍 픎 픏 픐 픑 픒 픓 픔 픕 픖 픗 픘 픙 픚 픛 픜 픝 픞 픟 픠 픡 픢 픣 픤 픥 픦 픧 픨 픩 픪 픫 픬 픭 픮 픯 픰 픱 픲 픳 픴 픵 픶 픷 픸 픹 픺 픻 피 픽 픾 픿 핀 핁 핂 핃 필 핅 핆 핇 핈 핉 핊 핋 핌 핍 핎 핏 핐 핑 핒 핓 핔 핕 핖 핗 하 학 핚 핛 한 핝 핞 핟 할 핡 핢 핣 핤 핥 핦 핧 함 합 핪 핫 핬 항 핮 핯 핰 핱 핲 핳 해 핵 핶 핷 핸 핹 핺 핻 핼 핽 핾 핿 햀 햁 햂 햃 햄 햅 햆 햇 했 행 햊 햋 햌 햍 햎 햏 햐 햑 햒 햓 햔 햕 햖 햗 햘 햙 햚 햛 햜 햝 햞 햟 햠 햡 햢 햣 햤 향 햦 햧 햨 햩 햪 햫 햬 햭 햮 햯 햰 햱 햲 햳 햴 햵 햶 햷 햸 햹 햺 햻 햼 햽 햾 햿 헀 헁 헂 헃 헄 헅 헆 헇 허 헉 헊 헋 헌 헍 헎 헏 헐 헑 헒 헓 헔 헕 헖 헗 험 헙 헚 헛 헜 헝 헞 헟 헠 헡 헢 헣 헤 헥 헦 헧 헨 헩 헪 헫 헬 헭 헮 헯 헰 헱 헲 헳 헴 헵 헶 헷 헸 헹 헺 헻 헼 헽 헾 헿 혀 혁 혂 혃 현 혅 혆 혇 혈 혉 혊 혋 혌 혍 혎 혏 혐 협 혒 혓 혔 형 혖 혗 혘 혙 혚 혛 혜 혝 혞 혟 혠 혡 혢 혣 혤 혥 혦 혧 혨 혩 혪 혫 혬 혭 혮 혯 혰 혱 혲 혳 혴 혵 혶 혷 호 혹 혺 혻 혼 혽 혾 혿 홀 홁 홂 홃 홄 홅 홆 홇 홈 홉 홊 홋 홌 홍 홎 홏 홐 홑 홒 홓 화 확 홖 홗 환 홙 홚 홛 활 홝 홞 홟 홠 홡 홢 홣 홤 홥 홦 홧 홨 황 홪 홫 홬 홭 홮 홯 홰 홱 홲 홳 홴 홵 홶 홷 홸 홹 홺 홻 홼 홽 홾 홿 횀 횁 횂 횃 횄 횅 횆 횇 횈 횉 횊 횋 회 획 횎 횏 횐 횑 횒 횓 횔 횕 횖 횗 횘 횙 횚 횛 횜 횝 횞 횟 횠 횡 횢 횣 횤 횥 횦 횧 효 횩 횪 횫 횬 횭 횮 횯 횰 횱 횲 횳 횴 횵 횶 횷 횸 횹 횺 횻 횼 횽 횾 횿 훀 훁 훂 훃 후 훅 훆 훇 훈 훉
      훊 훋 훌 훍 훎 훏 훐 훑 훒 훓 훔 훕 훖 훗 훘 훙 훚 훛 훜 훝 훞 훟 훠 훡 훢 훣 훤 훥 훦 훧 훨 훩 훪 훫 훬 훭 훮 훯 훰 훱 훲 훳 훴 훵 훶 훷 훸 훹 훺 훻 훼 훽 훾 훿 휀 휁 휂 휃 휄 휅 휆 휇 휈 휉 휊 휋 휌 휍 휎 휏 휐 휑 휒 휓 휔 휕 휖 휗 휘 휙 휚 휛 휜 휝 휞 휟 휠 휡 휢 휣 휤 휥 휦 휧 휨 휩 휪 휫 휬 휭 휮 휯 휰 휱 휲 휳 휴 휵 휶 휷 휸 휹 휺 휻 휼 휽 휾 휿 흀 흁 흂 흃 흄 흅 흆 흇 흈 흉 흊 흋 흌 흍 흎 흏 흐 흑 흒 흓 흔 흕 흖 흗 흘 흙 흚 흛 흜 흝 흞 흟 흠 흡 흢 흣 흤 흥 흦 흧 흨 흩 흪 흫 희 흭 흮 흯 흰 흱 흲 흳 흴 흵 흶 흷 흸 흹 흺 흻 흼 흽 흾 흿 힀 힁 힂 힃 힄 힅 힆 힇 히 힉 힊 힋 힌 힍 힎 힏 힐 힑 힒 힓 힔 힕 힖 힗 힘 힙 힚 힛 힜 힝 힞 힟 힠 힡 힢 힣
    script: Hangul
    status: primary
  - base: 丘 串 乃 久 乖 九 乞 乫 乾 亂 亘 交 京 仇 今 介 件 价 企 伋 伎 伽 佳 佶 侃 來 侊 供 係 俓 俱 個 倞 倦 倨 假 偈 健 傀 傑 傾 僅 僑 價 儆 儉 儺 光 克 兢 內 公 共 其 具 兼 冀 冠 凱 刊 刮 券 刻 剋 剛 劇 劍 劒 功 加 劤 劫 勁 勍 勘 勤 勸 勻 勾 匡 匣 區 南 卦 却 卵 卷 卿 厥 去 及 口 句 叩 叫 可 各 吉 君 告 呱 呵 咎 咬 哥 哭 啓 喀 喇 喝 喫 喬 嗜 嘉 嘔 器 囊 困 固 圈 國 圭 圻 均 坎 坑 坤 坰 坵 垢 基 埼 堀 堅 堈 堪 堺 塊 塏 境 墾 壙 壞 夔 奇 奈 奎 契 奸 妓 妗 姑 姜 姦 娘 娜 嫁 嬌 孔 季 孤 宏 官 客 宮 家 寄 寇 寡 寬 尻 局 居 屆 屈 岐 岡 岬 崎 崑 崗 嵌 嵐 嶇 嶠 工 巧 巨 己 巾 干 幹 幾 庚 庫 康 廊 廐 廓 廣 建 弓 强 彊 徑 忌 急 怪 怯 恐 恝 恪 恭 悸 愆 感 愧 愷 愾 慊 慣 慤 慨 慶 慷 憩 憬 憾 懃 懇 懦 懶 懼 戈 戒 戟 戡 扱 技 抉 拉 拏 拐 拒 拘 括 拮 拱 拳 拷 拿 捏 据 捲 捺 掘 掛 控 揀 揆 揭 擊 擎 擒 據 擧 攪 攷 改 攻 故 敎 救 敢 敬 敲 斛 斤 旗 旣 昆 昑 景 晷 暇 暖 暠 暻 曠 曲 更 曷 朗 朞 期 机 杆 杞 杰 枏 果 枯 架 枸 柑 柩 柬 柯 校 根 格 桀 桂 桔 桿 梏 梗 械 梱 棄 棋 棍 棘 棨 棺 楗 楠 極 槁 構 槐 槨 槪 槻 槿 樂 橄 橋 橘 機 檄 檎 檢 櫃 欄 權 欺 款 歌 歐 歸 殼 毆 毬 氣 求 江 汨 汲 決 汽 沂 沽 洛 洸 浪 涇 淃 淇 減 渠 渴 湳 溝 溪 滑 滾 漑 潔 潰 澗 激 濫 灌 灸 炅 炚 炬 烙 烱 煖 爛 牽 犬 狂 狗 狡 狼 獗 玖 玘 珂 珏 珖 珙 珞 珪 球 琦 琨 琪 琯 琴 瑾 璂 璟 璣 璥 瓊 瓘 瓜 甄 甘 甲 男 畇 界 畸 畺 畿 疆 疥 疳 痂 痙 痼 癎 癩 癸 皆 皎 皐 盖 監 看 眷 睾 瞰 瞼 瞿 矜 矩 矯 硅 硬 碁 碣 磎 磬 磯 磵 祁 祇 祈 祛 祺 禁 禽 科 稈 稼 稽 稿 穀 究 穹 空 窘 窟 窮 窺 竅 竟 竭 競 竿 筋 筐 筠 箇 箕 箝 管 簡 粳 糠
      系 糾 紀 納 紘 級 紺 絅 結 絞 給 絳 絹 絿 經 綱 綺 緊 繫 繭 繼 缺 罐 罫 羅 羈 羌 羔 群 羹 翹 考 耆 耉 耕 耭 耿 肌 肝 股 肩 肯 肱 胛 胱 脚 脛 腔 腱 膈 膏 膠 臘 臼 舅 舊 舡 艮 艱 芎 芥 芩 芹 苛 苟 苦 苽 茄 莖 菅 菊 菌 菓 菫 菰 落 葛 葵 蓋 蕎 蕨 薑 藁 藍 藿 蘭 蘿 虔 蚣 蛟 蝎 螺 蠟 蠱 街 衢 衲 衾 衿 袈 袞 袴 裙 裸 褐 襁 襟 襤 見 規 覡 覲 覺 觀 角 計 記 訣 訶 詭 誇 誡 誥 課 諫 諾 謙 講 謳 謹 譏 警 譴 谷 谿 豈 貢 貫 貴 賈 購 赳 起 跏 距 跨 踞 蹇 蹶 躬 軀 車 軌 軍 軻 較 輕 轎 轟 辜 近 迦 迲 适 逑 逕 逵 過 遣 遽 邏 那 邯 邱 郊 郎 郡 郭 酪 醵 金 鈐 鈞 鉀 鉅 鉗 鉤 銶 鋸 鋼 錡 錤 錦 錮 鍋 鍵 鎌 鎧 鏡 鑑 鑒 鑛 開 間 閘 閣 閨 闕 關 降 階 隔 隙 雇 難 鞏 鞠 鞨 鞫 頃 頸 顆 顧 飢 餃 館 饉 饋 饑 駒 駕 駱 騎 騏 騫 驅 驕 驚 驥 骨 高 鬼 魁 鮫 鯤 鯨 鱇 鳩 鵑 鵠 鷄 鷗 鸞 麒 麴 黔 鼓 龕 龜
    punctuation: '! " # % & ( ) *  - . / : ; ? @ [ \ ] _ ¡ § ¶ · ¿ ‐ — ― ‘ ’ “ ” † ‡ ‥ … ‰ ′ ″ ※ ‾ 、 。 〃 〈 〉 《 》 「 」 『 』 【 】 〔 〕 〜 ・ ！ ＂ ＃ ％ ＆ ＇ （ ） ＊ ， － ． ／ ： ； ？ ＠ ［ ＼ ］ ＿ ｛ ｝'
    script: Hanja
    status: primary
  source:
  - Omniglot
  - Wikipedia
  speakers: 77200000
  speakers_date: 2010
  validity: preliminary
kpt:
  name: Karata
  orthographies:
  - autonym: Кӏкӏирлӏи мацӏцӏи
    base: А Б В Г Д Е Ж З И Й К Л М Н О П Р С Т У Х Ц Ч Ш Щ Ъ Ы Ь Э Ю Я Ӏ Ã Ẽ Õ а б в г д е ж з и й к л м н о п р с т у х ц ч ш щ ъ ы ь э ю я ӏ ã ẽ õ
    script: Cyrillic
    status: primary
  source:
  - Omniglot
  - Wikipedia
  speakers: 260
  speakers_date: 2010
  status: living
  validity: preliminary
kpv:
  name: Komi-Zyrian
  orthographies:
  - autonym: Коми
    base: А Б В Г Д Е Ж З И Й К Л М Н О П Р С Т У Ф Х Ц Ч Ш Щ Ъ Ы Ь Э Ю Я Ё І Ӧ а б в г д е ж з и й к л м н о п р с т у ф х ц ч ш щ ъ ы ь э ю я ё і ӧ
    script: Cyrillic
    status: primary
  source:
  - Omniglot
  - Wikipedia
  speakers: 160000
  speakers_date: 2010
  status: living
  validity: draft
kpy:
  name: Koryak
  orthographies:
  - autonym: Нымылг’ын
    base: А Б В Г Д Е Ж З И Й К Л М Н О П Р С Т У Ф Х Ц Ч Ш Щ Ъ Ы Ь Э Ю Я Ё Ӄ Ӈ а б в г д е ж з и й к л м н о п р с т у ф х ц ч ш щ ъ ы ь э ю я ё ӄ ӈ ’
    script: Cyrillic
    status: primary
    note: The sources partially disagree. Wikipedia notes қ ң instead of ӄ ӈ.
  source:
  - Omniglot
  - Wikipedia
  speakers: 1665
  speakers_date: 2010
  status: living
  validity: preliminary
kqn:
  name: Kaonde
  orthographies:
  - autonym: kiiKaonde
    base: A B C D E F G H I J K L M N Ñ O P S T U V W Y Z a b c d e f g h i j k l m n ñ o p s t u v w y z
    script: Latin
    status: primary
  source:
  - Omniglot
  - Wikipedia
  speakers: 240000
  speakers_date: 1995-2010
  validity: preliminary
kqs:
  name: Northern Kissi
  orthographies:
  - base: A B C D E Ɛ F G H I J K L M N O Ɔ P S T U W Y a b c d e ɛ f g h i j k l m n o ɔ p s t u w y
    script: Latin
    status: primary
  source:
  - Omniglot
  - Wikipedia
  speakers: 530000
  speakers_date: 1991-1995
  validity: preliminary
krc:
  name: Karachay-Balkar
  orthographies:
  - autonym: Къарачай-Малкъар
    base: А Б В Г Д Е Ж З И Й К Л М Н О П Р С Т У Ф Х Ц Ч Ш Щ Ъ Ы Ь Э Ю Я Ё Ў а б в г д е ж з и й к л м н о п р с т у ф х ц ч ш щ ъ ы ь э ю я ё ў
    script: Cyrillic
    status: primary
  source:
  - Omniglot
  - Wikipedia
  speakers: 310000
  speakers_date: 2010
  status: living
  validity: preliminary
kri:
  name: Krio
  orthographies:
  - base: A B C D E Ɛ F G H I J K L M N Ŋ O Ɔ P S T U V W Y Z a b c d e ɛ f g h i j k l m n ŋ o ɔ p s t u v w y z
    script: Latin
    status: primary
  source:
  - Omniglot
  - Wikipedia
  speakers: 500000
  speakers_date: 1993
  validity: preliminary
krl:
  name: Karelian
  orthographies:
  - autonym: Karjala
    base: A B C D E F G H I J K L M N O P Q R S T U V W X Y Z Ä Ö Č Š Ž a b c d e f g h i j k l m n o p q r s t u v w x y z ä ö č š ž
    script: Latin
    status: primary
  source:
  - Omniglot
  - Wikipedia
  speakers: 36000
  speakers_date: 1994-2010
  status: living
  validity: preliminary
ksb:
  name: Shambala
  orthographies:
  - autonym: Kishambaa
    auxiliary: Q R X q r x
    base: A B C D E F G H I J K L M N O P S T U V W Y Z a b c d e f g h i j k l m n o p s t u v w y z
    script: Latin
    status: primary
  source:
  - CLDR
  speakers: 660000
  speakers_date: 2001
  status: living
  validity: draft
ksf:
  name: Bafia
  orthographies:
  - autonym: Rikpa
    auxiliary: Q X q x
    base: A B C D E F G H I J K L M N O P R S T U V W Y Z Á É Í Ó Ú Ŋ Ǝ Ɔ Ɛ a b c d e f g h i j k l m n o p r s t u v w y z á é í ó ú ŋ ǝ ɔ ɛ
    script: Latin
    status: primary
  source:
  - CLDR
  - Wikipedia
  speakers: 60000
  speakers_date: 1991
  status: living
  validity: preliminary
ksh:
  name: Kölsch
  note: Kölsch is spoken by approximately 25% of the population of Cologne.
  orthographies:
  - autonym: Kölsch
    auxiliary: À Á Â Ã Ç È É Ê Ì Í Î Ï Ñ Ò Ó Ô Ø Ù Ú Û Ÿ Ā Ă Ē Ĕ Ğ Ī Ĭ Ĳ Ł Ō Ŏ Ū Ŭ ẞ à á â ã ç è é ê ì í î ï ñ ò ó ô ø ù ú û ÿ ā ă ē ĕ ğ ī ĭ ı ĳ ł ō ŏ ū ŭ
    base: A B C D E F G H I J K L M N O P Q R S T U V W X Y Z Ä Å Æ Ë Ö Ü Ė Œ Ů a b c d e f g h i j k l m n o p q r s t u v w x y z ß ä å æ ë ö ü ė œ ů
    script: Latin
    status: primary
  source:
  - Wikipedia
  - CLDR
  speakers: 250000
  status: living
  validity: preliminary
ktu:
  name: Kituba (DRC)
  orthographies:
  - autonym: Kikongo ya leta
    inherit: kon
    script: Latin
    status: primary
  source:
  - Omniglot
  - Wikipedia
  speakers: 5400000
  speakers_date: 1987-1990
  validity: preliminary
kua:
  name: Kuanyama
  orthographies:
  - autonym: Oshikwanyama
    base: A B C D E F G H I J K L M N O P Q R S T U V W X Y Z a b c d e f g h i j k l m n o p q r s t u v w x y z
    script: Latin
    status: primary
  source:
  - Omniglot
  speakers: 670000
  speakers_date: 1993-2006
  status: living
  validity: draft
kum:
  name: Kumyk
  orthographies:
  - autonym: Къумукъ
    base: А Б В Г Д Е Ж З И Й К Л М Н О П Р С Т У Ф Х Ц Ч Ш Щ Ъ Ы Ь Э Ю Я Ё а б в г д е ж з и й к л м н о п р с т у ф х ц ч ш щ ъ ы ь э ю я ё
    script: Cyrillic
    status: primary
  source:
  - Omniglot
  - Wikipedia
  speakers: 450000
  speakers_date: 2010
  status: living
  validity: preliminary
kwi:
  name: Awa-Cuaiquer
  orthographies:
  - base: A Ã C E Ẽ I Ĩ Ɨ J K L M N Ñ P R S T U Ũ V W Y Z a ã c e ẽ i ĩ ɨ j k l m n ñ p r s t u ũ v w y z '
    script: Latin
    status: primary
  source:
  - Omniglot
  - Wikipedia
  speakers: 13000
  speakers_date: 2008
  validity: preliminary
lad:
  name: Ladino
  note: Speaker estimates vary widely.
  orthographies:
  - autonym: djudeo-espanyol
    base: A B C D E F G H I J K L M N O P Q R S T U V W X Y Z a b c d e f g h i j k l m n o p q r s t u v w x y z
    script: Latin
    status: primary
  - autonym: ג'ודיאו-איספאנייול
    base: א ב ׳ ג ד ה ו ז ח ט י כ ך ל מ ם נ ן ס ע פ ף צ ץ ק ר ש ת
    script: Hebrew
  source:
  - Omniglot
  - Wikipedia
  speakers: 400000
  speakers_date: 2017
  validity: preliminary
lag:
  name: Langi
  orthographies:
  - autonym: Kɨlaangi
    base: A B C D E F G H I J K L M N O P Q R S T U V W X Y Z Á É Í Ó Ú Ɨ Ʉ a b c d e f g h i j k l m n o p q r s t u v w x y z á é í ó ú ɨ ʉ
    script: Latin
    status: primary
  source:
  - CLDR
  - Wikipedia
  speakers: 410000
  speakers_date: 2007
  status: living
  validity: preliminary
lao:
  name: Lao
  orthographies:
  - autonym: ພາສາລາວ
    base: ກ ຂ ຄ ງ ຈ ສ ຊ ຍ ດ ຕ ຖ ທ ນ ບ ປ ຜ ຝ ພ ຟ ມ ຢ ຣ ລ ວ ຫ ອ ຮ ◌ ະ ັ າ ິ ີ ຶ ື ຸ ູ ເ ແ ໂ ົ ໍ ຽ
    numerals: ໐ ໑ ໒ ໓ ໔ ໕ ໖ ໗ ໘ ໙
    script: Lao
    status: primary
    design_note: Mark positioning and some character combinations have to be resolved to properly represent the language.
  source:
  - Omniglot
  - Wikipedia
  speakers: 30000000
  validity: preliminary
lat:
  name: Latin
  orthographies:
  - autonym: Latin
    base: A B C D E F G H I J K L M N O P Q R S T U V W X Y Z a b c d e f g h i j k l m n o p q r s t u v w x y z
    script: Latin
    status: primary
  source:
  - Omniglot
  - Wikipedia
  - CLDR
  - Alvestrand
  speakers: 0
  status: ancient
  validity: preliminary
lbe:
  name: Lak
  orthographies:
  - autonym: Лак
    base: А Б В Г Д Е Ж З И Й К Л М Н О П Р С Т У Ф Х Ц Ч Ш Щ Ъ Ы Ь Э Ю Я Ё Ӏ а б в г д е ж з и й к л м н о п р с т у ф х ц ч ш щ ъ ы ь э ю я ё ӏ
    script: Cyrillic
    status: primary
  source:
  - Omniglot
  - Wikipedia
  speakers: 152050
  speakers_date: 2010
  status: living
  validity: verified
lez:
  name: Lezghian
  orthographies:
  - autonym: Лезги
    base: А Б В Г Д Е Ж З И Й К Л М Н О П Р С Т У Ф Х Ц Ч Ш Щ Ъ Ы Ь Э Ю Я Ё Ӏ а б в г д е ж з и й к л м н о п р с т у ф х ц ч ш щ ъ ы ь э ю я ё ӏ
    script: Cyrillic
    status: primary
  source:
  - Omniglot
  - Wikipedia
  speakers: 633610
  speakers_date: 2010
  status: living
  validity: preliminary
lia:
  name: West-Central Limba
  orthographies:
  - autonym: Hulimba
    auxiliary: Ñ Ɔ ñ ɔ
    base: A B C D E Ɛ F G H I J K L M N Ň Ŋ O Ọ P Q R S T U V W Z a b c d e ɛ f g h i j k l m n ň ŋ o ọ p q r s t u v w z
    script: Latin
    status: primary
  source:
  - Omniglot
  - Wikipedia
  speakers: 446000
  speakers_date: 1993-2016
  validity: preliminary
lij:
  name: Ligurian
  orthographies:
  - autonym: Ligure
    base: A B C D E F G H I J K L M N O P Q R S T U V W X Y Z À Á Â Ä Æ È É Ê Ë Ì Í Î Ï Ò Ó Ô Ö Ù Ú a b c d e f g h i j k l m n o p q r s t u v w x y z à á â ä æ è é ê ë ì í î ï ò ó ô ö ù ú
    script: Latin
    status: primary
  source:
  - Omniglot
  speakers: 500000
  speakers_date: 2002
  status: living
  validity: draft
lin:
  name: Lingala
  orthographies:
  - autonym: Lingala
    auxiliary: J Q X j q x
    base: A B C D E F G H I K L M N O P R S T U V W Y Z Á Â É Ê Í Î Ó Ô Ú Ě Ǎ Ǐ Ǒ Ɔ Ɛ a b c d e f g h i k l m n o p r s t u v w y z á â é ê í î ó ô ú ě ǎ ǐ ǒ ɔ ɛ
    script: Latin
    status: primary
  source:
  - Omniglot
  - Wikipedia
  - CLDR
  speakers: 15000000
  speakers_date: 2017
  status: living
  validity: verified
lit:
  name: Lithuanian
  orthographies:
  - autonym: Lietuviškai
    base: A B C D E F G H I J K L M N O P Q R S T U V W X Y Z Ą Č Ė Ę Į Š Ū Ų Ž a b c d e f g h i j k l m n o p q r s t u v w x y z ą č ė ę į š ū ų ž
    script: Latin
    status: primary
  source:
  - Omniglot
  - CLDR
  - Wikipedia
  speakers: 3000000
  speakers_date: 2012
  status: living
  validity: preliminary
lkt:
  name: Lakota
  orthographies:
  - autonym: Lakȟótiyapi
    auxiliary: C D F J Q R V X c d f j q r v x
    base: A B E G H I K L M N O P S T U W Y Z Á É Í Ó Ú Č Ŋ Š Ž Ǧ Ȟ a b e g h i k l m n o p s t u w y z á é í ó ú č ŋ š ž ǧ ȟ ʼ
    script: Latin
    status: primary
  source:
  - Omniglot
  - Wikipedia
  - CLDR
  speakers: 2100
  speakers_date: 1997
  status: living
  validity: verified
lld:
  name: Ladin
  orthographies:
  - autonym: Ladin
    base: A B C D E F G H I J K L M N O P Q R S T U V W X Y Z À Á Â È É Ê Ë Ì Î Ò Ó Ô Ö Ù Û Ü Ć Ś a b c d e f g h i j k l m n o p q r s t u v w x y z à á â è é ê ë ì î ò ó ô ö ù û ü ć ś
    script: Latin
    status: primary
  source:
  - Omniglot
  - Wikipedia
  speakers: 41129
  speakers_date: 2006-2011
  status: living
  validity: preliminary
lmo:
  name: Lombard
  orthographies:
  - autonym: Lombard
    base: A B C D E F G H I J K L M N O P Q R S T U V W X Y Z À Á È É Ì Í Ò Ó Ô Ø Ù Ü a b c d e f g h i j k l m n o p q r s t u v w x y z à á è é ì í ò ó ô ø ù ü
    script: Latin
    status: primary
  source:
  - Omniglot
  - Wikipedia
  speakers: 3900000
  speakers_date: 2002
  status: living
  validity: preliminary
lns:
  name: Lamnso
  orthographies:
  - autonym: Lamnsɔ’
    base: A B D E Ə Ɛ F G I J K L M N Ŋ O Ɔ S T U V W Ɣ a b d e ə ɛ f g i j k l m n ŋ o ɔ s t u v w ɣ '
    script: Latin
    status: primary
  source:
  - Wikipedia
  speakers: 240000
  speakers_date: 2005
  validity: preliminary
lob:
  name: Lobi
  orthographies:
  - base: A B Ɓ C D E Ɛ Ǝ F G H I Ɩ J K L M N O Ɔ P R S T U Ʋ V W Y Ƴ a b ɓ c d e ɛ ǝ f g h i ɩ j k l m n o ɔ p r s t u ʋ v w y ƴ ʼ
    script: Latin
    status: primary
  source:
  - Wikipedia
  speakers: 440000
  speakers_date: 1991-1993
  validity: preliminary
lot:
  name: Otuho
  orthographies:
  - base: A B C D E Ê F G H I J K L M N Ŋ O Ô P Q R S T U Û W Y a b c d e ê f g h i j k l m n ŋ o ô p q r s t u û w y ʼ
    script: Latin
    status: primary
  source:
  - Omniglot
  - Wikipedia
  speakers: 140000
  speakers_date: 1977
  validity: preliminary
loz:
  name: Lozi
  orthographies:
  - autonym: siLozi
    base: A B C D E F G H I J K L M N Ñ O P S T U W Y Z a b c d e f g h i j k l m n ñ o p s t u w y z ʼ
    script: Latin
    status: primary
  source:
  - Omniglot
  - Wikipedia
  speakers: 725000
  speakers_date: 1982-2010
  validity: preliminary
ltg:
  name: Latgalian
  orthographies:
  - autonym: Latgalīšu
    auxiliary: Q W X q w x
    base: A Ā B C Č D E Ē F G Ģ H I Ī J K Ķ L Ļ M N Ņ O Ō P R S Š T U Ū V Y Z Ž a ā b c č d e ē f g ģ h i ī j k ķ l ļ m n ņ o ō p r s š t u ū v y z ž
    script: Latin
    status: primary
  source:
  - Wikipedia
  speakers: 150000–200000
  speakers_date: 2009
  status: living
  validity: verified
ltz:
  name: Luxembourgish
  orthographies:
  - autonym: Lëtzebuergesch
    auxiliary: ẞ
    base: A B C D E F G H I J K L M N O P Q R S T U V W X Y Z Â Ä È É Ê Ë Î Ô Ö Û Ü a b c d e f g h i j k l m n o p q r s t u v w x y z ß â ä è é ê ë î ô ö û ü
    script: Latin
    status: primary
  source:
  - Omniglot
  - CLDR
  - Wikipedia
  speakers: 390000
  speakers_date: 2010
  status: living
  validity: preliminary
lua:
  name: Luba-Lulua
  orthographies:
  - autonym: Tshiluba
    base: A B C D E F G H I J K L M N O P S T U V W Y Z a b c d e f g h i j k l m n o p s t u v w y z
    script: Latin
    status: primary
  source:
  - Omniglot
  - Wikipedia
  speakers: 6300000
  speakers_date: 1991
  status: living
  validity: preliminary
lub:
  name: Luba-Katanga
  orthographies:
  - autonym: Kiluba
    auxiliary: R X r x
    base: A B C D E F G H I J K L M N O P Q S T U V W Y Z À Á È É Ì Í Ò Ó Ù Ú Ɔ Ɛ a b c d e f g h i j k l m n o p q s t u v w y z à á è é ì í ò ó ù ú ɔ ɛ
    script: Latin
    status: primary
  source:
  - CLDR
  speakers: 1505000
  speakers_date: 1991
  status: living
  validity: draft
lug:
  name: Ganda
  orthographies:
  - autonym: Luganda
    auxiliary: H Q X h q x
    base: A B C D E F G I J K L M N O P R S T U V W Y Z Ŋ a b c d e f g i j k l m n o p r s t u v w y z ŋ
    script: Latin
    status: primary
  source:
  - Omniglot
  - Wikipedia
  - CLDR
  speakers: 8200000
  status: living
  validity: verified
luo:
  name: Luo (Kenya and Tanzania)
  note: Alternative speaker count of 8000000 remains unconfirmed.
  orthographies:
  - autonym: Dholuo
    base: A B C D E F G H I J K L M N O P Q R S T U V W X Y Z a b c d e f g h i j k l m n o p q r s t u v w x y z
    script: Latin
    status: primary
  source:
  - Omniglot
  - Wikipedia
  - CLDR
  speakers: 4200000
  speakers_date: 2009
  status: living
  validity: verified
lus:
  name: Mizo
  orthographies:
  - autonym: Mizo ṭawng
    base: A B C D E F G H I J K L M N O P R S T Ṭ U V W Z a b c d e f g h i j k l m n o p r s t ṭ u v w z
    script: Latin
    status: primary
  source:
  - Omniglot
  - Wikipedia
  speakers: 830846
  speakers_date: 2011
  validity: preliminary
lvs:
  name: Standard Latvian
  orthographies:
  - autonym: Latviešu
    auxiliary: Q W X Y q w x y
    base: A Ā B C Č D E Ē F G Ģ H I Ī J K Ķ L Ļ M N Ņ O P R S Š T U Ū V Z Ž a ā b c č d e ē f g ģ h i ī j k ķ l ļ m n ņ o p r s š t u ū v z ž
    script: Latin
    status: primary
  source:
  - Omniglot
  - Wikipedia
  speakers: 1750000
  speakers_date: 2015
  status: living
  validity: preliminary
mad:
  name: Madurese
  orthographies:
  - autonym: Madhurâ
    base: A B C D Ḍ E G H I J K L M N O P R S T Ṭ U W Â a b c d ḍ e g h i j k l m n o p r s t ṭ u w â
    script: Latin
    status: primary
    note: The Latin script is the most used nowadays.
  - autonym: ꦧꦱꦴꦩꦝꦸꦫꦴ
    base: ꦄ ꦆ ꦈ ꦌ ꦎ ꦼ ꦴ ꦲ ꦤ ꦕ ꦗ ꦫ ꦏ ꦒ ꦢ ꦠ ꦱ ꦮ ꦭ ꦥ ꦧ ꦣ ꦪ ꦚ ꦩ ꦛ ꦔ ꦃ ꦝ
    script: Javanese
    status: secondary
  source:
  - Omniglot
  - Wikipedia
  speakers: 6700000
  speakers_date: 2011
  validity: preliminary
mag:
  name: Magahi
  orthographies:
  - autonym: मगही
    base: अ आ इ ई उ ऊ ए ऐ ओ औ ँ प ा ि ी ु ू े ै ो ौ क ख ग घ ङ च छ ज झ ञ ट ठ ड ़ ढ ण त थ द ध न फ ब भ म य र ल व श ष स ह
    script: Devanagari
    status: primary
    design_note: Numerous precomposed conjunct forms, resolved mark positioning, and resolved combinations of marks and other forms are required for proper representation of the language.
  source:
  - Omniglot
  - Wikipedia
  speakers: 20700000
  speakers_date: 2011
  validity: preliminary
mah:
  name: Marshallese
  orthographies:
  - autonym: Kajin M̧ajeļ
    base: A Ā B D E I J K L Ḷ M N Ņ O Ō P R T U Ū W a ā b d e i j k l ḷ m n ņ o ō p r t u ū w ¸
    script: Latin
    status: primary
  source:
  - Omniglot
  - Wikipedia
  speakers: 55000
  speakers_date: 1979
  validity: preliminary
mai:
  name: Maithili
  note: The speaker count is ambigious as Maithili is often regarded as a dialect of Hindi.
  orthographies:
  - autonym: मैथिली
    base: ँ ं ः अ आ इ ई उ ऊ ऋ ऌ ऍ ए ऐ ऑ ओ औ क ख ग घ ङ च छ ज झ ञ ट ठ ड ढ ण त थ द ध न प फ ब भ म य र ऱ ल ळ व श ष स ह ऽ ा ि ी ु ू ृ ॄ ॅ े ै ॉ ो ौ ् ॐ
    numerals: ० १ २ ३ ४ ५ ६ ७ ८ ९
    script: Devanagari
    status: primary
    design_note: Numerous precomposed conjunct forms, resolved mark positioning, and resolved combinations of marks and other forms are required for proper representation of the language.
  source:
  - Omniglot
  - Wikipedia
  speakers: 33900000
  speakers_date: 2000
  validity: preliminary
mal:
  name: Malayalam
  orthographies:
  - autonym: മലയാളം
    base: ം ഃ അ ആ ഇ ഈ ഉ ഊ ഋ ഌ എ ഏ ഐ ഒ ഓ ഔ ക ഖ ഗ ഘ ങ ച ഛ ജ ഝ ഞ ട ഠ ഡ ഢ ണ ത ഥ ദ ധ ന പ ഫ ബ ഭ മ യ ര റ ല ള ഴ വ ശ ഷ സ ഹ ി ീ ു ൂ ൃ ൈ ൊ ോ ൌ ് ൠ ൡ ൺ ൻ ർ ൽ ൾ ൿ
    numerals: ൦ ൧ ൨ ൩ ൪ ൫ ൬ ൭ ൮ ൯
    script: Malayalam
    status: primary
    design_note: Numerous precomposed conjunct forms, resolved mark positioning, and resolved combinations of marks and other forms are required for proper representation of the language.
  source:
  - Omniglot
  - Wikipedia
  speakers: 45000000
  speakers_date: 2011-2019
  validity: preliminary
mam:
  name: Mam
  orthographies:
  - autonym: Qyol Mam
    base: A B C E I J K L M N O P Q R S T U W X Ẍ Y a b c e i j k l m n o p q r s t u w x ẍ y '
    script: Latin
    status: primary
  source:
  - Omniglot
  - Wikipedia
  speakers: 478000
  speakers_date: 2003
  validity: preliminary
mar:
  name: Marathi
  note: There are approximately 12000000 additional L2 speakers.
  orthographies:
  - autonym: मराठी
    base: क ख ग घ ङ च छ ज झ ञ ट ठ ड ढ ण त थ द ध न प फ ब भ म य र ल व श ष स ह ळ ् अ आ इ ई उ ऊ ए ऐ ओ औ ं ः ॲ ऑ ा ि ी ु ू े ै ो ौ ॅ ॉ
    note: The localized version of the Devanagari script used for Marathi is sometimes called Balbodh.
    numerals: ० १ २ ३ ४ ५ ६ ७
    script: Devanagari
    status: primary
    design_note: Marathi Devanagari (also called Balbodh) uses different shapes for some of the letters, e.g. र (eyelash reph), ल and श. Numerous precomposed conjunct forms, resolved mark positioning, and resolved combinations of marks and other forms are required for proper representation of the language.
  source:
  - Omniglot
  - Wikipedia
  speakers: 83000000
  speakers_date: 2011
  validity: preliminary
mas:
  name: Masai
  orthographies:
  - autonym: Maa
    base: A B C D E F G H I J K L M N O P Q R S T U V W X Y Z À Á Â È É Ê Ì Í Î Ɔ Ɛ Ɨ Ʉ Ò Ó Ô Ù Ú Û Ŋ a b c d e f g h i j k l m n o p q r s t u v w x y z à á â è é ê ì í î ɔ ɛ ɨ ʉ ò ó ô ù ú û ŋ
    script: Latin
    status: primary
  source:
  - Omniglot
  - CLDR
  - Wikipedia
  speakers: 1500000
  speakers_date: 2009-2016
  status: living
  validity: preliminary
maz:
  name: Central Mazahua
  orthographies:
  - autonym: Jñatrjo
    base: A B C D E G H I J L M N Ñ O P R S T U V X Z Ⱥ Ɇ Ʉ a b c d e g h i j l m n ñ o p r s t u v x z ' ̱ ⱥ ɇ ̵ ʉ
    script: Latin
    status: primary
  source:
  - Omniglot
  - Wikipedia
  speakers: 140000
  speakers_date: 2010
  validity: preliminary
mcd:
  name: Sharanahua
  note: Although it has its own ISO 639-3 code it is a Yaminawa dialect.
  orthographies:
  - autonym: Yaminahua
    base: A B C D E F H I K M N O P R S T U W X Y Ã Ẽ Ĩ Ï Ɨ Õ Č Š a b c d e f h i k m n o p r s t u w x y ã ẽ ĩ ï ɨ õ č š
    script: Latin
    status: primary
  source:
  - Omniglot
  - Wikipedia
  speakers: 2729
  speakers_date: 2006-2011
  validity: preliminary
mcf:
  name: Matsés
  orthographies:
  - base: A B C E G H I J L M N O P Q R S T U Y Ā Ē Ī Ō Ū a b c e g h i j l m n o p q r s t u y ' ā ē ī ō ū
    script: Latin
    status: primary
  source:
  - Omniglot
  - Wikipedia
  speakers: 2200
  speakers_date: 2006
  validity: preliminary
mdf:
  name: Moksha
  orthographies:
  - autonym: Мокшень кяль
    base: А Б В Г Д Е Ж З И Й К Л М Н О П Р С Т У Ф Х Ц Ч Ш Щ Ъ Ы Ь Э Ю Я Ё а б в г д е ж з и й к л м н о п р с т у ф х ц ч ш щ ъ ы ь э ю я ё
    script: Cyrillic
    status: primary
  source:
  - Omniglot
  - Wikipedia
  speakers: 430000
  speakers_date: 2010
  status: living
  validity: verified
men:
  name: Mende (Sierra Leone)
  orthographies:
  - autonym: Mɛnde yia
    base: A B D E Ɛ F G H I J K L M N O Ɔ P S T U V W Y a b d e ɛ f g h i j k l m n o ɔ p s t u v w y
    script: Latin
    status: primary
  source:
  - Omniglot
  - Wikipedia
  speakers: 15000000
  speakers_date: 2006
  validity: preliminary
mer:
  name: Meru
  orthographies:
  - autonym: Kimîîru
    auxiliary: F P Q S V X Z f p q s v x z
    base: A B C D E G H I J K L M N O R T U W Y Î Û a b c d e g h i j k l m n o r t u w y î û
    script: Latin
    status: primary
  source:
  - CLDR
  - Wikipedia
  speakers: 2000000
  speakers_date: 2009
  status: living
  validity: preliminary
mfe:
  name: Morisyen
  orthographies:
  - autonym: Kreol Morisien
    base: A B C D E F G H I J K L M N O P R S T U V W X Y Z a b c d e f g h i j k l m n o p r s t u v w x y z
    script: Latin
    status: primary
  preferred_name: Mauritian Creole
  source:
  - Omniglot
  - CLDR
  speakers: 1090000
  speakers_date: 2016
  status: living
  validity: verified
mfq:
  name: Moba
  orthographies:
  - base: A Ã B C D E Ẽ Ɛ F G H I Ĩ Ɩ J K L M N Ŋ O Õ Ɔ P S T R U V W Y a ã b c d e ẽ ɛ f g h i ĩ ɩ j k l m n ŋ o õ ɔ p s t r u v w y
    script: Latin
    status: primary
  source:
  - Wikipedia
  speakers: 2200
  speakers_date: 1998-2000
  validity: draft
mgh:
  name: Makhuwa-Meetto
  orthographies:
  - autonym: Imeetto
    base: A B C D E F G H I J K L M N O P Q R S T U V W X Y Z a b c d e f g h i j k l m n o p q r s t u v w x y z
    script: Latin
    status: primary
  source:
  - CLDR
  speakers: 6600000
  speakers_date: 2006
  status: living
  validity: draft
mgo:
  name: Meta'
  orthographies:
  - autonym: Mɨta’
    auxiliary: Q X q x
    base: A B C D E F G H I J K M N O P R S T U W Y Z À È Ì Ò Ù Ŋ Ɔ Ə Ɨ a b c d e f g h i j k m n o p r s t u w y z à è ì ò ù ŋ ɔ ə ɨ ʼ
    script: Latin
    status: primary
  preferred_name: Meta’
  source:
  - CLDR
  speakers: 190000
  speakers_date: 2010
  status: living
  validity: draft
mhr:
  name: Eastern Mari
  orthographies:
  - autonym: Олык Марий
    base: А Б В Г Д Е Ж З И Й К Л М Н О П Р С Т У Ф Х Ц Ч Ш Щ Ъ Ы Ь Э Ю Я Ё Ҥ Ӧ Ӱ а б в г д е ж з и й к л м н о п р с т у ф х ц ч ш щ ъ ы ь э ю я ё ҥ ӧ ӱ
    script: Cyrillic
    status: primary
  source:
  - Omniglot
  - Wikipedia
  speakers: 470000
  speakers_date: 2012
  status: living
  validity: verified
mic:
  name: Mi'kmaq
  note: The speaker count is based on 4% proportion of the total population.
  orthographies:
  - autonym: Míkmawísimk
    base: A E I J K L M N O P Q S T U W Y Á É Í Ɨ Ó Ú a e i j k l m n o p q s t u w y ' á é í ɨ ó ú
    script: Latin
    status: primary
  source:
  - Omniglot
  - Wikipedia
  speakers: 7140
  speakers_date: 2016
  validity: preliminary
min:
  name: Minangkabau
  orthographies:
  - autonym: Baso Minangkabau
    base: A B C D E F G H I J K L M N O P Q R S T U W Y Ē Ñ a b c d e f g h i j k l m n o p q r s t u w y ē ñ
    script: Latin
    status: primary
  source:
  - Omniglot
  - Wikipedia
  speakers: 5500000
  speakers_date: 2007
  validity: preliminary
miq:
  name: Miskito
  orthographies:
  - autonym: Mískitu
    base: A B D H I J K L M N O P R S T U W Z Â Î Í a b d h i j k l m n o p r s t u w z â î í
    script: Latin
    status: primary
  source:
  - Omniglot
  - Wikipedia
  speakers: 150000
  speakers_date: 2005
  validity: preliminary
mkd:
  name: Macedonian
  orthographies:
  - autonym: Македонски
    base: А Б В Г Д Е Ж З И К Л М Н О П Р С Т У Ф Х Ц Ч Ш Ѓ Ѕ Ј Љ Њ Ќ Џ а б в г д е ж з и к л м н о п р с т у ф х ц ч ш ѓ ѕ ј љ њ ќ џ
    script: Cyrillic
    status: primary
    design_note: Correct positioning of acute and grave accents above vowels is required. The breve accent uses a different shape from the one used in the Latin script. In italic styles, some characters may use different forms than the Russian Cyrillic.
  source:
  - Omniglot
  - Wikipedia
  - CLDR
  speakers: 1400000
  status: living
  validity: verified
mlg:
  includes:
  - bhr
  - bmm
  - bzc
  - msh
  - plt
  - skg
  - tdx
  - tkg
  - txy
  - xmv
  - xmw
  name: Malagasy
  orthographies:
  - autonym: Malagasy
    base: A B D E F G H I J K L M N O P R S T V Y Z À Â È É Ê Ë Ì Î Ï Ñ Ô a b d e f g h i j k l m n o p r s t v y z à â è é ê ë ì î ï ñ ô
    script: Latin
    status: primary
  - autonym: Malagasy
    base: A B D E F G H I J K L M N O P R S T V Y Z À Â È É Ê Ë Ì Î Ï Ô a b d e f g h i j k l m n o p r s t v y z à â è é ê ë ì î ï ô
    script: Latin
    status: secondary
  preferred_as_individual: true
  source:
  - Omniglot
  - Wikipedia
  - CLDR
  speakers: 25000000
  speakers_date: 2015
  status: living
  validity: verified
mlt:
  name: Maltese
  orthographies:
  - autonym: Malti
    base: A B C D E F G H I J K L M N O P Q R S T U V W X Y Z À È Ì Î Ò Ù Ċ Ġ Ħ Ż a b c d e f g h i j k l m n o p q r s t u v w x y z à è ì î ò ù ċ ġ ħ ż
    script: Latin
    status: primary
  source:
  - Omniglot
  - Wikipedia
  - Alvestrand
  speakers: 520000
  speakers_date: 2012
  status: living
  validity: verified
mns:
  name: Mansi
  orthographies:
  - autonym: Маньси
    base: А Б В Г Д Е Ж З И Й К Л М Н О П Р С Т У Ф Х Ц Ч Ш Щ Ъ Ы Ь Э Ю Я Ё Ӈ Ӣ Ӯ а б в г д е ж з и й к л м н о п р с т у ф х ц ч ш щ ъ ы ь э ю я ё ӈ ӣ ӯ
    script: Cyrillic
    status: primary
  source:
  - Omniglot
  - Wikipedia
  speakers: 940
  speakers_date: 2010
  status: living
  validity: preliminary
mnw:
  name: Mon
  orthographies:
  - autonym: ဘာသာ မန်
    base: က ခ ဂ ဃ င စ ဆ ဇ ဈ ဉ ည ဋ ဌ ဍ ဎ ဏ တ ထ ဒ ဓ န ပ ဖ ဗ ဘ မ ယ ရ လ ဝ သ ဟ ဠ အ ဢ ဣ ဤ ဥ ဦ ဧ ဨ ဩ ဪ ါ ာ ိ ု ူ ေ ဲ ဳ ဴ ဵ ံ ့ း ္ ် ျ ြ ွ ှ ဿ ၀ ၁ ၂ ၃ ၄ ၅ ၆ ၇ ၈ ၉ ၊ ။ ၌ ၍ ၎ ၏ ၐ ၑ ၒ ၓ ၔ ၕ ၖ ၗ ၘ ၙ ၚ ၛ ၜ ၝ ၞ ၟ ၠ ၡ ၢ ၣ ၤ ၥ ၦ ၧ ၨ ၩ ၪ ၫ ၬ ၭ ၮ ၯ ၰ ၱ ၲ ၳ ၴ ၵ ၶ ၷ ၸ ၹ ၺ ၻ ၼ ၽ ၾ ၿ ႀ ႁ ႂ ႃ ႄ ႅ ႆ ႇ ႈ ႉ ႊ ႋ ႌ ႍ ႎ ႏ ႐ ႑ ႒ ႓ ႔ ႕ ႖ ႗ ႘ ႙ ႚ ႛ ႜ ႝ ႞ ႟
    script: Mon-Burmese
    status: primary
    design_note: Numerous precomposed conjunct forms and resolved combinations of medials are required for proper representation of the language.
  source:
  - Omniglot
  - Wikipedia
  speakers: 1000000
  speakers_date: 2007
  validity: preliminary
moe:
  name: Montagnais
  orthographies:
  - autonym: Innu Aimun
    base: A B C D E F G H I J K L M N O P Q R S T U V W X Y Z Â Î Û a b c d e f g h i j k l m n o p q r s t u v w x y z â î û
    script: Latin
    status: primary
  source:
  - Omniglot
  - Wikipedia
  speakers: 10075
  speakers_date: 2016
  status: living
  validity: preliminary
moh:
  name: Mohawk
  orthographies:
  - autonym: Kanien’kéha
    base: A B C D E F G H I J K L M N O P Q R S T U V W X Y Z Á À É È Í Ì Ó Ò Ú Ù a b c d e f g h i j k l m n o p q r s t u v w x y z á à é è í ì ó ò ú ù ’
    script: Latin
    status: primary
  source:
  - Omniglot
  - Wikipedia
  speakers: 3875
  speakers_date: 2011-2016
  status: living
  validity: verified
mos:
  name: Mossi
  orthographies:
  - base: A B D E Ɛ F G H I Ɩ L M N O P R S T U V Ʋ W Y Z a b d e ɛ f g h i ɩ l m n o p r s t u v ʋ w y z '
    script: Latin
    status: primary
  source:
  - Omniglot
  - Wikipedia
  speakers: 7830000
  speakers_date: 1009-2013
  validity: preliminary
mqm:
  name: South Marquesan
  note: The number of speakers is an estimate, a half of total Marquesan language speakers (8700).
  orthographies:
  - autonym: ʻEo ʻEnata
    inherit: mrq
    script: Latin
    status: primary
  source:
  - CLDR
  - Wikipedia
  speakers: 4350
  speakers_date: 2007
  status: living
  validity: preliminary
mri:
  name: Maori
  orthographies:
  - autonym: Māori
    base: A B C D E F G H I J K L M N O P Q R S T U V W X Y Z Ā Ē Ī Ō Ū a b c d e f g h i j k l m n o p q r s t u v w x y z ā ē ī ō ū
    script: Latin
    status: primary
  source:
  - Omniglot
  - Wikipedia
  - CLDR
  speakers: 50000
  speakers_date: 2017
  status: living
  validity: verified
mrj:
  name: Western Mari
  orthographies:
  - autonym: Кырык Мары
    base: А Б В Г Д Е Ж З И Й К Л М Н О П Р С Т У Ф Х Ц Ч Ш Щ Ъ Ы Ь Э Ю Я Ё Ӓ Ӧ Ӱ Ӹ а б в г д е ж з и й к л м н о п р с т у ф х ц ч ш щ ъ ы ь э ю я ё ӓ ӧ ӱ ӹ
    script: Cyrillic
    status: primary
  source:
  - Omniglot
  - Wikipedia
  speakers: 30000
  speakers_date: 2012
  status: living
  validity: verified
mrq:
  name: North Marquesan
  note: The number of speakers is an estimate, a half of total Marquesan language speakers (8700).
  orthographies:
  - autonym: ’Eo ’Enana
    base: A B C D E F G H I J K L M N O P Q R S T U V W X Y Z Á É Í Ó Ú a b c d e f g h i j k l m n o p q r s t u v w x y z á é í ó ú ʻ
    script: Latin
    status: primary
  source:
  - CLDR
  - Wikipedia
  speakers: 4350
  speakers_date: 2007
  status: living
  validity: preliminary
mto:
  name: Totontepec Mixe
  orthographies:
  - base: A C H D E G I J M N O P Q S T U V X Y a ̱ c h d e g i j m n o p q s t u v x y
    script: Latin
    status: primary
  source:
  - Wikipedia
  speakers: 5500
  speakers_date: 2000
  validity: draft
mua:
  name: Mundang
  orthographies:
  - autonym: Mundaŋ
    base: A B C D E F G H I J K L M N O P R S T U V W Y Z Ã Ẽ Õ Ĩ Ŋ Ǝ Ə Ɓ Ɗ Ṽ a b c d e f g h i j k l m n o p r s t u v w y z ã ẽ õ ĩ ŋ ǝ ə ɓ ɗ ṽ
    script: Latin
    status: primary
  source:
  - Omniglot
  - Wikipedia
  speakers: 240000
  speakers_date: 1982-2006
  status: living
  validity: verified
mus:
  name: Creek
  orthographies:
  - autonym: Mvskoke
    base: A B C D E F G H I J K L M N O P Q R S T U V W X Y Z Ē a b c d e f g h i j k l m n o p q r s t u v w x y z ē
    script: Latin
    status: primary
  source:
  - Omniglot
  - Wikipedia
  speakers: 4500
  speakers_date: 2015
  status: living
  validity: verified
mwf:
  name: Murrinh-Patha
  orthographies:
  - autonym: Murrinh-Patha
    base: A B C D E F G H I J K L M N O P Q R S T U V W X Y Z a b c d e f g h i j k l m n o p q r s t u v w x y z
    script: Latin
    status: primary
  source:
  - Omniglot
  - Wikipedia
  speakers: 1973
  speakers_date: 2016
  status: living
  validity: verified
mwl:
  name: Mirandese
  orthographies:
  - autonym: Mirandés
    base: A B C D E F G H I J K L M N O P Q R S T U V W X Y Z Á Ç É Ê Í Ó Ô Ú Ũ a b c d e f g h i j k l m n o p q r s t u v w x y z á ç é ê í ó ô ú ũ
    script: Latin
    status: primary
  source:
  - Omniglot
  - Native
  speakers: 15000
  speakers_date: 2000
  status: living
  validity: preliminary
mwp:
  name: Kala Lagaw Ya
  orthographies:
  - autonym: Kala Lagaw Ya
    base: A B C D E F G H I J K L M N O P Q R S T U V W X Y Z À Á Ă Ā È É Ë Ĕ Ē Ì Í Ĭ Ī Ò Ó Ŏ Ō Œ Ù Ú Ŭ Ū a b c d e f g h i j k l m n o p q r s t u v w x y z à á ă ā è é ë ĕ ē ì í ĭ ī ò ó ŏ ō œ ù ú ŭ ū
    script: Latin
    status: primary
  - autonym: Kala Lagaw Ya
    base: A Ă Ā B D E Ĕ Ē G I Ĭ Ī K L M N O Ŏ Ō Ò Ö Ë Œ P F R S T U Ŭ Ū W Y Z J a ă ­ ā b d e ĕ ē g i ĭ ī k l m n o ŏ ō ò ö ë œ p f r s t u ŭ ū w y z j
    script: Latin
    status: secondary
  - autonym: Kala Lagaw Ya
    base: A B D E G I K L M N O P R S T U W Y Z a b d e g i k l m n o p r s t u w y z
    script: Latin
    status: secondary
  - autonym: Kala Lagaw Ya
    base: A B D E G K L M N O Œ P R S T U W Y Z Ò Ö a b d e g k l m n o œ p r s t u w y z ò ö
    script: Latin
    status: secondary
  - autonym: Kala Lagaw Ya
    base: A Á B D E É G I Í K L M N O Ó Ò Œ P R S T U Ù Ú W Y Z a á b d e é g i í k l m n o ó ò œ p r s t u ù ú w y z
    script: Latin
    status: secondary
  source:
  - Omniglot
  - Wikipedia
  speakers: 957
  speakers_date: 2016
  status: living
  validity: verified
mxv:
  name: Metlatónic Mixtec
  orthographies:
  - base: A C D E G I Ɨ J K L M N Ñ O P R S T U V X Y a c d e g i ɨ j k l m n ñ o p r s t u v x y '
    script: Latin
    status: primary
  source:
  - Omniglot
  - Wikipedia
  speakers: 150000
  speakers_date: 1990
  validity: preliminary
mya:
  name: Burmese
  orthographies:
  - autonym: မြန်မာစာ / မြန်မာစကား
    base: က ခ ဂ ဃ င စ ဆ ဇ ဈ ဉ ည ဋ ဌ ဍ ဎ ဏ တ ထ ဒ ဓ န ပ ဖ ဗ ဘ မ ယ ရ လ ဝ သ ဣ ဤ ဥ ဦ ဧ ဩ ဪ ျ ြ ွ ှ ် ္ ့ ာ ◌ း ေ ဲ ု ူ ိ ံ ၖ ၗ ါ
    script: Burmese
    status: primary
    note: The autonym မြန်မာစာ refers to written Burmese while မြန်မာစကား refers to spoken Burmese.
    design_note: Numerous precomposed conjunct forms and resolved combinations of medials are required for proper representation of the language.
  source:
  - Omniglot
  - Wikipedia
  speakers: 33000000
  speakers_date: 2007
  validity: preliminary
myv:
  name: Erzya
  orthographies:
  - autonym: Эрзянь
    base: А Б В Г Д Е Ж З И Й К Л М Н О П Р С Т У Ф Х Ц Ч Ш Щ Ъ Ы Ь Э Ю Я Ё а б в г д е ж з и й к л м н о п р с т у ф х ц ч ш щ ъ ы ь э ю я ё
    script: Cyrillic
    status: primary
  source:
  - Omniglot
  - Wikipedia
  speakers: 430000
  speakers_date: 2010
  status: living
  validity: verified
mzi:
  name: Ixcatlán Mazatec
  orthographies:
  - base: A B C E F I J K L M N O P R S T U X Y Z a b c e f i j k l m n o p r s t u x y z '
    script: Latin
    status: primary
  source:
  - Omniglot
  - Wikipedia
  speakers: 8600
  speakers_date: 2000
  validity: preliminary
nag:
  name: Naga Pidgin
  orthographies:
  - autonym: Nagamiz
    base: A B C D E F G H I J K L M N O P Q R S T U V W X Y Z a b c d e f g h i j k l m n o p q r s t u v w x y z
    script: Latin
    status: primary
  source:
  - Omniglot
  - Wikipedia
  speakers: 30000
  speakers_date: 1989
  status: living
  validity: verified
nan:
  name: Min Nan Chinese
  note: The speaker count is approximate.
  orthographies:
  - autonym: 閩南語
    inherit: cmn
    script: Chinese
    status: primary
  source:
  - Wikipedia
  speakers: 48000000
  speakers_date: 2017-2018
  validity: draft
nap:
  name: Neapolitan
  orthographies:
  - autonym: Napulitano
    base: A B C D E F G H I J K L M N O P Q R S T U V W X Y Z À Á Â È É Ê Ì Í Î Ò Ó Ô Ù Ú Û a b c d e f g h i j k l m n o p q r s t u v w x y z à á â è é ê ì í î ò ó ô ù ú û
    script: Latin
    status: primary
  source:
  - Omniglot
  - Wikipedia
  speakers: 5700000
  speakers_date: 2002
  status: living
  validity: verified
naq:
  name: Khoekhoe
  orthographies:
  - autonym: Khoekhoe
    auxiliary: J L V j l v
    base: A B C D E F G H I K M N O P Q R S T U W X Y Z À Á Ā Ä Â Ã É È Ê Ë Ẽ Ē Ì Í Ī Ï Ĩ Ò Ó Õ Ö Ô Ō Ù Ú Ũ Ü Û Ū a b c d e f g h i k m n o p q r s t u w x y z à á ā ä â ã é è ê ë ẽ ē ì í ī ï ĩ ò ó õ ö ô ō ù ú ũ ü û ū ǀ ǁ ǂ ǃ
    script: Latin
    status: primary
  source:
  - Omniglot
  - Wikipedia
  - CLDR
  speakers: 200000
  speakers_date: 2011
  status: living
  validity: verified
nav:
  name: Navajo
  orthographies:
  - autonym: Diné Bizaad
    base: A Ą B C D E Ę G H I Į J K L Ł M N O Ǫ S T W X Y Z a ą b c d e ę g h i į j k l ł m n o ǫ s t w x y z ' ´
    script: Latin
    status: primary
  source:
  - Omniglot
  - Wikipedia
  speakers: 169359
  speakers_date: 2011
  validity: preliminary
nba:
  name: Nyemba
  orthographies:
  - base: A B D E Ɛ F G H I J K L M N Ŋ O Ɔ P S T U W Z a b d e ɛ f g h i j k l m n ŋ o ɔ p s t u w z ` ´
    script: Latin
    status: primary
  source:
  - Wikipedia
  speakers: 431000
  speakers_date: 2010-2014
  validity: preliminary
nbl:
  name: South Ndebele
  orthographies:
  - autonym: isiNdebele
    base: A B C D E F G H I J K L M N O P Q R S T U V W X Y Z a b c d e f g h i j k l m n o p q r s t u v w x y z
    script: Latin
    status: primary
  source:
  - Omniglot
  - Wikipedia
  speakers: 1100000
  speakers_date: 2011
  status: living
  validity: preliminary
nde:
  name: North Ndebele
  orthographies:
  - autonym: isiNdebele
    base: A B C D E F G H I J K L M N O P Q R S T U V W X Y Z a b c d e f g h i j k l m n o p q r s t u v w x y z
    script: Latin
    status: primary
  source:
  - Omniglot
  - Wikipedia
  - CLDR
  speakers: 1600000
  speakers_date: 2012
  status: living
  validity: verified
ndo:
  name: Ndonga
  orthographies:
  - base: A B D E F G H I J K L M N O P R S T U V W Y Z a b d e f g h i j k l m n o p r s t u v w y z
    script: Latin
    status: primary
  source:
  - Omniglot
  - Wikipedia
  speakers: 810000
  speakers_date: 2006
  validity: preliminary
nds:
  name: Low German
  orthographies:
  - autonym: Niedersächsisch
    auxiliary: ẞ
    base: A B C D E F G H I J K L M N O P Q R S T U V W X Y Z Ä Ë Ï Ö Ü a b c d e f g h i j k l m n o p q r s t u v w x y z ß ä ë ï ö ü
    script: Latin
    status: primary
  source:
  - Omniglot
  - CLDR
  - Wikipedia
  speakers: 6700000
  status: living
  validity: preliminary
nhn:
  name: Central Nahuatl
  orthographies:
  - base: A B C D E F G H I J K L M N O P Q R S T U V W X Y Z Ü Ā Ē Ī Ō Ū Ȳ a b c d e f g h i j k l m n o p q r s t u v w x y z ü ā ē ī ō ū ȳ
    script: Latin
    status: primary
  source:
  - Omniglot
  - Wikipedia
  speakers: 40000
  speakers_date: 1980
  status: living
  validity: verified
nio:
  name: Nganasan
  orthographies:
  - autonym: ня”
    auxiliary: ҙ
    base: А Б В Г Д Е Ж З И Й К Л М Н О П Р С Т У Ф Х Ц Ч Ш Щ Ъ Ы Ь Э Ю Я Ё Ҫ Ү Ӈ Ә Ө Ҙ а б в г д е ж з и й к л м н о п р с т у ф х ц ч ш щ ъ ы ь э ю я ё ҫ ү ӈ ә ө ”
    script: Cyrillic
    status: primary
    note: Sources partially disagree. This orthography is based on Omniglot. Wikipedia notes use of з̌ instead of ҙ.
  source:
  - Omniglot
  - Wikipedia
  speakers: 125
  speakers_date: 2010
  status: living
  validity: preliminary
niu:
  name: Niuean
  note: The speaker count date is for the 2000 speakers in Niue only. The 5700 speakers elsewhere are undated.
  orthographies:
  - autonym: Niuē
    base: A B C D E F G H I J K L M N O P Q R S T U V W X Y Z Ā Ē Ī Ō Ū a b c d e f g h i j k l m n o p q r s t u v w x y z ā ē ī ō ū
    script: Latin
    status: primary
  source:
  - Omniglot
  - Wikipedia
  speakers: 7700
  speakers_date: 1998
  status: living
  validity: preliminary
niv:
  name: Gilyak
  orthographies:
  - autonym: нивх
    base: А Б В Г Д Е Ж З И Й К Л М Н О П Р С Т У Ф Х Ц Ч Ш Щ Ъ Ы Ь Э Ю Я Ё Ғ Ӄ Ӈ Ӷ Ӻ Ӽ Ӿ ʼ а б в г д е ж з и й к л м н о п р с т у ф х ц ч ш щ ъ ы ь э ю я ё ғ ӄ ӈ ӷ ӻ ӽ ӿ ’ ̌
    script: Cyrillic
    status: primary
  source:
  - Omniglot
  - Wikipedia
  speakers: 200
  speakers_date: 2010
  status: living
  validity: verified
njo:
  name: Ao Naga
  orthographies:
  - base: A B C E I J K L M N O P R S T U Y Z a b c e i j k l m n o p r s t u y z
    script: Latin
    status: primary
  source:
  - Wikipedia
  validity: draft
nku:
  name: Bouna Kulango
  orthographies:
  - base: A B C D E Ɛ F G H I J K L M N Ŋ O Ɔ P Q R S T U V W X Y Z Ɣ a b c d e ɛ f g h i j k l m n ŋ o ɔ p q r s t u v w x y z ɣ ˜ ˆ
    script: Latin
    status: primary
  source:
  - Wikipedia
  speakers: 130000
  speakers_date: 1991-2003
  validity: draft
nld:
  name: Dutch
  orthographies:
  - autonym: Nederlands
    base: A B C D E F G H I J K L M N O P Q R S T U V W X Y Z Á Â Ä È É Ê Ë Í Ï Ó Ô Ö Ú Û Ü Ĳ a b c d e f g h i j k l m n o p q r s t u v w x y z á â ä è é ê ë í ï ó ô ö ú û ü ĳ ȷ
    script: Latin
    status: primary
  source:
  - Omniglot
  - Native
  speakers: 24000000
  speakers_date: 2016
  status: living
  validity: preliminary
nmg:
  name: Kwasio
  orthographies:
  - autonym: Kwasio
    auxiliary: Q X Z q x z
    base: A B C D E F G H I J K L M N O P R S T U V W Y Á Â Ä É Ê Í Î Ï Ó Ô Ö Ú Û Ā Ē Ě Ī Ń Ŋ Ō Ŕ Ū Ǎ Ǐ Ǒ Ǔ Ǝ Ɓ Ɔ Ɛ a b c d e f g h i j k l m n o p r s t u v w y á â ä é ê í î ï ó ô ö ú û ā ē ě ī ń ŋ ō ŕ ū ǎ ǐ ǒ ǔ ǝ ɓ ɔ ɛ
    script: Latin
    status: primary
  source:
  - CLDR
  speakers: 26000
  speakers_date: 1982-2012
  status: living
  validity: draft
nnh:
  name: Ngiemboon
  orthographies:
  - autonym: Ngyɛmbɔɔŋ
    auxiliary: Q R X q r x
    base: A B C D E F G H I J K L M N O P S T U V W Y Z À Á Â È É Ê Ì Í Ò Ó Ô Ù Ú Û Ÿ Ě Ń Ŋ Ǎ Ǒ Ǔ Ɔ Ɛ Ʉ Ḿ Ẅ a b c d e f g h i j k l m n o p s t u v w y z à á â è é ê ì í ò ó ô ù ú û ÿ ě ń ŋ ǎ ǒ ǔ ɔ ɛ ʉ ʼ ḿ ẅ
    script: Latin
    status: primary
  source:
  - CLDR
  - Wikipedia
  speakers: 250000
  speakers_date: 2000
  status: living
  validity: preliminary
nog:
  name: Nogai
  orthographies:
  - autonym: Ногай
    base: А Б В Г Д Е Ж З И Й К Л М Н О П Р С Т У Ф Х Ц Ч Ш Щ Ъ Ы Ь Э Ю Я а б в г д е ж з и й к л м н о п р с т у ф х ц ч ш щ ъ ы ь э ю я
    script: Cyrillic
    status: primary
  source:
  - Omniglot
  - Wikipedia
  speakers: 87000
  speakers_date: 2010
  status: living
  validity: verified
non:
  name: Old Norse
  orthographies:
  - autonym: Dǫnsk tunga
    base: A B C D E F G H I J K L M N O P Q R S T U V W X Y Z Á Æ É Í Ð Ó Ø Ú Ý Œ Ǫ Ǽ a b c d e f g h i j k l m n o p q r s t u v w x y z á æ é í ð ó ø ú ý œ ǫ ǽ
    script: Latin
    status: primary
  source:
  - Omniglot
  - Wikipedia
  speakers: 0
  status: historical
  validity: preliminary
nor:
  autonym: Norsk
  includes:
  - nno
  - nob
  name: Norwegian
  orthographies:
  - autonym: Norsk
    base: A B C D E F G H I J K L M N O P Q R S T U V W X Y Z Á À Ä Å Æ É È Ê Ò Ó Ô Ö Ø Ü a b c d e f g h i j k l m n o p q r s t u v w x y z á à ä å æ é è ê ò ó ô ö ø ü
    script: Latin
    status: primary
  preferred_as_individual: true
  source:
  - Omniglot
  - Wikipedia
  - CLDR
  speakers: 4320000
  speakers_date: 2012
  status: living
  validity: verified
not:
  name: Nomatsiguenga
  orthographies:
  - autonym: inato
    base: A B C E Ë G I J M N O P Q R S T Y a b c e ë g i j m n o p q r s t y
    script: Latin
    status: primary
  source:
  - Omniglot
  - Wikipedia
  speakers: 6500
  speakers_date: 2003
  validity: preliminary
nov:
  name: Novial
  orthographies:
  - autonym: Novial
    base: A B C D E F G H I J K L M N O P Q R S T U V W X Y Z a b c d e f g h i j k l m n o p q r s t u v w x y z
    script: Latin
    status: primary
  source:
  - Omniglot
  - Wikipedia
  speakers: 0
  status: constructed
  validity: preliminary
nso:
  name: Pedi
  orthographies:
  - autonym: Sepedi
    base: A B C D E F G H I J K L M N O P Q R S T U V W X Y Z Ê Ô Š a b c d e f g h i j k l m n o p q r s t u v w x y z ê ô š
    script: Latin
    status: primary
  source:
  - Omniglot
  - Wikipedia
  speakers: 4700000
  speakers_date: 2011
  status: living
  validity: preliminary
nus:
  name: Nuer
  orthographies:
  - autonym: Naath
    base: A B C D E F G H I J K L M N O P Q R S T U V W X Y Z Ä Ë Ï Ö Ŋ Ɔ Ɛ Ɣ a b c d e f g h i j k l m n o p q r s t u v w x y z ä ̱ ë ï ö ŋ ɔ ɛ ɣ
    script: Latin
    status: primary
  source:
  - Omniglot
  - Wikipedia
  speakers: 890000
  speakers_date: 1982-2007
  status: living
  validity: verified
nya:
  name: Nyanja
  orthographies:
  - autonym: Chicheŵa
    base: A B C D E F G H I J K L M N O P Q R S T U V W X Y Z Ŋ Ŵ a b c d e f g h i j k l m n o p q r s t u v w x y z ŋ ŵ
    script: Latin
    status: primary
  source:
  - Omniglot
  - Wikipedia
  speakers: 12000000
  speakers_date: 2007
  status: living
  validity: preliminary
nym:
  name: Nyamwezi
  orthographies:
  - base: A B D E Ɛ F G H I J L M N Ŋ O Ɔ P S T U V W Z a b d e ɛ f g h i j l m n ŋ o ɔ p s t u v w z
    script: Latin
    status: primary
  source:
  - Wikipedia
  speakers: 1500000
  speakers_date: 1987-2016
  validity: preliminary
nyn:
  name: Nyankole
  orthographies:
  - autonym: Runyankore
    base: A B C D E F G H I J K M N O P R S T U V W Y Z a b c d e f g h i j k m n o p r s t u v w y z
    script: Latin
    status: primary
  source:
  - Omniglot
  - Wikipedia
  speakers: 3400000
  speakers_date: 2014
  status: living
  validity: verified
nzi:
  name: Nzima
  orthographies:
  - base: A B D E Ɛ F G H I K L M N O Ɔ P R S T U V W Y Z a b d e ɛ f g h i k l m n o ɔ p r s t u v w y z
    script: Latin
    status: primary
  source:
  - Omniglot
  - Wikipedia
  speakers: 412000
  speakers_date: 2013
  validity: preliminary
oaa:
  name: Orok
  orthographies:
  - autonym: Уйльта
    base: А Б В Г Д Е Ж З И Й К Л М Н О П Р С Т У Ф Х Ч Э Ј Ӈ Ӡ Ӣ Ө Ԩ Ь а б в г д е ж з и й к л м н о п р с т у ф х ч э ј ӈ ӡ ӣ ө ԩ ь
    script: Cyrillic
    status: primary
  source:
  - Omniglot
  - Wikipedia
  speakers: 26–47
  speakers_date: 2010
  status: living
  validity: verified
oci:
  name: Occitan (post 1500)
  orthographies:
  - autonym: Occitan
    base: A B C D E F G H I J K L M N O P Q R S T U V W X Y Z À Á Ç È É Ë Í Ï Ò Ó Ú Ü a b c d e f g h i j k l m n o p q r s t u v w x y z à á ç è é ë í ï ò ó ú ü
    script: Latin
    status: primary
  preferred_name: Occitan
  source:
  - Omniglot
  - Wikipedia
  speakers: 100000–800000
  speakers_date: 2007-2012
  status: living
  validity: preliminary
ojb:
  name: Northwestern Ojibwa
  orthographies:
  - autonym: Nakawēmowin
    base: A B C D E G H I J K M N O P S T W Y Z a b c d e g h i j k m n o p s t w y z '
    script: Latin
    status: primary
  source:
  - Omniglot
  - Wikipedia
  speakers: 20000
  speakers_date: 2000
  validity: preliminary
oji:
  includes:
  - ojs
  - ojg
  - ojc
  - ojb
  - ojw
  - ciw
  - otw
  - alq
  name: Ojibwa
  note: Most Ojibwa (oji) dialects are listed as individual languages in ISO 639-3. Their orthographies differ.
  orthographies:
  - autonym: ᐊᓂᔑᓈᐯᒧᐎᓐ
    base: ᐁ ᐃ ᐅ ᐊ ᐄ ᐎ ᐆ ᐋ ᐯ ᐱ ᐳ ᐸ ᐲ ᐴ ᐹ ᑉ ᑌ ᑎ ᑐ ᑕ ᑏ ᑑ ᑖ ᑦ ᑫ ᑭ ᑯ ᑲ ᑮ ᑰ ᑳ ᒃ ᒉ ᒋ ᒍ ᒐ ᒌ ᒎ ᒑ ᒡ ᒣ ᒥ ᒧ ᒪ ᒦ ᒨ ᒫ ᒻ ᓀ ᓂ ᓄ ᓇ ᓃ ᓅ ᓈ ᓐ ᓭ ᓯ ᓱ ᓴ ᓰ ᓲ ᓵ ᔅ ᔐ ᔑ ᔓ ᔕ ᔒ ᔔ ᔖ ᔥ ᔦ ᔨ ᔪ ᔭ ᔩ ᔫ ᔮ ᔾ ᐦ
    script: Ojibwe Syllabics
    status: primary
  source:
  - Omniglot
  - Wikipedia
  speakers: 100880
  speakers_date: 1990-2010
  validity: preliminary
orc:
  name: Orma
  orthographies:
  - autonym: Orma
    inherit: gax
    script: Latin
    status: primary
  source:
  - Wikipedia
  speakers: 66000
  speakers_date: 2009
  status: living
  validity: verified
orh:
  name: Oroqen
  orthographies:
  - autonym: Oroqen
    base: A B D E F G H I J K L M N O P Q R S T U Ü W X Y a b d e f g h i j k l m n o p q r s t u ü w x y
    script: Latin
    status: primary
  source:
  - Omniglot
  - Wikipedia
  speakers: 1200
  speakers_date: 2009
  validity: preliminary
oss:
  name: Ossetian
  orthographies:
  - autonym: Ирон
    base: А Б В Г Д Е Ж З И Й К Л М Н О П Р С Т У Ф Х Ц Ч Ш Щ Ъ Ы Ь Э Ю Я Ё Ӕ а б в г д е ж з и й к л м н о п р с т у ф х ц ч ш щ ъ ы ь э ю я ё ӕ
    script: Cyrillic
    status: primary
  - base: A B C D E F G H I J K L M N O P Q R S T U V W X Y Z Ä Æ Č Š Ž a b c d e f g h i j k l m n o p q r s t u v w x y z ä æ č š ž
    script: Latin
    status: deprecated
  source:
  - Omniglot
  - Wikipedia
  speakers: 600000
  speakers_date: 2010
  status: living
  validity: preliminary
ote:
  name: Mezquital Otomi
  orthographies:
  - autonym: Hñahñu
    base: A B C D E F G H I J K L M N O P R S T U X Y Z Ã Ï Ö Ü a b c d e f g h i j k l m n o p r s t u x y z ã ̱ ï ö ü
    script: Latin
    status: primary
  source:
  - Omniglot
  - Wikipedia
  speakers: 130000
  speakers_date: 1990
  validity: preliminary
pam:
  name: Pampanga
  orthographies:
  - autonym: Kapampangan
    auxiliary: C F J V X Z c f j q v x z
    base: A B D E G H I K L M N O P Q R S T U W Y a b d e g h i k l m n o p r s t u w y
    note: Based on Wikipedia. Omniglot lists A–Z, a–z.
    script: Latin
    status: primary
  source:
  - Omniglot
  - Wikipedia
  speakers: 1900000
  speakers_date: 1990
  status: living
  validity: verified
pan:
  name: Punjabi
  orthographies:
  - autonym: ਪੰਜਾਬੀ,
    base: ਅ ਬ ਭ ਗ ਧ ਢ ੲ ਵ ਦ ਡ ਹ ਘ ਥ ਠ ਯ ਕ ਚ ਲ ਮ ਨ ਣ ਸ ਼ ੳ ਪ ਫ ਖ ਛ ਰ ਤ ਟ ਜ ਾ ਿ ੀ ੁ ੂ ੇ ੈ ੋ ੌ
    note: Used in India.
    design_note: Numerous precomposed conjunct forms, resolved mark positioning, and resolved combinations of marks and other forms are required for proper representation of the language.
    numerals: ੦ ੧ ੨ ੩ ੪ ੫ ੬ ੭ ੮ ੯
    script: Gurmukhi
    status: primary
  - autonym: پن٘جابی
    base: ا ب پ ت ٹ ث ج چ ح خ د ڈ ذ ر ڑ ز ژ س ش ص ض ط ظ ع غ ف ق ک گ ل ؕ م ن ݨ ں و ه ھ ء ی ے
    note: Used in Pakistan.
    design_note: Initial, medial, and final forms of the letters and some ligatures are required.
    script: Arabic
    status: primary
  source:
  - Omniglot
  - Wikipedia
  speakers: 125000000
  speakers_date: 2011-2015
  validity: preliminary
pap:
  name: Papiamento
  orthographies:
  - autonym: Papiamentu
    base: A B C D E F G H I J K L M N O P Q R S T U V W X Y Z È Ò Ù Ü Ñ a b c d e f g h i j k l m n o p q r s t u v w x y z è ò ù ü ñ
    script: Latin
    status: primary
  source:
  - Omniglot
  - Wikipedia
  speakers: 341300
  status: living
  validity: verified
pau:
  name: Palauan
  orthographies:
  - autonym: a tekoi er a Belau
    base: A B C D E Ę F I K L M N O P R S T U Z a b c d e ę f i k l m n o p r s t u z
    script: Latin
    status: primary
  source:
  - Omniglot
  - Wikipedia
  speakers: 17000
  speakers_date: 2008
  validity: preliminary
pbb:
  name: Páez
  orthographies:
  - autonym: Nasa Yuwe
    base: A Ã B C D E Ẽ F G I Ĩ J L M N Ñ P Q S T U Ũ V W Y Z a ã b c d e ẽ f g i ĩ j l m n ñ p q s t u ũ v w y z '
    script: Latin
    status: primary
  source:
  - Omniglot
  - Wikipedia
  speakers: 60000
  speakers_date: 2011
  validity: preliminary
pbu:
  name: Northern Pashto
  orthographies:
  - autonym: یوسفزئی پښتو
    base: ﺍ ﺏ پ ﺕ ټ ﺙ ﺝ چ ﺡ ﺥ څ ځ ﺩ ډ ﺫ ﺭ ړ ﺯ ژ ږ ﺱ ﺵ ښ ﺹ ﺽ ﻁ ﻅ ﻉ ﻍ ﻑ ﻕ ک ګ ﻝ ﻡ ﻥ ڼ ﻭ ه ۀ ي ې ی ۍ ئ
    script: Arabic
    status: primary
  source:
  - Omniglot
  - Wikipedia
  speakers: 21000000
  speakers_date: 2013
  validity: preliminary
pcd:
  name: Picard
  orthographies:
  - autonym: Picard
    base: A Â Å B C Ç D E Ê É È F G I Î Ï K L H J M N O Ô P Q R S T U Û V W Y Ŷ Z Æ Œ a â å b c ç d e ê é è f g i î ï k l h j m n o ô p q r s t u û v w y ŷ z æ œ
    script: Latin
    status: primary
  source:
  - Omniglot
  - Wikipedia
  speakers: 700000
  speakers_date: 2008
  validity: preliminary
pes:
  name: Iranian Persian
  orthographies:
  - autonym: فارسی
    base: ء أ ؤ ئ ا ب ت ث ج ح خ د ذ ر ز س ش ص ض ط ظ ع غ ف ق ل م ن ه و پ چ ژ ک گ ی َ ُ ِ ْ ٰ
    numerals: ۰ ۱ ۲ ۳ ۴ ۵ ۶ ۷ ۸ ۹
    script: Arabic
    status: primary
    design_note: Initial, medial, and final forms of the letters and some ligatures are required.
  source:
  - Wikipedia
  - Omniglot
  speakers: 55600000
  speakers_date: 2015
  status: living
  validity: preliminary
pga:
  name: Sudanese Creole Arabic
  note: Also called Juba Arabic.
  orthographies:
  - autonym: جوبا
    inherit: apd
    script: Arabic
    status: primary
  source:
  - Wikipedia
  speakers: 20000
  speakers_date: 1987
  status: living
  validity: draft
pis:
  name: Pijin
  note: There are approximately 300000 additional L2 speakers.
  orthographies:
  - base: A B C D E F G H I J K L M N O P R S T U V W Æ a b c d e f g h i j k l m n o p r s t u v w æ
    script: Latin
    status: primary
  source:
  - Omniglot
  - Wikipedia
  speakers: 24000
  speakers_date: 1999
  validity: preliminary
piu:
  name: Pintupi-Luritja
  orthographies:
  - base: A I K L M N P R T U W Y a i k l m n p r t u w y
    script: Latin
    status: primary
  source:
  - Omniglot
  - Wikipedia
  speakers: 147
  speakers_date: 2016
  validity: preliminary
plz:
  name: Paluan
  orthographies:
  - autonym: Paluan
    base: A B C D E F G H I J K L M N O P Q R S T U V W X Y Z a b c d e f g h i j k l m n o p q r s t u v w x y z
    script: Latin
    status: primary
  source:
  - Omniglot
  speakers: 5500
  speakers_date: 2000
  status: living
  validity: draft
pms:
  name: Piemontese
  orthographies:
  - autonym: Piemontèis
    base: A B C D E F G H I J K L M N O P Q R S T U V W X Y Z À Ä È Ë Ì Ï Ò Ö Ù Ü a b c d e f g h i j k l m n o p q r s t u v w x y z à ä è ë ì ï ò ö ù ü
    script: Latin
    status: primary
  source:
  - Omniglot
  - Wikipedia
  speakers: 700000
  speakers_date: 2012
  status: living
  validity: preliminary
pnb:
  name: Western Punjabi
  orthographies:
  - autonym: ਪੰਜਾਬੀ,
    inherit: pan
    note: Used in India.
    script: Gurmukhi
    status: primary
  - autonym: پن٘جابی
    inherit: pan
    note: Used in Pakistan.
    script: Arabic
    status: primary
  source:
  - Omniglot
  - Wikipedia
  validity: preliminary
pol:
  name: Polish
  orthographies:
  - autonym: Polski
    base: A B C D E F G H I J K L M N O P Q R S T U V W X Y Z Ó Ą Ć Ę Ł Ń Ś Ź Ż a b c d e f g h i j k l m n o p q r s t u v w x y z ó ą ć ę ł ń ś ź ż
    script: Latin
    status: primary
  source:
  - Omniglot
  - CLDR
  - Wikipedia
  speakers: 45000000
  status: living
  validity: verified
pon:
  name: Pohnpeian
  orthographies:
  - autonym: Pohnpei
    base: A D E H I K L M N O P R S T U W a d e h i k l m n o p r s t u w
    script: Latin
    status: primary
  source:
  - Omniglot
  - Wikipedia
  speakers: 29000
  speakers_date: 2001
  validity: preliminary
por:
  name: Portuguese
  orthographies:
  - autonym: Português
    base: A B C D E F G H I J K L M N O P Q R S T U V W X Y Z À Á Â Ã Ç È É Ê Í Ò Ó Ô Õ Ú Ü a b c d e f g h i j k l m n o p q r s t u v w x y z à á â ã ç è é ê í ò ó ô õ ú ü
    script: Latin
    status: primary
  source:
  - Omniglot
  - Wikipedia
  - CLDR
  speakers: 223000000
  speakers_date: 2012-2016
  status: living
  validity: verified
pot:
  name: Potawatomi
  note: The language is currently being revived.
  orthographies:
  - autonym: Bodéwadmimwen
    base: A B C D E F G H I J K L M N O P Q R S T U V W X Y Z È É Ê Ë a b c d e f g h i j k l m n o p q r s t u v w x y z è é ê ë
    script: Latin
    status: primary
  source:
  - Omniglot
  - Wikipedia
  speakers: 0
  status: living
  validity: verified
pov:
  name: Upper Guinea Crioulo
  orthographies:
  - autonym: Kriolu
    base: A B C D E F G I J K L M N O P R S T X U V Z a b c d e f g i j k l m n o p r s t x u v z '
    script: Latin
    status: primary
  source:
  - Omniglot
  - Wikipedia
  speakers: 1000000
  speakers_date: 2006-2007
  validity: preliminary
ppl:
  name: Pipil
  orthographies:
  - autonym: Náhuat
    base: A C E H I J K L M N P S T U W Y a c e h i j k l m n p s t u w y ´
    script: Latin
    status: primary
  source:
  - Omniglot
  - Wikipedia
  speakers: 500
  speakers_date: 2015
  validity: preliminary
prg:
  name: Prussian
  orthographies:
  - autonym: Prūsiskan
    base: A B C D E F G H I J K L M N O P Q R S T U V W X Y Z Ā Ē Ģ Ī Ķ Ņ Ō Ŗ Š Ū Ž Ț Ḑ a b c d e f g h i j k l m n o p q r s t u v w x y z ā ē ģ ī ķ ņ ō ŗ š ū ž ț ḑ
    script: Latin
    status: primary
  source:
  - Omniglot
  - Wikipedia
  speakers: 0
  status: living
  validity: verified
prq:
  name: Ashéninka Perené
  orthographies:
  - base: A C E I J K M N Ñ O P R S T W Y Z a c e i j k m n ñ o p r s t w y z
    script: Latin
    status: primary
  source:
  - Omniglot
  - Wikipedia
  speakers: 9881
  speakers_date: 2017
  validity: preliminary
prs:
  name: Dari
  orthographies:
  - autonym: دری
    inherit: pes
    script: Arabic
    status: primary
  source:
  - Wikipedia
  - Omniglot
  speakers: 12500000
  speakers_date: 2000-2011
  status: living
  validity: preliminary
quc:
  name: K'iche'
  orthographies:
  - autonym: Qatzijob'al
    base: A B C E H I J K L M N O P Q R S T U W X Y Z a b c e h i j k l m n o p q r s t u w x y z '
    script: Latin
    status: primary
  source:
  - Omniglot
  - Wikipedia
  speakers: 2330000
  speakers_date: 2000
  validity: preliminary
que:
  includes:
  - qub
  - qud
  - quf
  - qug
  - quh
  - quk
  - qul
  - qup
  - qur
  - qus
  - quw
  - qux
  - quy
  - quz
  - qva
  - qvc
  - qve
  - qvh
  - qvi
  - qvj
  - qvl
  - qvm
  - qvn
  - qvo
  - qvp
  - qvs
  - qvw
  - qvz
  - qwa
  - qwc
  - qwh
  - qws
  - qxa
  - qxc
  - qxh
  - qxl
  - qxn
  - qxo
  - qxp
  - qxr
  - qxt
  - qxu
  - qxw
  name: Quechua
  orthographies:
  - autonym: Runa Simi
    auxiliary: Č Ĉ Š Ž č ĉ š ž
    base: A B C D E F G H I J K L M N O P Q R S T U V W X Y Z Ñ a b c d e f g h i j k l m n o p q r s t u v w x y z ñ
    script: Latin
    status: primary
  preferred_as_individual: true
  source:
  - Omniglot
  - Wikipedia
  speakers: 10000000
  speakers_date: 2004
  status: living
  validity: verified
qxq:
  name: Qashqa'i
  orthographies:
  - autonym: قاشقای ديلى
    inherit: pes
    script: Arabic
    status: primary
  source:
  - Wikipedia
  - Omniglot
  speakers: 949000
  speakers_date: 2015
  status: living
  validity: preliminary
rar:
  name: Rarotongan
  orthographies:
  - autonym: Māori Kūki 'Āirani
    auxiliary: Á É Í Ó Ú á é í ó ú
    base: A B C D E F G H I J K L M N O P Q R S T U V W X Y Z Ā Ē Ī Ō Ū a b c d e f g h i j k l m n o p q r s t u v w x y z ā ē ī ō ū
    script: Latin
    status: primary
  preferred_name: Cook Islands Māori
  source:
  - Omniglot
  - Wikipedia
  speakers: 21345
  speakers_date: 2011-2013
  status: living
  validity: verified
rmn:
  name: Balkan Romani
  note: There are approximately 200000 additional L2 speakers.
  orthographies:
  - autonym: řomani ćhib
    base: A Ä Á B C Ć Č D E Ê É F Ğ H I Î Í J K L M N O Ö Ó P Ṗ Q R Ř S Š T U V W X Y Z a ä á b c ć č d e ê é f ğ h i î í j k l m n o ö ó p ṗ q r ř s š t u v w x y z
    script: Latin
    status: primary
  - base: А Б В Г Д Е Ё Ж З И Й К Л М Н О П Р С Т У Ф Х Ц Ч Ш Ы Ь Э Ю Я а б в г д е ё ж з и й к л м н о п р с т у ф х ц ч ш ы ь э ю я
    script: Cyrillic
  source:
  - Omniglot
  - Wikipedia
  speakers: 563670
  speakers_date: 2013
  validity: preliminary
rmy:
  name: Vlax Romani
  orthographies:
  - autonym: řomani ćhib
    base: A Ä B C Ć Č D E Ê F Ğ H I Î J K L M N O Ö P Ṗ Q R S Ś T U V W X Z Ź a ä b c ć č d e ê f ğ h i î j k l m n o ö p ṗ q r s ś t u v w x z ź
    script: Latin
    status: primary
  source:
  - Omniglot
  - Wikipedia
  speakers: 538480
  speakers_date: 2002-2014
  validity: preliminary
roh:
  name: Romansh
  orthographies:
  - autonym: Rumantsch
    base: A B C D E F G H I J K L M N O P Q R S T U V W X Y Z À Â È É Ê Î Ò Ô Ö Ü a b c d e f g h i j k l m n o p q r s t u v w x y z à â è é ê î ò ô ö ü
    script: Latin
    status: primary
  source:
  - Omniglot
  - Wikipedia
  - Alvestrand
  speakers: 44354
  speakers_date: 2017
  status: living
  validity: verified
ron:
  name: Romanian
  orthographies:
  - autonym: Молдовеняскэ
    base: А Б В Г Д Е Ж З И Й К Л М Н О П Р С Т У Ф Х Ц Ч Ш Ы Ь Э Ю Я Ӂ а б в г д е ж з и й к л м н о п р с т у ф х ц ч ш ы ь э ю я ӂ
    note: Used in Transnistria.
    script: Cyrillic
  - autonym: Română
    auxiliary: Ş Ţ ş ţ
    base: A B C D E F G H I J K L M N O P Q R S T U V W X Y Z Â Î Ă Ș Ț a b c d e f g h i j k l m n o p q r s t u v w x y z â î ă ș ț
    script: Latin
    status: primary
  source:
  - Omniglot
  - Wikipedia
  speakers: 26000000
  speakers_date: 2016
  status: living
  validity: verified
roo:
  name: Rotokas
  orthographies:
  - autonym: Rotokas
    base: A E G I K O P R S T U V a e g i k o p r s t u v
    script: Latin
    status: primary
  source:
  - Omniglot
  - Wikipedia
  speakers: 4300
  speakers_date: 1981
  status: living
  validity: verified
rue:
  name: Rusyn
  orthographies:
  - autonym: Руски
    base: А Б В Г Д Е Ж З И Й К Л М Н О П Р С Т У Ф Х Ц Ч Ш Щ Ъ Ь Э Ю Я Ё Є І Ї Ґ а б в г д е ж з и й к л м н о п р с т у ф х ц ч ш щ ъ ь э ю я ё є і ї ґ
    script: Cyrillic
    status: primary
  source:
  - Omniglot
  - Wikipedia
  speakers: 623500
  speakers_date: 2000-2006
  status: living
  validity: verified
run:
  name: Rundi
  orthographies:
  - autonym: Ikirundi
    base: A B C D E F G H I J K L M N O P Q R S T U V W X Y Z a b c d e f g h i j k l m n o p q r s t u v w x y z
    script: Latin
    status: primary
  source:
  - Omniglot
  - CLDR
  speakers: 8800000
  speakers_date: 2007
  status: living
  validity: preliminary
ruo:
  name: Istro Romanian
  orthographies:
  - autonym: Rumârește
    base: A B C D E F G H I J K L M N O P Q R S T U V W X Y Z Å Ă Â Ê Ľ Ń Ș Ț a b c d e f g h i j k l m n o p q r s t u v w x y z å ă â ê ľ ń ș ț
    script: Latin
    status: primary
  source:
  - CLDR
  - Wikipedia
  speakers: 300
  speakers_date: 2007
  status: living
  validity: preliminary
rup:
  name: Macedo-Romanian
  orthographies:
  - autonym: Armani
    base: A B C D E F G H I J K L M N O P Q R S T U V W X Y Z Â Ã Ă Ș Ț a b c d e f g h i j k l m n o p q r s t u v w x y z â ã ă ș ț
    script: Latin
    status: primary
  source:
  - Omniglot
  - Wikipedia
  speakers: 250000
  speakers_date: 1997
  status: living
  validity: preliminary
ruq:
  name: Megleno Romanian
  orthographies:
  - autonym: Vlăheshte
    base: A B C D E F G H I J K L M N O P Q R S T U V W X Y Z Ā Â Ă Ạ Ē Ë Ę Ž Ł Š Ī Ō Ǫ Ū Ľ Ń Ș Ț a b c d e f g h i j k l m n o p q r s t u v w x y z ā â ă ạ ē ë ę ž ł š ̯ ī ō ǫ ū ľ ń ș ț
    script: Latin
    status: primary
  source:
  - Omniglot
  - Wikipedia
  speakers: 5000
  speakers_date: 2002
  status: living
  validity: preliminary
rus:
  name: Russian
  orthographies:
  - autonym: Русский
    base: А Б В Г Д Е Ж З И Й К Л М Н О П Р С Т У Ф Х Ц Ч Ш Щ Ъ Ы Ь Э Ю Я Ё а б в г д е ж з и й к л м н о п р с т у ф х ц ч ш щ ъ ы ь э ю я ё
    script: Cyrillic
    status: primary
    design_note: Correct positioning of acute and grave accents above vowels is required. The breve accent uses a different shape from the one used in the Latin script.
  source:
  - Omniglot
  - Wikipedia
  speakers: 150000000
  speakers_date: 2012
  status: living
  validity: verified
rut:
  name: Rutul
  orthographies:
  - autonym: Мыхӏабишды
    base: А Б В Г Д Е Ж З И Й К Л М Н О П Р С Т У Ф Х Ц Ч Ш Щ Ъ Ы Ь Э Ю Я Ё Ӏ а б в г д е ж з и й к л м н о п р с т у ф х ц ч ш щ ъ ы ь э ю я ё ӏ
    script: Cyrillic
    status: primary
  source:
  - Omniglot
  - Wikipedia
  speakers: 36400
  speakers_date: 2010
  status: living
  validity: preliminary
rwk:
  name: Rwa
  orthographies:
  - autonym: Rwa
    auxiliary: Q X q x
    base: A B C D E F G H I J K L M N O P R S T U V W Y Z a b c d e f g h i j k l m n o p r s t u v w y z
    script: Latin
    status: primary
  source:
  - CLDR
  status: living
  validity: draft
sag:
  name: Sango
  orthographies:
  - autonym: Sängö
    base: A B C D E F G H I J K L M N O P Q R S T U V W X Y Z Â Ä Ê Ë Î Ï Ô Ö Û Ü a b c d e f g h i j k l m n o p q r s t u v w x y z â ä ê ë î ï ô ö û ü
    script: Latin
    status: primary
  source:
  - Omniglot
  - Wikipedia
  speakers: 450000
  speakers_date: 1988
  status: living
  validity: preliminary
sah:
  name: Yakut
  orthographies:
  - autonym: Сахалыы
    base: А Б В Г Д Е Ж З И Й К Л М Н О П Р С Т У Ф Х Ц Ч Ш Щ Ъ Ы Ь Э Ю Я Ё Ҕ Ҥ Ү Һ Ө а б в г д е ж з и й к л м н о п р с т у ф х ц ч ш щ ъ ы ь э ю я ё ҕ ҥ ү һ ө
    script: Cyrillic
    status: primary
  source:
  - Omniglot
  - Wikipedia
  speakers: 450000
  speakers_date: 2010
  status: living
  validity: verified
san:
  name: Sanskrit
  orthographies:
  - autonym: संस्कृतम्
    base: अ आ इ ई उ ऊ ऋ ॠ ल ृ ए ऐ ओ औ क ् ख ग घ ङ च छ ज झ ञ ट ठ ड ढ ण त थ द ध न प फ ब भ म य र व श ष स ह
    numerals: ० १ २ ३ ४ ५ ६ ७ ८ ९
    script: Devanagari
    status: primary
    note: Sanskrit has been written using a variety of Brahmic scrits and, later, also the Latin-script transliteration. There a no native speakers of Sanskrit.
    design_note: Numerous precomposed conjunct forms, resolved mark positioning, and resolved combinations of marks and other forms are required for proper representation of the language.
  source:
  - Omniglot
  - Wikipedia
  validity: preliminary
saq:
  name: Samburu
  orthographies:
  - autonym: Sampur
    auxiliary: F Q X Z f q x z
    base: A B C D E G H I J K L M N O P R S T U V W Y a b c d e g h i j k l m n o p r s t u v w y
    script: Latin
    status: primary
  source:
  - CLDR
  speakers: 240000
  speakers_date: 2009
  status: living
  validity: draft
sbp:
  name: Sangu (Tanzania)
  orthographies:
  - autonym: Shisango
    base: A B C D E F G H I J K L M N O P Q S T U V W X Y Z À Á Ä Â È É Ë Ê Ì Í Ï Î Ò Ó Ö Ô Ù Ú Ü Û a b c d e f g h i j k l m n o p q s t u v w x y z à á ä â è é ë ê ì í ï î ò ó ö ô ù ú ü û
    script: Latin
    status: primary
  source:
  - Omniglot
  - CLDR
  - Wikipedia
  speakers: 75000
  speakers_date: 1987
  status: living
  validity: preliminary
scn:
  name: Sicilian
  orthographies:
  - autonym: Sicilianu
    base: A B C D E F G H I J K L M N O P Q R S T U V W X Y Z À Â È Ì Ò Ù a b c d e f g h i j k l m n o p q r s t u v w x y z à â è ì ò ù
    script: Latin
    status: primary
  source:
  - Omniglot
  - Wikipedia
  speakers: 4700000
  speakers_date: 2002
  status: living
  validity: verified
sco:
  name: Scots
  orthographies:
  - autonym: Scots Leid
    base: A B C D E F G H I J K L M N O P Q R S T U V W X Y Z Ȝ a b c d e f g h i j k l m n o p q r s t u v w x y z ȝ
    script: Latin
    status: primary
  source:
  - Omniglot
  - Wikipedia
  speakers: 1541693
  speakers_date: 2011
  validity: preliminary
sdh:
  name: Southern Kurdish
  orthographies:
  - autonym: کوردی خوارگ
    inherit: ckb
    script: Arabic
    status: primary
  source:
  - Wikipedia
  - Omniglot
  speakers: 3000000
  speakers_date: 2000
  status: living
  validity: preliminary
seh:
  name: Sena
  orthographies:
  - autonym: Cisena
    base: A B C D E F G H I J K L M N O P Q R S T U V W X Y Z a b c d e f g h i j k l m n o p q r s t u v w x y z
    script: Latin
    status: primary
  source:
  - Omniglot
  - Wikipedia
  speakers: 1600000
  speakers_date: 2001-2006
  status: living
  validity: verified
sei:
  name: Seri
  orthographies:
  - autonym: Cmiique Iitom
    base: A B C D E F G H I J K L M N O P Q R S T U V W X Y Z Ö a b c d e f g h i j k l m n o p q r s t u v w x y z ö
    script: Latin
    status: primary
  source:
  - Omniglot
  - Wikipedia
  speakers: 764
  speakers_date: 2010
  status: living
  validity: preliminary
sel:
  name: Selkup
  orthographies:
  - autonym: Шӧльӄумыт
    base: А Б В Г Д Е Ж З И Й К Л М Н О П Р С Т У Ф Х Ц Ч Ш Щ Ъ Ы Ь Э Ю Я Ё Җ Ӄ Ӈ A Ӣ Ӧ Ө Ӭ Ӯ Ӱ Ӷ а б в г д е ж з и й к л м н о п р с т у ф х ц ч ш щ ъ ы ь э ю я ё җ ӄ ӈ a ̊ ӣ ӧ ө ӭ ӯ ӱ ӷ ̇
    script: Cyrillic
    status: primary
  source:
  - Omniglot
  speakers: 1000
  speakers_date: 2010
  status: living
  validity: draft
ses:
  name: Koyraboro Senni Songhai
  orthographies:
  - autonym: Koyraboro Senni
    base: A B C D E F G H I J K L M N O P Q R S T U V W X Y Z Ã Õ Ŋ Š Ž Ɲ Ẽ a b c d e f g h i j k l m n o p q r s t u v w x y z ã õ ŋ š ž ɲ ẽ
    script: Latin
    status: primary
  source:
  - CLDR
  - Wikipedia
  speakers: 430000
  speakers_date: 2007
  status: living
  validity: preliminary
sey:
  name: Secoya
  orthographies:
  - autonym: Paikoka
    base: A D E Ë I J K M N Ñ O P S T U W Y a ̱ d e ë i j k m n ñ o p s t u w y '
    script: Latin
    status: primary
  source:
  - Omniglot
  - Wikipedia
  speakers: 1200
  speakers_date: 2007
  validity: preliminary
sgh:
  name: Shughni
  orthographies:
  - autonym: Хуг̌ну̊н зив
    base: А Б В Г Д Е Ж З И Й К Л М Н О П Р С Т У Ф Х Ц Ч Ш Ё Ғ Қ Ҳ Ҷ Ӣ Ӯ а б в г д е ж з и й к л м н о п р с т у ф х ц ч ш ё ғ қ ҳ ҷ ӣ ӯ ̌ ̊
    script: Cyrillic
    status: primary
  source:
  - Omniglot
  - Wikipedia
  speakers: 50000
  speakers_date: 1990
  status: living
  validity: preliminary
shi:
  name: Tachelhit
  note: The speaker count corresponds to 14.1% of the Moroccan population.
  orthographies:
  - autonym: Tachelhit
    base: A B C D E F G H I J K L M N Q R S T U W X Y Z Ɛ Ɣ Ḍ Ḥ Ṛ Ṣ Ṭ Ž a b c d e f g h i j k l m n q r s t u w x y z ɛ ɣ ʷ ḍ ḥ ṛ ṣ ṭ ž
    script: Latin
    status: primary
  source:
  - Omniglot
  - Wikipedia
  - CLDR
  speakers: 4739021
  status: living
  validity: verified
shk:
  name: Shilluk
  orthographies:
  - autonym: Dhøg Cøllø
    base: A Ɛ E I Ɔ O Ø U W Y B C D G H J K L M N Ŋ P R T V Á À Ä É È Ë Í Ì Ï Ó Ö Ú Ù a ɛ e i ɔ o ø u w y b c d g h j k l m n ŋ p r t v á à ä é è ë í ì ï ó ö ú ù
    script: Latin
    status: primary
  source:
  - Omniglot
  - Wikipedia
  speakers: 175000
  speakers_date: 1982
  validity: preliminary
shn:
  name: Shan
  orthographies:
  - autonym: လိၵ်ႈတႆး / ၵႂၢမ်းတႆး
    base: ၵ ၶ င ၸ သ ၺ တ ထ ၼ ပ ၽ ၾ မ ယ ရ လ ဝ ႁ ဢ ် ျ ြ ၢ ိ ဵ ႅ ု ူ ွ ႂ ႃ ီ ေ ႄ ႆ a i ( ) ႇ ႈ း ႉ ႊ
    script: Burmese
    status: primary
    note: The autonym လိၵ်ႈတႆး refers to the written Shan while ၵႂၢမ်းတႆး refers to the spoken Shan.
    design_note: Numerous precomposed conjunct forms and resolved combinations of medials are required for proper representation of the language.
  source:
  - Omniglot
  - Wikipedia
  speakers: 3300000
  speakers_date: 2001
  validity: preliminary
shp:
  name: Shipibo-Conibo
  orthographies:
  - base: A B C E I J K L M N O P Q R S T U W Y a b c e i j k l m n o p q r s t u w y
    script: Latin
    status: primary
  source:
  - Omniglot
  - Wikipedia
  speakers: 26000
  speakers_date: 2003
  validity: preliminary
shu:
  name: Chadian Arabic
  orthographies:
  - autonym: تشادية
    inherit: apd
    script: Arabic
    status: primary
  source:
  - Wikipedia
  speakers: 1600000
  speakers_date: 2015
  status: living
  validity: draft
sin:
  name: Sinhala
  note: There are approximately 3000000 additional L2 speakers.
  orthographies:
  - autonym: සිංහල
    base: අ ආ ඇ ඈ ඉ ඊ උ ඌ ඍ ඎ එ ඒ ඓ ඔ ඕ ඖ ට ඨ ඩ ඪ ණ ඬ ත ථ ද ධ න ඳ ප ඵ බ භ ම ඹ ය ර ල ව ළ ශ ෂ ස හ ෆ
    script: Sinhala
    status: primary
    design_note: Numerous precomposed conjunct forms, resolved mark positioning, and resolved combinations of marks and other forms are required for proper representation of the language.
  source:
  - Omniglot
  - Wikipedia
  speakers: 17000000
  speakers_date: 2012
  validity: preliminary
sjd:
  name: Kildin Sami
  orthographies:
  - autonym: Кӣллт Са̄мь
    base: А Ӓ Б В Г Д Е Ё Ж З Һ И Ӣ Й Ј Ҋ К Л Ӆ М Ӎ Н Ӊ Ӈ О П Р Ҏ С Т У Ӯ Ф Х Ц Ч Ш Щ Ъ Ы Ь Ҍ Э Ӭ Ю Я а ӓ б в г д е ё ж з һ и ӣ й ј ҋ к л ӆ м ӎ н ӊ ӈ о п р ҏ с т у ӯ ф х ц ч ш щ ъ ы ь ҍ э ӭ ю я ’
    script: Cyrillic
    status: primary
  source:
  - Omniglot
  - Wikipedia
  speakers: 340
  speakers_date: 2010
  status: living
  validity: preliminary
sje:
  name: Pite Sami
  orthographies:
  - autonym: Bidumsámegiella
    base: A B D E F G H I J K L M N O P R S T U V Á Ä Å Đ Ŋ Ŧ a b d e f g h i j k l m n o p r s t u v á ä å đ ŋ ŧ ’ \ '
    script: Latin
    status: primary
  source:
  - Wikipedia
  - Omniglot
  speakers: 25–50
  speakers_date: 2010
  status: living
  validity: preliminary
sjt:
  name: Ter Sami
  orthographies:
  - autonym: Са̄мькӣлл
    base: А Б В Г Д Е Ж З И Й К Л М Н О П Р С Т У Ф Х Ц Ч Ш Щ Ъ Ы Ь Э Ю Я Ё Ј Ҋ Ҍ Ҏ Һ Ӆ Ӈ Ӊ Ӎ Ӓ Ӭ Ӣ а б в г д е ж з и й к л м н о п р с т у ф х ц ч ш щ ъ ы ь э ю я ё ј ҋ ҍ ҏ һ ӆ ӈ ӊ ӎ ӓ ӭ ӣ ’
    script: Cyrillic
    status: primary
  source:
  - Omniglot
  - Wikipedia
  speakers: 2
  speakers_date: 2010
  status: living
  validity: preliminary
sju:
  name: Ume Sami
  orthographies:
  - autonym: Ubmejesámiengiälla
    auxiliary: Ū Ǖ ū ǖ
    base: A B D E F G H I J K L M N O P R S T U V Y Á Ä Å Ï Ö Ü Đ Ŋ Ŧ a b d e f g h i j k l m n o p r s t u v y á ä å ï ö ü đ ŋ ŧ ̄
    script: Latin
    status: primary
  source:
  - Wikipedia
  - Omniglot
  speakers: 10
  speakers_date: 2000
  status: living
  validity: preliminary
sjw:
  name: Shawnee
  orthographies:
  - autonym: Sawanwa
    base: A B C D E F G H I J K L M N O P Q R S T U V W X Y Z a b c d e f g h i j k l m n o p q r s t u v w x y z
    script: Latin
    status: primary
  source:
  - Omniglot
  - Wikipedia
  speakers: 200
  speakers_date: 2002
  status: living
  validity: preliminary
skr:
  name: Saraiki
  orthographies:
  - autonym: سرائیکی
    base: ا ب ٻ پ ت ٹ ث ج ڄ چ ح خ د ڊ ڈ ݙ ذ ر ڑ ز ژ س ش ص ض ط ظ ع غ ف ق ک گ ڳ ل م ن ݨ و ہ ھ ء ی ے ي ٔ
    script: Arabic
    status: primary
  source:
  - Omniglot
  - Wikipedia
  speakers: 26000000
  speakers_date: 2017
  validity: preliminary
slk:
  name: Slovak
  orthographies:
  - autonym: Slovenčina
    base: A B C D E F G H I J K L M N O P Q R S T U V W X Y Z Á Ä É Í Ó Ô Ú Ý Č Ď Ĺ Ľ Ň Ŕ Š Ť Ž a b c d e f g h i j k l m n o p q r s t u v w x y z á ä é í ó ô ú ý č ď ĺ ľ ň ŕ š ť ž
    script: Latin
    status: primary
  source:
  - Omniglot
  - CLDR
  - Wikipedia
  speakers: 5200000
  speakers_date: 2011-2012
  status: living
  validity: verified
slv:
  name: Slovenian
  orthographies:
  - autonym: Slovenščina
    base: A B C D E F G H I J K L M N O P Q R S T U V W X Y Z Ä Ö Ü Ć Č Đ Š Ž a b c d e f g h i j k l m n o p q r s t u v w x y z ä ö ü ć č đ š ž
    script: Latin
    status: primary
  source:
  - Omniglot
  - Wikipedia
  - CLDR
  speakers: 2500000
  speakers_date: 2010
  status: living
  validity: verified
sma:
  name: Southern Sami
  orthographies:
  - autonym: Åarjelsaemiengïele
    base: A B C D E F G H I J K L M N O P Q R S T U V W X Y Z Ä Å Æ Ï Ö Ø a b c d e f g h i j k l m n o p q r s t u v w x y z ä å æ ï ö ø
    script: Latin
    status: primary
  source:
  - Omniglot
  - Wikipedia
  speakers: 600
  speakers_date: 1992
  status: living
  validity: preliminary
sme:
  name: Northern Sami
  orthographies:
  - autonym: Sámegiella
    base: A B C D E F G H I J K L M N O P Q R S T U V W X Y Z Á Ä Å Æ Ö Ø Č Đ Ŋ Š Ŧ Ž a b c d e f g h i j k l m n o p q r s t u v w x y z á ä å æ ö ø č đ ŋ š ŧ ž
    script: Latin
    status: primary
  source:
  - Omniglot
  - Alvestrand
  speakers: 25000
  speakers_date: 1992-2013
  status: living
  validity: verified
smj:
  name: Lule Sami
  orthographies:
  - autonym: Julevusámegiella
    base: A B C D E F G H I J K L M N O P Q R S T U V W X Y Z Á Ä Å Ñ Ö Ń a b c d e f g h i j k l m n o p q r s t u v w x y z á ä å ñ ö ń
    script: Latin
    status: deprecated
  - autonym: Julevusámegiella
    base: A B D E F G H I J K L M N O P R S T U V Á Ä Å Ŋ a b d e f g h i j k l m n o p r s t u v á ä å ŋ
    script: Latin
    status: primary
  source:
  - Omniglot
  - Wikipedia
  speakers: 650
  speakers_date: 2015
  status: living
  validity: preliminary
smn:
  name: Inari Sami
  orthographies:
  - autonym: Anarâškielâ
    base: A B C D E F G H I J K L M N O P Q R S T U V W X Y Z Á Â Ä Å Ö Č Đ Ŋ Š Ž a b c d e f g h i j k l m n o p q r s t u v w x y z á â ä å ö č đ ŋ š ž
    script: Latin
    status: primary
  source:
  - Omniglot
  - Wikipedia
  speakers: 400
  speakers_date: 2018
  status: living
  validity: preliminary
smo:
  name: Samoan
  orthographies:
  - autonym: Sāmoa
    base: A B C D E F G H I J K L M N O P Q R S T U V W X Y Z Ā Ē Ī Ō Ū a b c d e f g h i j k l m n o p q r s t u v w x y z ā ē ī ō ū
    script: Latin
    status: primary
  source:
  - Omniglot
  - Wikipedia
  speakers: 510000
  speakers_date: 2015
  status: living
  validity: verified
sms:
  name: Skolt Sami
  orthographies:
  - autonym: Nuõrttsääʹmǩiõll
    base: A B C D E F G H I J K L M N O P Q R S T U V X Y Z Â Ä Å Ö Õ Č Đ Ŋ Š Ž Ǥ Ǧ Ǩ Ǯ Ʒ a b c d e f g h i j k l m n o p q r s t u v x y z â ä å ö õ č đ ŋ š ž ǥ ǧ ǩ ǯ ʒ ’ ʹ ˈ
    script: Latin
    status: primary
  source:
  - Wikipedia
  - Omniglot
  speakers: 320
  speakers_date: 1995-2007
  status: living
  validity: preliminary
sna:
  name: Shona
  orthographies:
  - autonym: Chishona
    base: A B C D E F G H I J K L M N O P Q R S T U V W X Y Z a b c d e f g h i j k l m n o p q r s t u v w x y z
    script: Latin
    status: primary
  source:
  - Omniglot
  - Wikipedia
  speakers: 10800000
  speakers_date: 2000-2007
  status: living
  validity: preliminary
snk:
  name: Soninke
  orthographies:
  - autonym: Sooninkanxanne
    base: A B C D E F G H I J K L M N O P Q R S T U W X Y a b c d e f g h i j k l m n o p q r s t u w x y '
    script: Latin
    status: primary
  source:
  - Omniglot
  - Wikipedia
  speakers: 2100000
  speakers_date: 2006-2011
  validity: preliminary
snn:
  name: Siona
  orthographies:
  - autonym: Gantëya coca
    base: A Ã B C D E Ë Ɛ G H I Ĩ Ɨ J K M N Ñ O Õ P R S T U Ũ W Y Z a ã ̱ b c d e ë ɛ g h i ĩ ɨ j k m n ñ o õ p r s t u ũ w y z '
    script: Latin
    status: primary
  source:
  - Omniglot
  - Wikipedia
  speakers: 500
  speakers_date: 2000-2008
  validity: preliminary
som:
  name: Somali
  orthographies:
  - autonym: Soomaali
    base: A B C D E F G H I J K L M N O P Q R S T U V W X Y Z a b c d e f g h i j k l m n o p q r s t u v w x y z
    script: Latin
    status: primary
  source:
  - Omniglot
  - CLDR
  - Wikipedia
  speakers: 16000000
  speakers_date: 2015
  status: living
  validity: preliminary
sot:
  name: Southern Sotho
  orthographies:
  - autonym: Sesotho
    base: A B C D E F G H I J K L M N O P Q R S T U V W X Y Z À Á É Š a b c d e f g h i j k l m n o p q r s t u v w x y z à á é ̄ š
    script: Latin
    status: primary
  source:
  - Omniglot
  - Wikipedia
  speakers: 5600000
  speakers_date: 2001-2011
  status: living
  validity: verified
spa:
  name: Spanish
  orthographies:
  - autonym: Español
    base: A B C D E F G H I J K L M N O P Q R S T U V W X Y Z Á É Í Ñ Ó Ú Ü a b c d e f g h i j k l m n o p q r s t u v w x y z á é í ñ ó ú ü ¡ ¿
    script: Latin
    status: primary
  source:
  - Omniglot
  - CLDR
  speakers: 483000000
  speakers_date: 2019
  status: living
  validity: verified
srd:
  includes:
  - sdc
  - sdn
  - src
  - sro
  name: Sardinian
  orthographies:
  - autonym: Sardu
    base: A B C D E F G H I J K L M N O P Q R S T U V W X Y Z À Ç È Ì Ò Ù a b c d e f g h i j k l m n o p q r s t u v w x y z à ç è ì ò ù
    script: Latin
    status: primary
  preferred_as_individual: true
  source:
  - Omniglot
  - Wikipedia
  speakers: 1350000
  speakers_date: 2016
  status: living
  validity: preliminary
srm:
  name: Saramaccan
  orthographies:
  - autonym: Saamáka
    base: A B C D E F G H I J K L M N O P Q R S T U V W X Y Z Á Ë Ö a b c d e f g h i j k l m n o p q r s t u v w x y z á ë ö
    script: Latin
    status: primary
  source:
  - Omniglot
  - Wikipedia
  speakers: 90000
  speakers_date: 2013
  status: living
  validity: verified
srn:
  name: Sranan Tongo
  orthographies:
  - autonym: Sranan Tongo
    base: A B C D E F G H I J K L M N O P Q R S T U V W X Y Z È Ò a b c d e f g h i j k l m n o p q r s t u v w x y z è ò
    script: Latin
    status: primary
  source:
  - Omniglot
  - Wikipedia
  speakers: 130000
  speakers_date: 1993
  status: living
  validity: verified
srp:
  name: Serbian
  orthographies:
  - autonym: Српски
    base: А Б В Г Д Е Ж З И К Л М Н О П Р С Т У Ф Х Ц Ч Ш Ђ Ј Љ Њ Ћ Џ а б в г д е ж з и к л м н о п р с т у ф х ц ч ш ђ ј љ њ ћ џ ́
    preferred_as_group: true
    script: Cyrillic
    status: primary
    design_note: Correct positioning of acute and grave accents above vowels is required. The breve accent uses a different shape from the one used in the Latin script. In italic styles, some characters may use different forms than the Russian Cyrillic.
  - autonym: Srpski
    base: A B C D E F G H I J K L M N O P Q R S T U V W X Y Z Ć Č Đ Ś Š Ź Ž a b c d e f g h i j k l m n o p q r s t u v w x y z ć č đ ś š ź ž
    preferred_as_group: true
    script: Latin
    status: primary
  source:
  - Omniglot
  - Wikipedia
  - CLDR
  speakers: 9500000
  speakers_date: 2016
  status: living
  validity: verified
srr:
  name: Serer
  orthographies:
  - autonym: Seereer
    base: A B Ɓ C Ƈ D Ɗ E F G H I J K L M N Ñ Ŋ O P Ƥ Q R S T Ƭ U W X Y Ƴ a b ɓ c ƈ d ɗ e f g h i j k l m n ñ ŋ o p ƥ q r s t ƭ u w x y ƴ '
    script: Latin
    status: primary
  source:
  - Omniglot
  - Wikipedia
  speakers: 1410700
  speakers_date: 2001-2015
  validity: preliminary
ssw:
  name: Swati
  orthographies:
  - autonym: Siswati
    base: A B C D E F G H I J K L M N O P Q R S T U V W X Y Z a b c d e f g h i j k l m n o p q r s t u v w x y z
    script: Latin
    status: primary
  source:
  - Omniglot
  speakers: 2300000
  speakers_date: 2006-2011
  status: living
  validity: draft
suk:
  name: Sukuma
  orthographies:
  - autonym: Kɪsukuma
    base: A B C D E F G H I J K L M N O P R S T U V W Y Z Ɪ a b c d e f g h i j k l m n o p r s t u v w y z ' ɪ
    script: Latin
    status: primary
  source:
  - Omniglot
  - Wikipedia
  speakers: 8100000
  speakers_date: 2016
  validity: preliminary
sun:
  name: Sundanese
  orthographies:
  - autonym: Basa Sunda
    base: A B C D E F G H I J K L M N O P Q R S T U V W X Y Z É a b c d e f g h i j k l m n o p q r s t u v w x y z é
    script: Latin
    status: primary
  source:
  - Omniglot
  - Wikipedia
  speakers: 40000000
  speakers_date: 2016
  status: living
  validity: verified
sus:
  name: Susu
  orthographies:
  - autonym: Sosoxi
    base: A B D E Ɛ F G H I K X L M N Ɲ O Ɔ P R S T U W Y a b d e ɛ f g h i k x l m n ɲ o ɔ p r s t u w y
    script: Latin
    status: primary
  source:
  - Omniglot
  - Wikipedia
  speakers: 1060000
  speakers_date: 2001-2006
  validity: preliminary
swb:
  name: Maore Comorian
  orthographies:
  - autonym: شِكُمُرِ
    base: ح چ ج ث ت ّ پ ب ا س ز ر ذ د خ ڠ غ ع ظ ط ض ص ش ن م ل ڬ ك ق ڤ ڢ ف ُ ِ َ ي و ه
    script: Arabic
  - autonym: Shikomori
    base: A B C D E F G H I J K L M N O P R S T U V W Y Z a b c d e f g h i j k l m n o p r s t u v w y z
    script: Latin
    status: primary
  source:
  - Omniglot
  - Wikipedia
  speakers: 152000
  speakers_date: 2012
  validity: preliminary
swc:
  name: Congo Swahili
  orthographies:
  - autonym: Kiswahili
    inherit: swh
    script: Latin
    status: primary
  source:
  - Omniglot
  status: living
  validity: draft
swe:
  name: Swedish
  orthographies:
  - autonym: Svenska
    base: A B C D E F G H I J K L M N O P Q R S T U V W X Y Z À Á Ä Å É Ë Ö Ü a b c d e f g h i j k l m n o p q r s t u v w x y z à á ä å é ë ö ü
    script: Latin
    status: primary
  source:
  - Omniglot
  - CLDR
  - Wikipedia
  speakers: 10000000
  speakers_date: 2018
  status: living
  validity: preliminary
swh:
  name: Swahili (individual language)
  note: The speaker count is estimate between 2 and 150 million.
  orthographies:
  - autonym: Kiswahili
    base: A B C D E F G H I J K L M N O P R S T U V W Y Z a b c d e f g h i j k l m n o p r s t u v w y z
    script: Latin
    status: primary
  preferred_name: Swahili
  source:
  - Omniglot
  - Wikipedia
  speakers: 150000000
  speakers_date: 2012
  status: living
  validity: verified
szl:
  name: Silesian
  orthographies:
  - autonym: Ślůnsko godka
    base: A B C D E F G H I J K L M N O P Q R S T U V W X Y Z Ć Č Ń Ř Ś Š Ů Ź Ż Ž a b c d e f g h i j k l m n o p q r s t u v w x y z ć č ń ř ś š ů ź ż ž
    script: Latin
    status: primary
  source:
  - Omniglot
  - Wikipedia
  speakers: 510000
  speakers_date: 2011
  status: living
  validity: preliminary
tab:
  name: Tabassaran
  orthographies:
  - autonym: Табасаран
    base: А Б В Г Д Е Ж З И Й К Л М Н О П Р С Т У Ф Х Ц Ч Ш Щ Ъ Ы Ь Э Ю Я Ё Ӏ а б в г д е ж з и й к л м н о п р с т у ф х ц ч ш щ ъ ы ь э ю я ё ӏ
    script: Cyrillic
    status: primary
  source:
  - Omniglot
  - Wikipedia
  speakers: 126900
  speakers_date: 2010
  status: living
  validity: preliminary
tah:
  name: Tahitian
  note: The speaker count is based on 37% of the total population.
  orthographies:
  - autonym: Reo Tahiti
    base: A B C D E F G H I J K L M N O P Q R S T U V W X Y Z Ā Ē Ī Ō Ū a b c d e f g h i j k l m n o p q r s t u v w x y z ā ē ī ō ū
    script: Latin
    status: primary
  source:
  - Omniglot
  - Wikipedia
  speakers: 68260
  speakers_date: 2007
  status: living
  validity: preliminary
taj:
  name: Eastern Tamang
  orthographies:
  - autonym: तामाङ‎
    base: अ आ इ ई उ ऊ ऋ ॠ ल ृ ए ऐ ओ औ क ् ख ग घ ङ च छ ज झ ञ ट ठ ड ढ ण त थ द ध न प फ ब भ म य र व श ष स ह
    numerals: ० १ २ ३ ४ ५ ६ ७ ८ ९
    script: Devanagari
    status: primary
    design_note: Numerous precomposed conjunct forms, resolved mark positioning, and resolved combinations of marks and other forms are required for proper representation of the language.
  - autonym: རྟ་དམག‎
    inherit: bod
    script: Tibetan
  source:
  - Omniglot
  - Wikipedia
  speakers: 1370154
  speakers_date: 2011
  validity: preliminary
tam:
  name: Tamil
  orthographies:
  - autonym: தமிழ்
    base: அ ஆ இ ஈ உ ஊ எ ஏ ி ீ ு ூ ஐ ஒ ஓ ஔ ஃ ஂ ை ொ ோ ௌ ் க ங ச ஞ ட ண த ந ப ம ய ர ல வ ழ ள ற ன ஜ ஶ ஷ ஸ ஹ
    numerals: 0 ௧ ௨ ௩ ௪ ௫ ௬ ௭ ௮ ௯ ௰ ௱ ௲
    script: Tamil
    status: primary
    design_note: Numerous precomposed conjunct forms, resolved mark positioning, and resolved combinations of marks and other forms are required for proper representation of the language.
  source:
  - Omniglot
  - Wikipedia
  speakers: 75000000
  speakers_date: 2011-2015
  validity: preliminary
tat:
  name: Tatar
  orthographies:
  - autonym: Татарча
    base: А Б В Г Д Е Ж З И Й К Л М Н О П Р С Т У Ф Х Ц Ч Ш Щ Ъ Ы Ь Э Ю Я Ё Җ Ң Ү Һ Ә Ө а б в г д е ж з и й к л м н о п р с т у ф х ц ч ш щ ъ ы ь э ю я ё җ ң ү һ ә ө
    script: Cyrillic
    status: primary
  source:
  - Omniglot
  - CLDR
  speakers: 5200000
  speakers_date: 2015
  status: living
  validity: preliminary
tay:
  name: Atayal
  orthographies:
  - autonym: Tayal
    auxiliary: Č Š Ž Ḳ č š ž ḳ
    base: A B C D E F G H I J K L M N O P Q R S T U V W X Y Z Ŋ Ə a b c d e f g h i j k l m n o p q r s t u v w x y z ŋ ə ’
    script: Latin
    status: primary
  source:
  - Omniglot
  - Wikipedia
  speakers: 84000
  speakers_date: 2002
  status: living
  validity: verified
tbz:
  name: Ditammari
  orthographies:
  - autonym: Ditammari
    base: A B C D Đ E F H I K L M N Ŋ O Ɔ P R S T U W X Y Z Ã Ɛ Ĩ Ú Ũ a b c d đ e f h i k l m n ŋ o ɔ p r s t u w x y z ã ɛ ĩ ú ũ
    script: Latin
    status: primary
  source:
  - Wikipedia
  speakers: 150000
  speakers_date: 2006-2012
  validity: draft
tca:
  name: Ticuna
  orthographies:
  - autonym: Duüxügu
    base: A B Č D E F G H I J K L M N Ñ O P R S T U Ü W X Y a b č d e f g h i j k l m n ñ o p r s t u ü w x y ʔ
    script: Latin
    status: primary
  source:
  - Omniglot
  - Wikipedia
  speakers: 47000
  speakers_date: 1998-2008
  validity: preliminary
tdt:
  name: Tetun Dili
  orthographies:
  - autonym: Tetun Dili
    inherit: tet
    script: Latin
    status: primary
  source:
  - Omniglot
  - Wikipedia
  speakers: 390000
  speakers_date: 2009
  status: living
  validity: verified
tel:
  name: Telugu
  note: There are approximately 11000000 additional L2 speakers.
  orthographies:
  - autonym: తెలుగు
    base: అ భ ఇ ి ఉ ు ఋ ృ ఌ ౢ ఎ ఐ ై ఒ ొ ఔ ౌ ం ఆ ా ఈ ీ ఊ ూ ౠ ౄ ౡ ౣ ఏ ే ఓ ో ః క ఖ గ ఘ ఙ చ ఛ జ ఝ ఞ ట ఠ డ ఢ ణ త థ ద ధ న ప ఫ బ మ య ర ల వ ళ శ ష స హ ఱ ఁ ్
    numerals: ౦ ౧ ౨ ౩ ౪ ౫ ౬ ౭ ౮ ౯ ౸ ౹ ౺ ౻ ౼ ౽ ౾
    script: Telugu
    status: primary
    design_note: Numerous precomposed conjunct forms, resolved mark positioning, and resolved combinations of marks and other forms are required for proper representation of the language.
  source:
  - Omniglot
  - Wikipedia
  - CLDR
  speakers: 82000000
  speakers_date: 2011
  validity: preliminary
tem:
  name: Temne
  orthographies:
  - autonym: KʌThemnɛ
    base: A Ʌ B D E Ɛ Ə F G H I K L M N Ŋ O Ɔ P R S T U W a ʌ b d e ɛ ə f g h i k l m n ŋ o ɔ p r s t u w
    script: Latin
    status: primary
  source:
  - Omniglot
  - Wikipedia
  speakers: 2500000
  speakers_date: 2006
  validity: preliminary
teo:
  name: Teso
  orthographies:
  - autonym: Ateso
    auxiliary: F Q Z f q z
    base: A B C D E G H I J K L M N O P R S T U V W X Y Ŋ a b c d e g h i j k l m n o p r s t u v w x y ŋ
    script: Latin
    status: primary
  source:
  - Omniglot
  - Wikipedia
  speakers: 1900000
  speakers_date: 2002-2009
  status: living
  validity: verified
tet:
  name: Tetum
  note: There are approximately 570000 additional L2 speakers in East Timor.
  orthographies:
  - autonym: Lia Tetun
    base: A B C D E F G H I J K L M N O P Q R S T U V W X Y Z Ñ Á Ó É Í a b c d e f g h i j k l m n o p q r s t u v w x y z ñ á ó é í
    script: Latin
    status: primary
  source:
  - Omniglot
  - Wikipedia
  speakers: 390000
  speakers_date: 2009
  validity: preliminary
tgk:
  name: Tajik
  orthographies:
  - autonym: Тоҷикӣ
    base: А Б В Г Д Е Ж З И Й К Л М Н О П Р С Т У Ф Х Ч Ш Ъ Э Ю Я Ё Ғ Қ Ҳ Ҷ Ӣ Ӯ а б в г д е ж з и й к л м н о п р с т у ф х ч ш ъ э ю я ё ғ қ ҳ ҷ ӣ ӯ
    script: Cyrillic
    status: primary
  source:
  - Omniglot
  - Wikipedia
  - CLDR
  speakers: 8400000
  speakers_date: 2015
  status: living
  validity: verified
tgl:
  name: Tagalog
  orthographies:
  - autonym: Tagalog
    base: A B C D E F G H I J K L M N O P Q R S T U V W X Y Z Á À É Í Ì Ó Ú a b c d e f g h i j k l m n o p q r s t u v w x y z á à é í ì ó ú
    script: Latin
    status: primary
  source:
  - Omniglot
  - Wikipedia
  speakers: 23800000
  speakers_date: 2019
  status: living
  validity: verified
tha:
  name: Thai
  note: There are approximately 44000000 additional L2 speakers.
  orthographies:
  - autonym: ภาษาไทย
    auxiliary: ̍ ̎
    base: ก ข ฃ ค ฅ ฆ ง จ ฉ ช ซ ฌ ญ ฎ ฏ ฐ ฑ ฒ ณ ด ต ถ ท ธ น บ ป ผ ฝ พ ฟ ภ ม ย ร ล ว ศ ษ ส ห ฬ อ ฮ ะ ◌ ั ็ า ิ ํ ุ ู เ โ ใ ไ ฤ ๅ ฦ
    note: Fon thong (written with U+030D) and Fa nu (written with U+030E) is always combined with Phinthu i (U+0E34) according to Wikipedia.
    design_note: Mark positioning and some character combinations have to be resolved to properly represent the language.
    numerals: ๐ ๑ ๒ ๓ ๔ ๕ ๖ ๗ ๘ ๙
    punctuation: ๏ ๛
    script: Thai
    status: primary
  source:
  - Omniglot
  - Wikipedia
  - CLDR
  speakers: 36000000
  speakers_date: 2000
  validity: preliminary
tir:
  name: Tigrinya
  orthographies:
  - autonym: ትግርኛ
    base: ሀ ሁ ሂ ሃ ሄ ህ ሆ ኰ ኲ ኳ ኴ ኵ ለ ሉ ሊ ላ ሌ ል ሎ ዀ ዂ ዃ ዄ ዅ ሐ ሑ ሒ ሓ ሔ ሕ ሖ ወ ዉ ዊ ዋ ዌ ው ዎ መ ሙ ሚ ማ ሜ ም ሞ ዐ ዑ ዒ ዓ ዔ ዕ ዖ ረ ሩ ሪ ራ ሬ ር ሮ ዘ ዙ ዚ ዛ ዜ ዝ ዞ ሰ ሱ ሲ ሳ ሴ ስ ሶ ዠ ዡ ዢ ዣ ዤ ዥ ዦ ሸ ሹ ሺ ሻ ሼ ሽ ሾ የ ዩ ዪ ያ ዬ ይ ዮ ቀ ቁ ቂ ቃ ቄ ቅ ቆ ደ ዱ ዲ ዳ ዴ ድ ዶ ቈ ቊ ቋ ቌ ቍ ጀ ጁ ጂ ጃ ጄ ጅ ጆ ቐ ቑ ቒ ቓ ቔ ቕ ቖ ገ ጉ ጊ ጋ ጌ ግ ጎ ቘ ቚ ቛ ቜ ቝ ጐ ጒ ጓ ጔ ጕ በ ቡ ቢ ባ ቤ ብ ቦ ጠ ጡ ጢ ጣ ጤ ጥ ጦ ተ ቱ ቲ ታ ቴ ት ቶ ጨ ጩ ጪ ጫ ጬ ጭ ጮ ቸ ቹ ቺ ቻ ቼ ች ቾ ጰ ጱ ጲ ጳ ጴ ጵ ጶ ነ ኑ ኒ ና ኔ ን ኖ ጸ ጹ ጺ ጻ ጼ ጽ ጾ ኘ ኙ ኚ ኛ ኜ ኝ ኞ ፈ ፉ ፊ ፋ ፌ ፍ ፎ አ ኡ ኢ ኣ ኤ እ ኦ ፐ ፑ ፒ ፓ ፔ ፕ ፖ ከ ኩ ኪ ካ ኬ ክ ኮ ቨ ቩ ቪ ቫ ቬ ቭ ቮ
    numerals: ፩ ፪ ፫ ፬ ፭ ፮ ፯ ፰ ፱ ፲ ፳ ፴ ፵ ፶ ፷ ፸ ፹ ፺ ፻
    script: Ge'ez/Fidel
    status: primary
  source:
  - Omniglot
  - Wikipedia
  speakers: 10800000
  speakers_date: 2020
  validity: preliminary
tiv:
  name: Tiv
  orthographies:
  - autonym: Tiv
    base: A B C D E F G H I J K L M N O Ô P R S T U V W Y Z a b c d e f g h i j k l m n o ô p r s t u v w y z
    script: Latin
    status: primary
  source:
  - Wikipedia
  speakers: 7000000
  speakers_date: 2020
  validity: draft
tkl:
  name: Tokelau
  orthographies:
  - autonym: Tokelau
    base: A E I O U F G K L M N P H T V Ā Ē Ī Ō Ū a e i o u f g k l m n p h t v ā ē ī ō ū
    script: Latin
    status: primary
  source:
  - Omniglot
  - Wikipedia
  speakers: 3517
  speakers_date: 1987-2006
  status: living
  validity: verified
tkr:
  name: Tsakhur
  orthographies:
  - autonym: Цӏаӏхна миз
    base: А Б В Г Д Е Ж З И Й К Л М Н О П Р С Т У Ф Х Ц Ч Ш Щ Ъ Ы Ь Э Ю Я Ё Ӏ а б в г д е ж з и й к л м н о п р с т у ф х ц ч ш щ ъ ы ь э ю я ё ӏ
    note: Used in Dagestan.
    script: Cyrillic
  - autonym: Ts‘əxna miz
    inherit: azj
    note: Used in Azerbaijan.
    script: Latin
  source:
  - Omniglot
  - Wikipedia
  speakers: 22300
  speakers_date: 2010-2011
  status: living
  validity: verified
tlh:
  name: Klingon
  orthographies:
  - autonym: tlhIngan Hol
    base: A B C D E F G H I J K L M N O P Q R S T U V W X Y Z a b c d e f g h i j k l m n o p q r s t u v w x y z
    script: Latin
    status: primary
  source:
  - Omniglot
  - Wikipedia
  speakers: 0
  status: constructed
  validity: preliminary
tly:
  name: Talysh
  orthographies:
  - autonym: Толыши
    base: А Б В Г Д Е Ж З И Й К Л М Н О П Р С Т У Ф Х Ц Ч Ш Ј Ғ Ҹ Ҝ Һ Ә Ы а б в г д е ж з и й к л м н о п р с т у ф х ц ч ш ј ғ ҹ ҝ һ ә ы
    script: Cyrillic
  - autonym: Tolışi
    inherit: azj
    note: Used in Azerbaijan.
    script: Latin
  - autonym: تالشه
    inherit: pes
    note: Used in Iran.
    script: Arabic
  source:
  - Omniglot
  - Wikipedia
  speakers: 218100
  speakers_date: 2011-2014
  status: living
  validity: verified
tob:
  name: Toba
  orthographies:
  - autonym: Toba
    base: A B C D E G H I J L M N O Ñ T U V X Y Ỹ a b c d e g h i j l m n o ñ t u v x y ỹ '
    script: Latin
    status: primary
  source:
  - Omniglot
  - Wikipedia
  validity: preliminary
toi:
  name: Tonga (Zambia)
  orthographies:
  - autonym: Faka-Tonga
    base: A E F G H I K L M N O P S T U V a e f g h i k l m n o p s t u v ' ¯
    script: Latin
    status: primary
  source:
  - Omniglot
  - Wikipedia
  speakers: 1500000
  speakers_date: 2001-2010
  validity: preliminary
toj:
  name: Tojolabal
  orthographies:
  - autonym: Tojolꞌabꞌal
    base: A B C D E G I J K L M N O P R S T U W X Y Ꞌ a b c d e g i j k l m n o p r s t u w x y ꞌ
    script: Latin
    status: primary
  source:
  - Omniglot
  - Wikipedia
  speakers: 51733
  speakers_date: 2010
  validity: preliminary
ton:
  name: Tonga (Tonga Islands)
  note: Speaker count date references 1998 census in Tonga, other dates are unknown.
  orthographies:
  - autonym: Faka Tonga
    base: A B C D E F G H I J K L M N O P Q R S T U V W X Y Z Ā Á Ē É Ī Í Ō Ó Ū Ú a b c d e f g h i j k l m n o p q r s t u v w x y z ā á ē é ī í ō ó ū ú
    script: Latin
    status: primary
  source:
  - Omniglot
  - Wikipedia
  - CLDR
  speakers: 187000
  speakers_date: 1998
  status: living
  validity: verified
top:
  name: Ppantla Totonac
  orthographies:
  - autonym: Tutunakú
    base: A C E I J K L M N O P R S T U W X Y a c e i j k l m n o p r s t u w x y ' ´
    script: Latin
    status: primary
  source:
  - Omniglot
  - Wikipedia
  speakers: 80000
  speakers_date: 1982
  validity: preliminary
tpi:
  name: Tok Pisin
  orthographies:
  - autonym: Tok Pisin
    base: A B C D E F G H I J K L M N O P Q R S T U V W X Y Z a b c d e f g h i j k l m n o p q r s t u v w x y z
    script: Latin
    status: primary
  source:
  - Omniglot
  - Wikipedia
  speakers: 120000
  speakers_date: 2004
  status: living
  validity: preliminary
tsn:
  name: Tswana
  orthographies:
  - autonym: Setswana
    base: A B C D E F G H I J K L M N O P Q R S T U V W X Y Z Ê Ô Š a b c d e f g h i j k l m n o p q r s t u v w x y z ê ô š
    script: Latin
    status: primary
  source:
  - Omniglot
  speakers: 5200000
  speakers_date: 1993-2011
  status: living
  validity: draft
tso:
  name: Tsonga
  orthographies:
  - autonym: Xitsonga
    base: A B C D E F G H I J K L M N O P Q R S T U V W X Y Z a b c d e f g h i j k l m n o p q r s t u v w x y z
    script: Latin
    status: primary
  source:
  - Omniglot
  - Wikipedia
  speakers: 12000000
  speakers_date: 2006-2011
  status: living
  validity: draft
tsz:
  name: Purepecha
  orthographies:
  - autonym: P'urhépecha
    base: A B C D E G H I Ï J K M N O P R S T U X a b c d e g h i ï j k m n o p r s t u x ' ´
    script: Latin
    status: primary
  source:
  - Omniglot
  - Wikipedia
  speakers: 124494
  speakers_date: 2010
  validity: preliminary
ttt:
  name: Muslim Tat
  orthographies:
  - base: А Б В Г Д Е Ж З И Й К Л М Н О П Р С Т У Ф Х Ц Ч Ш Щ Ъ Ы Ь Э Ю Я Ё Ӏ а б в г д е ж з и й к л м н о п р с т у ф х ц ч ш щ ъ ы ь э ю я ё ӏ
    note: Used in Russia.
    script: Cyrillic
  - autonym: Tati
    inherit: azb
    note: Used in Azerbaijan.
    script: Latin
  source:
  - Omniglot
  - Wikipedia
  speakers: 28000
  status: living
  validity: preliminary
tuk:
  name: Turkmen
  orthographies:
  - autonym: Түркменче
    base: А Б В Г Д Е Ж З И Й К Л М Н О П Р С Т У Ф Х Ц Ч Ш Щ Ъ Ы Ь Э Ю Я Ё Җ Ң Ү Ә Ө а б в г д е ж з и й к л м н о п р с т у ф х ц ч ш щ ъ ы ь э ю я ё җ ң ү ә ө
    script: Cyrillic
    status: secondary
  - autonym: Türkmençe
    base: A B C D E F G H I J K L M N O P Q R S T U V W X Y Z Ä Ç Ö Ü Ý Ň Ş Ž Ș a b c d e f g h i j k l m n o p q r s t u v w x y z ä ç ö ü ý ň ş ž ș
    script: Latin
    status: primary
  source:
  - Omniglot
  - CLDR
  speakers: 6700000
  speakers_date: 2009-2015
  status: living
  validity: preliminary
tum:
  name: Tumbuka
  orthographies:
  - autonym: Chitumbuka
    base: A B C D E F G H I J K L M N O P Q R S T U V W X Y Z a b c d e f g h i j k l m n o p q r s t u v w x y z
    script: Latin
    status: primary
  source:
  - Omniglot
  - Wikipedia
  speakers: 1546000
  speakers_date: 2009-2010
  status: living
  validity: preliminary
tur:
  name: Turkish
  orthographies:
  - autonym: Türkçe
    base: A B C D E F G H I J K L M N O P Q R S T U V W X Y Z Â Ç Î Ö Û Ü Ğ Ș a b c d e f g h i j k l m n o p q r s t u v w x y z â ç î ö û ü ğ İ ı ș
    script: Latin
    status: primary
  source:
  - Omniglot
  - Wikipedia
  - CLDR
  speakers: 75700000
  speakers_date: 2002-2018
  status: living
  validity: preliminary
tvl:
  name: Tuvalu
  note: The speaker count date for 10000 speakers in Tuvalu, other dates are unknown.
  orthographies:
  - autonym: Te ’gana Tūvalu
    base: A B C D E F G H I J K L M N O P Q R S T U V W X Y Z Ā Á À Ǎ Ē É È Ě Ī Í Ì Ǐ Ō Ó Ò Ǒ Ū Ú Ù Ǔ a b c d e f g h i j k l m n o p q r s t u v w x y z ā á à ǎ ē é è ě ī í ì ǐ ō ó ò ǒ ū ú ù ǔ ’
    script: Latin
    status: primary
  source:
  - Omniglot
  - Wikipedia
  speakers: 12000
  speakers_date: 2015
  status: living
  validity: verified
twi:
  name: Twi
  orthographies:
  - autonym: Twi
    base: A B D E F G H I K L M N O P R S T U W Y Ɛ Ɔ a b d e f g h i k l m n o p r s t u w y ɛ ɔ
    script: Latin
    status: primary
  source:
  - Omniglot
  - Wikipedia
  speakers: 9000000
  speakers_date: 2015
  status: living
  validity: verified
twq:
  name: Tasawaq
  orthographies:
  - autonym: Ingalkoyyu’
    auxiliary: V v
    base: A B C D E F G H I J K L M N O P Q R S T U W X Y Z Ã Õ Ŋ Š Ž Ɲ Ẽ a b c d e f g h i j k l m n o p q r s t u w x y z ã õ ŋ š ž ɲ ẽ ’
    script: Latin
    status: primary
  source:
  - CLDR
  speakers: 8000
  speakers_date: 1998
  status: living
  validity: draft
tyv:
  name: Tuvinian
  orthographies:
  - autonym: Тыва
    base: А Б В Г Д Е Ж З И Й К Л М Н О П Р С Т У Ф Х Ц Ч Ш Щ Ъ Ы Ь Э Ю Я Ё Ң Ү Ө а б в г д е ж з и й к л м н о п р с т у ф х ц ч ш щ ъ ы ь э ю я ё ң ү ө
    script: Cyrillic
    status: primary
  source:
  - Omniglot
  - Wikipedia
  speakers: 280000
  speakers_date: 2010
  status: living
  validity: preliminary
tzh:
  name: Tzeltal
  orthographies:
  - autonym: Batz'il K'op
    base: A B C E H I J K L M N O P R T U W X Y Z a b c e h i j k l m n o p r t u w x y z '
    script: Latin
    status: primary
  source:
  - Omniglot
  - Wikipedia
  speakers: 445856
  speakers_date: 2010
  validity: preliminary
tzm:
  name: Central Atlas Tamazight
  orthographies:
  - autonym: Tamaziɣt
    base: A B C D E F G H I J K L M N Q R S T U W X Y Z Ɛ Ɣ Ḍ Ḥ Ṛ Ṣ Ṭ a b c d e f g h i j k l m n q r s t u w x y z ɛ ɣ ʷ ḍ ḥ ṛ ṣ ṭ
    script: Latin
    status: primary
  source:
  - Omniglot
  - Wikipedia
  - CLDR
  speakers: 5000000
  speakers_date: 2019
  status: living
  validity: verified
tzo:
  name: Tzotzil
  orthographies:
  - autonym: Bats’i k’op
    base: A B C D E F G H I J K L M N O P Q R S T U V W X Y Z a b c d e f g h i j k l m n o p q r s t u v w x y z ’
    script: Latin
    status: primary
  source:
  - Omniglot
  - Wikipedia
  speakers: 404704
  speakers_date: 2010
  status: living
  validity: verified
udi:
  name: Udi
  orthographies:
  - autonym: Удин муз
    base: А Б В Г Д Е Ж З И Й К Л М Н О П Р С Т У Ф Х Ц Ч Ш Щ Ъ Ы Ь Э Ю Я Ҝ Ӏ а б в г д е ж з и й к л м н о п р с т у ф х ц ч ш щ ъ ы ь э ю я ҝ ӏ ’
    script: Cyrillic
    status: primary
  source:
  - Omniglot
  - Wikipedia
  speakers: 6600
  speakers_date: 2009
  status: living
  validity: verified
udm:
  name: Udmurt
  orthographies:
  - autonym: Удмурт
    base: А Б В Г Д Е Ж З И Й К Л М Н О П Р С Т У Ф Х Ц Ч Ш Щ Ъ Ы Ь Э Ю Я Ё Ӝ Ӟ Ӥ Ӧ Ӵ а б в г д е ж з и й к л м н о п р с т у ф х ц ч ш щ ъ ы ь э ю я ё ӝ ӟ ӥ ӧ ӵ
    script: Cyrillic
    status: primary
  source:
  - Omniglot
  - Wikipedia
  speakers: 340000
  speakers_date: 2010
  status: living
  validity: preliminary
uig:
  name: Uighur
  orthographies:
  - autonym: Уйғур
    base: А Б В Г Д Е Ж З И Й К Л М Н О П Р С Т У Ф Х Ц Ч Ш Ю Я Ғ Җ Қ Ң Ү Һ Ә Ө а б в г д е ж з и й к л м н о п р с т у ф х ц ч ш ю я ғ җ қ ң ү һ ә ө
    script: Cyrillic
    status: secondary
  - autonym: ئۇيغۇرچە
    base: ئ ا ب ت ج خ د ر ز س ش غ ف ق ك ل م ن و ي پ چ ژ ڭ گ ھ ۆ ۇ ۈ ۋ ې ە
    script: Arabic
    status: primary
  - autonym: Uighur
    base: A B C D E F G H I J K L M N O P Q R S T U W X Y Z Ë Ö Ü a b c d e f g h i j k l m n o p q r s t u w x y z ë ö ü
    script: Latin
    status: secondary
  source:
  - Omniglot
  - Wikipedia
  speakers: 10400000
  speakers_date: 2016
  status: living
  validity: verified
ukr:
  name: Ukrainian
  orthographies:
  - autonym: Українська
    base: А Б В Г Д Е Ж З И Й К Л М Н О П Р С Т У Ф Х Ц Ч Ш Щ Ь Э Ю Я Є І Ї Ґ а б в г д е ж з и й к л м н о п р с т у ф х ц ч ш щ ь э ю я є і ї ґ ’
    script: Cyrillic
    status: primary
    design_note: Correct positioning of acute and grave accents above vowels is required. The breve accent uses a different shape from the one used in the Latin script.
  source:
  - Omniglot
  - Wikipedia
  - CLDR
  speakers: 35000000
  speakers_date: 2000
  status: living
  validity: verified
ulk:
  name: Meriam Mir
  orthographies:
  - autonym: Meriam Mir
    base: A B C D E F G H I J K L M N O P Q R S T U V W X Y Z Ì Ò Ù a b c d e f g h i j k l m n o p q r s t u v w x y z ì ò ù
    script: Latin
    status: primary
  source:
  - Omniglot
  - Wikipedia
  speakers: 217
  speakers_date: 2016
  status: living
  validity: preliminary
umb:
  name: Umbundu
  orthographies:
  - autonym: Úmbúndú
    base: A B C D E F G H I J K L M N O P R S T U V W Y Ã Ẽ Õ Ú Ũ a b c d e f g h i j k l m n o p r s t u v w y ã ẽ õ ú ũ
    script: Latin
    status: primary
  source:
  - Omniglot
  - Wikipedia
  speakers: 9500000
  validity: preliminary
umu:
  name: Munsee
  orthographies:
  - autonym: Huluníixsuwaakan
    base: A B C D E F G H I J K L M N O P Q R S T U V W X Y Z Á É Í Ó Ú Ă Ŭ a b c d e f g h i j k l m n o p q r s t u v w x y z á é í ó ú ă ŭ
    script: Latin
    status: primary
  source:
  - Omniglot
  - Wikipedia
  speakers: 2
  speakers_date: 2018
  status: living
  validity: preliminary
ura:
  name: Urarina
  orthographies:
  - autonym: Itucale
    base: A B C D E F I K L M N O P R S T U Y Ǫ Ʉ a b c d e f i k l m n o p r s t u y ǫ ʉ
    script: Latin
    status: primary
  source:
  - Omniglot
  - Wikipedia
  speakers: 3000
  speakers_date: 2002
  validity: preliminary
urd:
  name: Urdu
  orthographies:
  - autonym: اُردُو
    base: ء ا ب ت ث ج ح خ د ذ ر ز س ش ص ض ط ظ ع غ ف ق ل م ن و ٹ پ چ ڈ ڑ ژ ک گ ں ھ ہ ی َ ُ ِ ْ ٰ
    numerals: ۰ ۱ ۲ ۳ ۴ ۵ ۶ ۷ ۸ ۹
    script: Arabic
    status: primary
    design_note: Initial, medial, and final forms of the letters and some ligatures are required.
  source:
  - Wikipedia
  - Omniglot
  - CLDR
  speakers: 68620000
  speakers_date: 2019
  status: living
  validity: preliminary
uum:
  name: Urum
  orthographies:
  - autonym: Урум
    base: А Б В Г Д Е Ж З И Й К Л М Н О П Р С Т У Ф Х Ц Ч Ш Ы Э Ґ Ӧ Ӱ а б в г д е ж з и й к л м н о п р с т у ф х ц ч ш ы э ґ ӧ ӱ ’
    script: Cyrillic
    status: primary
  source:
  - Omniglot
  - Wikipedia
  speakers: 190000
  speakers_date: 2000
  status: living
  validity: verified
uzn:
  name: Northern Uzbek
  orthographies:
  - autonym: O‘zbekcha
    base: A B C D E F G H I J K L M N O P Q R S T U V W X Y Z a b c d e f g h i j k l m n o p q r s t u v w x y z ‘
    script: Latin
    status: primary
  - autonym: Ўзбекча
    base: А Б В Г Д Е Ж З И Й К Л М Н О П Р С Т У Ф Х Ц Ч Ш Щ Ъ Ы Ь Э Ю Я Ё Ў Ғ Қ Ҳ а б в г д е ж з и й к л м н о п р с т у ф х ц ч ш щ ъ ы ь э ю я ё ў ғ қ ҳ
    script: Cyrillic
    status: secondary
  - autonym: Ӯзбекча
    base: А Б В Г Д Е Ж З И Й К Л М Н О П Р С Т У Ф Х Ц Ч Ш Щ Ъ Ы Ь Э Ю Я Ё Ӯ Ғ Қ Ҳ а б в г д е ж з и й к л м н о п р с т у ф х ц ч ш щ ъ ы ь э ю я ё ӯ ғ қ ҳ
    script: Cyrillic
    status: secondary
  source:
  - Omniglot
  - Wikipedia
  - CLDR
  speakers: 27000000
  speakers_date: 2015
  status: living
  validity: preliminary
uzs:
  name: Southern Uzbek
  orthographies:
  - autonym: وزبیکی
    base: ء ئ ا ب ت ج ح خ د ر ز س ش غ ف ق ك ل م ن ه و ى ي پ چ ژ ڭ گ ھ ۇ ۋ ې ک ی
    script: Arabic
    status: primary
  source:
  - Wikipedia
  - Omniglot
  speakers: 4200000
  speakers_date: 2017
  status: living
  validity: preliminary
vai:
  name: Vai
  orthographies:
  - autonym: ꕙꔤ
    base: ꔀ ꔁ ꔂ ꔃ ꔄ ꔅ ꔆ ꔇ ꔈ ꔉ ꔊ ꔋ ꔌ ꔍ ꔎ ꔏ ꔐ ꔑ ꔒ ꔓ ꔔ ꔕ ꔖ ꔗ ꔘ ꔙ ꔚ ꔛ ꔜ ꔝ ꔞ ꔟ ꔠ ꔡ ꔢ ꔣ ꔤ ꔥ ꔦ ꔧ ꔨ ꔩ ꔪ ꔫ ꔬ ꔭ ꔮ ꔯ ꔰ ꔱ ꔲ ꔳ ꔴ ꔵ ꔶ ꔷ ꔸ ꔹ ꔺ ꔻ ꔼ ꔽ ꔾ ꔿ ꕀ ꕁ ꕂ ꕃ ꕄ ꕅ ꕆ ꕇ ꕈ ꕉ ꕊ ꕋ ꕌ ꕍ ꕎ ꕏ ꕐ ꕑ ꕒ ꕓ ꕔ ꕕ ꕖ ꕗ ꕘ ꕙ ꕚ ꕛ ꕜ ꕝ ꕞ ꕟ ꕠ ꕡ ꕢ ꕣ ꕤ ꕥ ꕦ ꕧ ꕨ ꕩ ꕪ ꕫ ꕬ ꕭ ꕮ ꕯ ꕰ ꕱ ꕲ ꕳ ꕴ ꕵ ꕶ ꕷ ꕸ ꕹ ꕺ ꕻ ꕼ ꕽ ꕾ ꕿ ꖀ ꖁ ꖂ ꖃ ꖄ ꖅ ꖆ ꖇ ꖈ ꖉ ꖊ ꖋ ꖌ ꖍ ꖎ ꖏ ꖐ ꖑ ꖒ ꖓ ꖔ ꖕ ꖖ ꖗ ꖘ ꖙ ꖚ ꖛ ꖜ ꖝ ꖞ ꖟ ꖠ ꖡ ꖢ ꖣ ꖤ ꖥ ꖦ ꖧ ꖨ ꖩ ꖪ ꖫ ꖬ ꖭ ꖮ ꖯ ꖰ ꖱ ꖲ ꖳ ꖴ ꖵ ꖶ ꖷ ꖸ ꖹ ꖺ ꖻ ꖼ ꖽ ꖾ ꖿ ꗀ ꗁ ꗂ ꗃ ꗄ ꗅ ꗆ ꗇ ꗈ ꗉ ꗊ ꗋ ꗌ ꗍ ꗎ ꗏ ꗐ ꗑ ꗒ ꗓ ꗔ ꗕ ꗖ ꗗ ꗘ ꗙ ꗚ ꗛ ꗜ ꗝ ꗞ ꗟ ꗠ ꗡ ꗢ ꗣ ꗤ ꗥ ꗦ ꗧ ꗨ ꗩ ꗪ ꗫ ꗬ ꗭ ꗮ ꗯ ꗰ ꗱ ꗲ ꗳ ꗴ ꗵ ꗶ ꗷ ꗸ ꗹ ꗺ ꗻ ꗼ ꗽ ꗾ ꗿ ꘀ ꘁ ꘂ ꘃ ꘄ ꘅ ꘆ ꘇ ꘈ ꘉ ꘊ ꘋ ꘌ ꘍ ꘎ ꘏ ꘐ ꘑ ꘒ ꘓ ꘔ ꘕ ꘖ ꘗ ꘘ ꘙ ꘚ ꘛ ꘜ ꘝ ꘞ ꘟ ꘠ ꘡ ꘢ ꘣ ꘤ ꘥ ꘦ ꘧ ꘨ ꘩ ꘪ ꘫ
    script: Vai
    status: primary
  source:
  - Omniglot
  - Wikipedia
  - CLDR
  speakers: 120000
  speakers_date: 1991-2006
  validity: preliminary
vec:
  name: Venetian
  orthographies:
  - autonym: Vèneto
    base: A B C D E F G H I J K L M N O P Q R S T U V W X Y Z À Á Ç È É Ì Í Ò Ó Ù Ł Ž a b c d e f g h i j k l m n o p q r s t u v w x y z à á ç è é ì í ò ó ù ł ž
    script: Latin
    status: primary
  source:
  - Omniglot
  - Wikipedia
  speakers: 3900000
  speakers_date: 2002
  status: living
  validity: verified
ven:
  name: Venda
  orthographies:
  - autonym: Tshivenḓa
    base: A B D Ḓ E F G H I K L Ḽ M N Ṋ Ṅ O P R S T Ṱ U V W X Y Z a b d ḓ e f g h i k l ḽ m n ṋ ṅ o p r s t ṱ u v w x y z
    script: Latin
    status: primary
  source:
  - Omniglot
  - Wikipedia
  speakers: 1300000
  speakers_date: 2011
  validity: preliminary
vep:
  name: Veps
  orthographies:
  - autonym: Vepsä
    base: A B C D E F G H I J K L M N O P Q R S T U V W X Y Z Ä Ö Ü Č Š Ž a b c d e f g h i j k l m n o p q r s t u v w x y z ä ö ü č š ž
    script: Latin
    status: primary
  source:
  - Omniglot
  - Wikipedia
  speakers: 1600
  speakers_date: 2010
  status: living
  validity: preliminary
vie:
  name: Vietnamese
  orthographies:
  - autonym: Tiếng Việt
    base: A B C D E F G H I J K L M N O P Q R S T U V W X Y Z À Á Â Ã È É Ê Ì Í Ò Ó Ô Õ Ù Ú Ý Ă Đ Ĩ Ũ Ơ Ư Ạ Ả Ấ Ầ Ẩ Ẫ Ậ Ắ Ằ Ẳ Ẵ Ặ Ẹ Ẻ Ẽ Ế Ề Ể Ễ Ệ Ỉ Ị Ọ Ỏ Ố Ồ Ổ Ỗ Ộ Ớ Ờ Ở Ỡ Ợ Ụ Ủ Ứ Ừ Ử Ữ Ự Ỳ Ỵ Ỷ Ỹ a b c d e f g h i j k l m n o p q r s t u v w x y z à á â ã è é ê ì í ò ó ô õ ù ú ý ă đ ĩ ũ ơ ư ạ ả ấ ầ ẩ ẫ ậ ắ ằ ẳ ẵ ặ ẹ ẻ ẽ ế ề ể ễ ệ ỉ ị ọ ỏ ố ồ ổ ỗ ộ ớ ờ ở ỡ ợ ụ ủ ứ ừ ử ữ ự ỳ ỵ ỷ ỹ
    script: Latin
    status: primary
  source:
  - Omniglot
  - Wikipedia
  - CLDR
  speakers: 76000000
  speakers_date: 2009
  status: living
  validity: verified
vmw:
  name: Makhuwa
  orthographies:
  - autonym: Emakhuwa
    base: A B C D E F G H I J K L M N O P Q R S T U V W X Y Z À È Ì Ò Ù a b c d e f g h i j k l m n o p q r s t u v w x y z à è ì ò ù
    script: Latin
    status: primary
  source:
  - Omniglot
  speakers: 6600000
  speakers_date: 2006
  status: living
  validity: draft
vol:
  name: Volapük
  orthographies:
  - autonym: Volapük
    base: A B C D E F G H I J K L M N O P Q R S T U V W X Y Z Ä Ö Ü a b c d e f g h i j k l m n o p q r s t u v w x y z ä ö ü
    script: Latin
    status: primary
  source:
  - Omniglot
  - Wikipedia
  speakers: 20
  speakers_date: 2000
  status: constructed
  validity: verified
vro:
  name: Võro
  orthographies:
  - autonym: Võro
    base: A B C D E F G H I J K L M N O P Q R S T U V W X Y Z Ä Õ Ö Ü Š Ž a b c d e f g h i j k l m n o p q r s t u v w x y z ä õ ö ü š ž '
    script: Latin
    status: primary
  source:
  - Wikipedia
  speakers: 87000
  speakers_date: 2011
  status: living
  validity: verified
wae:
  name: Walser
  orthographies:
  - autonym: Walscher
    auxiliary: À Â Å Æ Ç È Ê Ë Ì Î Ï Ñ Ò Ô Ø Ù Û Ÿ Ā Ă Ē Ĕ Ī Ĭ Ō Ŏ Œ Ū Ŭ ß à â å æ ç è ê ë ì î ï ñ ò ô ø ù û ÿ ā ă ē ĕ ī ĭ ō ŏ œ ū ŭ
    base: A B C D E F G H I J K L M N O P Q R S T U V W X Y Z Á Ã Ä É Í Ó Õ Ö Ú Ü Č Š Ũ a b c d e f g h i j k l m n o p q r s t u v w x y z á ã ä é í ó õ ö ú ü č š ũ
    script: Latin
    status: primary
  source:
  - Wikipedia
  - CLDR
  speakers: 22780
  speakers_date: 2004
  status: living
  validity: verified
war:
  name: Waray (Philippines)
  orthographies:
  - autonym: Waray-Waray
    base: A B C D E F G H I J K L M N O P Q R S T U V W X Y Z Ñ a b c d e f g h i j k l m n o p q r s t u v w x y z ñ
    note: There is no officially-endorsed orthography for the language and different writers use different orthographic rules. In general, it has become common to write the language following the current orthographic conventions of Filipino.
    script: Latin
    status: primary
  source:
  - Omniglot
  - Wikipedia
  speakers: 2600000
  speakers_date: 2005
  status: living
  validity: preliminary
wbp:
  name: Warlpiri
  orthographies:
  - autonym: Warlpiri
    base: A B C D E F G H I J K L M N O P Q R S T U V W X Y Z a b c d e f g h i j k l m n o p q r s t u v w x y z
    script: Latin
    status: primary
  source:
  - Omniglot
  - Wikipedia
  speakers: 2304
  speakers_date: 2016
  status: living
  validity: verified
wim:
  name: Wik-Mungkan
  orthographies:
  - autonym: Wik-Mungknh
    base: A B C D E F G H I J K L M N O P Q R S T U V W X Y Z a b c d e f g h i j k l m n o p q r s t u v w x y z
    script: Latin
    status: primary
  source:
  - Omniglot
  speakers: 450
  speakers_date: 2016
  status: living
  validity: draft
win:
  name: Ho-Chunk
  orthographies:
  - autonym: Ho-Chunk
    base: A B C D E F G H I J K L M N O P Q R S T U V W X Y Z Ą Ğ Į Š Ų Ž a b c d e f g h i j k l m n o p q r s t u v w x y z ą ğ į š ų ž
    script: Latin
    status: primary
  source:
  - Omniglot
  speakers: 250
  speakers_date: 2007
  status: living
  validity: draft
wln:
  name: Walloon
  orthographies:
  - autonym: Walon
    base: A B C D E F G H I J K L M N O P Q R S T U V W X Y Z Â Å Ç È É Ê Î Ô Û a b c d e f g h i j k l m n o p q r s t u v w x y z â å ç è é ê î ô û
    script: Latin
    status: primary
  source:
  - Omniglot
  - Wikipedia
  speakers: 600000
  speakers_date: 2007
  status: living
  validity: preliminary
wls:
  name: Wallisian
  orthographies:
  - autonym: Fakaʻuvea
    base: A B C D E F G H I J K L M N O P Q R S T U V W X Y Z Ā Ē Ī Ō Ū a b c d e f g h i j k l m n o p q r s t u v w x y z ā ē ī ō ū ʻ
    script: Latin
    status: primary
  source:
  - Omniglot
  - Wikipedia
  speakers: 10400
  speakers_date: 2000
  status: living
  validity: preliminary
wmw:
  name: Mwani
  orthographies:
  - autonym: Kimwani
    inherit: swh
    script: Latin
    status: primary
  source:
  - Omniglot
  - Wikipedia
  speakers: 100000
  speakers_date: 2006
  status: living
  validity: verified
wol:
  name: Wolof
  orthographies:
  - autonym: Wolof
    base: A B C D E F G H I J K L M N O P Q R S T U V W X Y Z À Ã É Ë Ñ Ó Ŋ a b c d e f g h i j k l m n o p q r s t u v w x y z à ã é ë ñ ó ŋ
    script: Latin
    status: primary
  source:
  - Omniglot
  - Wikipedia
  - CLDR
  speakers: 5454000
  speakers_date: 2001-2016
  status: living
  validity: preliminary
wrh:
  name: Wiradjuri
  orthographies:
  - autonym: Wiradjuri
    base: A B C D E F G H I J K L M N O P Q R S T U V W X Y Z a b c d e f g h i j k l m n o p q r s t u v w x y z
    script: Latin
    status: primary
  source:
  - Omniglot
  - Wikipedia
  speakers: 30
  speakers_date: 2005
  validity: preliminary
wss:
  name: Wasa
  orthographies:
  - autonym: Wasa
    base: A B D E F G H I K L M N O P R S T U W Y Ɛ Ɔ a b d e f g h i k l m n o p r s t u w y ɛ ɔ
    script: Latin
    status: primary
  source:
  - Omniglot
  - Wikipedia
  speakers: 273000
  speakers_date: 2013
  status: living
  validity: verified
wuu:
  name: Wu Chinese
  orthographies:
  - autonym: 吴语
    inherit: cmn
    script: Chinese
    status: primary
  source:
  - Omniglot
  - Wikipedia
  speakers: 80000000
  speakers_date: 2007
  validity: preliminary
wwa:
  name: Waama
  orthographies:
  - autonym: Yoabu
    base: A B C D E Ɛ F I K M N Ŋ O Ɔ P R S T U W Y a b c d e ɛ f i k m n ŋ o ɔ p r s t u w y
    script: Latin
    status: primary
  source:
  - Wikipedia
  speakers: 50000
  speakers_date: 2000
  validity: draft
wyb:
  name: Wangaaybuwan-Ngiyambaa
  orthographies:
  - autonym: Ngiyambaa
    base: A B C D E F G H I J K L M N O P Q R S T U V W X Y Z a b c d e f g h i j k l m n o p q r s t u v w x y z
    script: Latin
    status: primary
  source:
  - Omniglot
  speakers: 2
  speakers_date: 2005
  status: living
  validity: draft
xal:
  name: Kalmyk
  orthographies:
  - autonym: Хальмг
    base: А Б В Г Д Е Ж З И Й К Л М Н О П Р С Т У Ф Х Ц Ч Ш Щ Ъ Ы Ь Э Ю Я Ё Җ Ң Ү Һ Ә Ө а б в г д е ж з и й к л м н о п р с т у ф х ц ч ш щ ъ ы ь э ю я ё җ ң ү һ ә ө
    script: Cyrillic
    status: primary
  source:
  - Omniglot
  - Wikipedia
  speakers: 80500
  speakers_date: 2010
  status: living
  validity: verified
xav:
  name: Xavánte
  orthographies:
  - autonym: A’uwẽ
    base: A B C D E F G H I J K L M N O P Q R S T U V W X Y Z Ã É Ẽ Ô Õ Ö Ĩ a b c d e f g h i j k l m n o p q r s t u v w x y z ã é ẽ ô õ ö ĩ ’
    script: Latin
    status: primary
  source:
  - Omniglot
  speakers: 9600
  speakers_date: 2006
  status: living
  validity: draft
xho:
  name: Xhosa
  orthographies:
  - autonym: isiXhosa
    base: A B C D E F G H I J K L M N O P Q R S T U V W X Y Z a b c d e f g h i j k l m n o p q r s t u v w x y z
    script: Latin
    status: primary
  source:
  - Omniglot
  - Wikipedia
  speakers: 8200000
  speakers_date: 2011
  status: living
  validity: preliminary
xog:
  name: Soga
  orthographies:
  - autonym: Lusoga
    base: A B C D E F G H I J K L M N O P Q R S T U V W X Y Z a b c d e f g h i j k l m n o p q r s t u v w x y z
    script: Latin
    status: primary
  source:
  - Omniglot
  - CLDR
  speakers: 3600000
  speakers_date: 2014
  status: living
  validity: verified
xrg:
  name: Minang
  note: ISO 639-3 has this language marked as extinct while Wikipedia reports L1 speakers.
  orthographies:
  - autonym: Minangkabau
    base: A B C D E F G H I J K L M N O P Q R S T U V W X Y Z a b c d e f g h i j k l m n o p q r s t u v w x y z
    script: Latin
    status: primary
  source:
  - Omniglot
  - Wikipedia
  speakers: 6401000
  speakers_date: 2007-2016
  status: living
  validity: verified
xsm:
  name: Kasem
  orthographies:
  - autonym: kasɩm
    base: A Ǝ B C D E Ɛ F G H I Ɩ J K L M N Ŋ O Ɔ P R S T U Ʋ V W Y Z a ǝ b c d e ɛ f g h i ɩ j k l m n ŋ o ɔ p r s t u ʋ v w y z
    script: Latin
    status: primary
  source:
  - Wikipedia
  speakers: 250000
  speakers_date: 1998-2004
  validity: preliminary
yad:
  name: Yagua
  orthographies:
  - autonym: Nijyamïï Nikyejaada
    base: A C D Č E H I J Ɨ K M N O P R S T U W Y Á É Í Ï Ó Ú a c d č e h i j ɨ k m n o p r s t u w y á é í ï ó ú
    script: Latin
    status: primary
  source:
  - Omniglot
  - Wikipedia
  speakers: 5700
  speakers_date: 2000
  validity: preliminary
yai:
  name: Yagnobi
  orthographies:
  - autonym: Йағнобӣ
    base: А Б В Г Д Е Ж З И Й К Л М Н О П Р С Т У Ф Х Ц Ч Ш Щ Ъ Э Ю Я Ё Ғ Қ Ҳ Ҷ Ӣ Ӯ Ԝ а б в г д е ж з и й к л м н о п р с т у ф х ц ч ш щ ъ э ю я ё ғ қ ҳ ҷ ӣ ӯ ԝ
    script: Cyrillic
    status: primary
  source:
  - Omniglot
  - Wikipedia
  speakers: 12000
  speakers_date: 2004
  status: living
  validity: verified
yao:
  name: Yao
  orthographies:
  - autonym: chiYao
    base: A B C D E G H I J K L M N O P S T U W Ŵ Y a b c d e g h i j k l m n o p s t u w ŵ y
    script: Latin
    status: primary
  source:
  - Omniglot
  - Wikipedia
  speakers: 3100000
  validity: preliminary
yap:
  name: Yapese
  orthographies:
  - autonym: Waab
    base: A B C D E F G H I J K L M N O P Q R S T U V W X Y Z Ä Ë Ö a b c d e f g h i j k l m n o p q r s t u v w x y z ä ë ö
    script: Latin
    status: primary
  source:
  - Omniglot
  speakers: 5130
  speakers_date: 2005
  status: living
  validity: draft
yav:
  name: Yangben
  orthographies:
  - autonym: Nuasue
    auxiliary: J Q R X Z j q r x z
    base: A B C D E F G H I K L M N O P S T U V W Y À Á Â È É Ì Í Î Ò Ó Ô Ù Ú Û Ā Ī Ŋ Ō Ū Ǎ Ǒ Ǔ Ɔ Ɛ a b c d e f g h i k l m n o p s t u v w y à á â è é ì í î ò ó ô ù ú û ā ī ŋ ō ū ǎ ǒ ǔ ɔ ɛ
    script: Latin
    status: primary
  source:
  - CLDR
  speakers: 17000
  speakers_date: 1982-2014
  status: living
  validity: draft
ydd:
  name: Eastern Yiddish
  orthographies:
  - autonym: ייִדיש
    base: א ב ג ד ה ו ז ח ט י כ ך ל מ ם נ ן ס ע פ ף צ ץ ק ר ש ת ִ ָ
    script: Hebrew
    status: primary
  source:
  - Wikipedia
  - Omniglot
  speakers: 1500000
  status: living
  validity: preliminary
yih:
  name: Western Yiddish
  orthographies:
  - autonym: ייִדיש
    inherit: ydd
    script: Hebrew
    status: primary
  source:
  - Wikipedia
  speakers: 5000
  status: living
  validity: draft
yij:
  name: Yindjibarndi
  orthographies:
  - autonym: Burnugundi
    base: A B C D E F G H I J K L M N O P Q R S T U V W X Y Z a b c d e f g h i j k l m n o p q r s t u v w x y z
    script: Latin
    status: primary
  source:
  - Omniglot
  speakers: 377
  speakers_date: 2016
  status: living
  validity: draft
ykg:
  name: Northern Yukaghir
  orthographies:
  - autonym: Одул
    base: А Б В Г Д Е Ж З И Й К Л М Н О П Р С Т У Ф Х Ц Ч Ш Щ Ъ Ы Ь Э Ю Я Ё Ғ Ң Ӧ Ԝ а б в г д е ж з и й к л м н о п р с т у ф х ц ч ш щ ъ ы ь э ю я ё ғ ң ӧ ԝ
    script: Cyrillic
    status: primary
  source:
  - Omniglot
  speakers: 60–70
  speakers_date: 2010
  status: living
  validity: draft
ymk:
  name: Makwe
  orthographies:
  - autonym: Macue
    base: A B C D E F G H I J K L M N O P Q R S T U V W X Y Z a b c d e f g h i j k l m n o p q r s t u v w x y z
    script: Latin
    status: primary
  source:
  - CLDR
  speakers: 119700
  speakers_date: 2003-2009
  status: living
  validity: draft
yor:
  name: Yoruba
  orthographies:
  - autonym: Èdè Yorùbá
    auxiliary: Ɔ Ɛ ɔ ɛ
    base: A B D E F G H I J K L M N O P R S T U W Y À Á Ā È É Ē Ẹ Ì Í Ī Ò Ó Ō Ọ Ù Ú Ū Ṣ a b d e f g h i j k l m n o p r s t u w y à á ā è é ē ẹ ì í ī ò ó ō ọ ù ú ū ṣ
    script: Latin
    status: primary
  source:
  - Omniglot
  - Wikipedia
  speakers: 40000000
  speakers_date: 2015
  status: living
  validity: verified
yrk:
  name: Nenets
  orthographies:
  - autonym: Ненэц
    base: А Б В Г Д Е Ж З И Й К Л М Н О П Р С Т У Ф Х Ц Ч Ш Щ Ъ Ы Ь Э Ю Я Ё Ӈ Ӭ а б в г д е ж з и й к л м н о п р с т у ф х ц ч ш щ ъ ы ь э ю я ё ӈ ӭ ’ ”
    script: Cyrillic
    status: primary
  source:
  - Omniglot
  - Wikipedia
  speakers: 21926
  speakers_date: 2010
  status: living
  validity: verified
yua:
  name: Yucateco
  orthographies:
  - autonym: Màaya t'àan
    base: A B C D E I J K L M N O P R S T U W X Y Á À É È Ó Ò Ú Ù a b c d e i j k l m n o p r s t u w x y ' á à é è ó ò ú ù
    script: Latin
    status: primary
  source:
  - Omniglot
  - Wikipedia
  speakers: 792113
  speakers_date: 2010
  validity: preliminary
yue:
  name: Yue
  orthographies:
  - autonym: 粵語 / 粤语
    inherit: cmn
    script: Chinese
    status: primary
  source:
  - Omniglot
  - Wikipedia
  speakers: 84000000
  speakers_date: 2020
  validity: preliminary
yux:
  name: Southern Yukaghir
  orthographies:
  - autonym: Одул
    base: А Б В Г Д Е Ж З И Й К Л М Н О П Р С Т У Ф Х Ц Ч Ш Щ Ъ Ы Ь Э Ю Я Ё Ҕ Җ Ә Қ Ө а б в г д е ж з и й к л м н о п р с т у ф х ц ч ш щ ъ ы ь э ю я ё ҕ җ ә қ ө
    script: Cyrillic
    status: primary
  source:
  - Omniglot
  speakers: 5
  speakers_date: 2010
  status: living
  validity: draft
zap:
  includes:
  - zaa
  - zab
  - zac
  - zad
  - zae
  - zaf
  - zai
  - zam
  - zao
  - zaq
  - zar
  - zas
  - zat
  - zav
  - zaw
  - zax
  - zca
  - zoo
  - zpa
  - zpb
  - zpc
  - zpd
  - zpe
  - zpf
  - zpg
  - zph
  - zpi
  - zpj
  - zpk
  - zpl
  - zpm
  - zpn
  - zpo
  - zpp
  - zpq
  - zpr
  - zps
  - zpt
  - zpu
  - zpv
  - zpw
  - zpx
  - zpy
  - zpz
  - zsr
  - zte
  - ztg
  - ztl
  - ztm
  - ztn
  - ztp
  - ztq
  - zts
  - ztt
  - ztu
  - ztx
  - zty
  name: Zapotec
  orthographies:
  - base: A B C D E F G H I J K L M N O P Q R S T U V W X Y Z Á À È É Ë Ì Ü Ñ Ž a b c d e f g h i j k l m n o p q r s t u v w x y z á à è é ë ì ü ̨ ñ ž
    script: Latin
    status: primary
  preferred_as_individual: true
  source:
  - Omniglot
  - Wikipedia
  speakers: 450000
  speakers_date: 2010
  status: living
  validity: verified
zdj:
  name: Ngazidja Comorian
  orthographies:
  - autonym: شِكُمُرِ
    base: ح چ ج ث ت ّ پ ب ا س ز ر ذ د خ ڠ غ ع ظ ط ض ص ش ن م ل ڬ ك ق ڤ ڢ ف ُ ِ َ ي و ه
    script: Arabic
  - autonym: Shikomori
    base: A B C D E F G H I J K L M N O P R S T U V W Y Z a b c d e f g h i j k l m n o p r s t u v w y z
    script: Latin
    status: primary
  source:
  - Omniglot
  - Wikipedia
  speakers: 1100000
  speakers_date: 2007-2011
  validity: preliminary
zgh:
  name: Standard Moroccan Tamazight
  orthographies:
  - autonym: ⵜⴰⵎⴰⵣⵉⵖⵜ
    base: ⴰ ⴱ ⴳ ⵯ ⴷ ⴹ ⴻ ⴼ ⴽ ⵀ ⵃ ⵄ ⵅ ⵇ ⵉ ⵊ ⵍ ⵎ ⵏ ⵓ ⵔ ⵕ ⵖ ⵙ ⵚ ⵛ ⵜ ⵟ ⵡ ⵢ ⵣ ⵥ ⴲ ⴴ ⴵ ⴶ ⴸ ⴺ ⴾ ⴿ ⵁ ⵂ ⵆ ⵈ ⵋ ⵌ ⵐ ⵑ ⵒ ⵗ ⵘ ⵝ ⵞ ⵤ ⵦ ⵧ
    script: Tifinagh
    status: primary
  - autonym: Tamaziɣt
    base: A B G D Ḍ E F K H Ḥ X Q I J L M N U R Ṛ S Ṣ C T Ṭ W Ɣ Z Ẓ a b g d ḍ e f k h ḥ x q i j l m n u r ṛ s ṣ c t ṭ w ɣ z ẓ
    script: Latin
  source:
  - Omniglot
  - Wikipedia
  - CLDR
  validity: preliminary
zlm:
  name: Malay (individual language)
  orthographies:
  - autonym: Melayu
    base: A B C D E F G H I J K L M N O P Q R S T U V W X Y Z a b c d e f g h i j k l m n o p q r s t u v w x y z
    script: Latin
    status: primary
  preferred_name: Malaysian
  source:
  - Omniglot
  - Wikipedia
  speakers: 77000000
  speakers_date: 2007
  status: living
  validity: preliminary
zro:
  name: Záparo
  orthographies:
  - autonym: Záparo
    base: A C E I J K M N O P R S T U W Y Z Á É Í Ó Ú a c e i j k m n o p r s t u w y z ' á é í ó ú
    script: Latin
    status: primary
  source:
  - Omniglot
  - Wikipedia
  speakers: 5
  speakers_date: 2007
  validity: preliminary
zsm:
  name: Standard Malay
  orthographies:
  - autonym: Malaysia
    base: A B C D E F G H I J K L M N O P Q R S T U V W X Y Z a b c d e f g h i j k l m n o p q r s t u v w x y z
    script: Latin
    status: primary
  - autonym: مليسيا‎
    base: ء ‎ ا ب ة ت ث ج ح خ د ذ ر ز س ش ص ض ط ظ ع غ ف ق ل م ن ه و ى ي چ ڠ ڤ ک ڽ ۏ ݢ
    note: Jawi
    numerals: ٠ ١ ٢ ٣ ٤ ٥ ٦ ٧ ٨ ٩
    design_note: Initial, medial, and final forms of the letters and some ligatures are required.
    script: Arabic
  source:
  - Wikipedia
  - Omniglot
  speakers: 32772100
  speakers_date: 2019
  status: living
  validity: preliminary
zul:
  name: Zulu
  orthographies:
  - autonym: isiZulu
    base: A B C D E F G H I J K L M N O P Q R S T U V W X Y Z a b c d e f g h i j k l m n o p q r s t u v w x y z
    script: Latin
    status: primary
  source:
  - Omniglot
  - Wikipedia
  - CLDR
  speakers: 12000000
  speakers_date: 2011
  status: living
  validity: preliminary
zun:
  name: Zuni
  orthographies:
  - autonym: Shiwiʼma
    base: A B C D E F G H I J K L M N O P Q R S T U V W X Y Z Ł a b c d e f g h i j k l m n o p q r s t u v w x y z ł ʼ
    script: Latin
    status: primary
  source:
  - Omniglot
  - Wikipedia
  speakers: 9620
  speakers_date: 2015
  status: living
  validity: preliminary<|MERGE_RESOLUTION|>--- conflicted
+++ resolved
@@ -243,11 +243,7 @@
   - Wikipedia
   speakers: 80000
   speakers_date: 2004
-<<<<<<< HEAD
   validity: draft
-=======
-  validity: done
->>>>>>> 3c82c6de
 ady:
   name: Adyghe
   orthographies:
