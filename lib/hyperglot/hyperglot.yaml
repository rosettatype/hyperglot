aae:
  name: Arbëreshë Albanian
  orthographies:
  - autonym: Arbërisht
    inherit: aln
    script: Latin
    status: primary
  source:
  - Wikipedia
  - Omniglot
  speakers: 100000
  speakers_date: 2007
  status: living
  validity: verified
aaq:
  name: Eastern Abnaki
  orthographies:
  - autonym: Wôbanakiôdwawôgan
    base: A B C D E F G H I J K L M N O P Q R S T U V W X Y Z Ô a b c d e f g h i j k l m n o p q r s t u v w x y z ô
    marks: ◌̂
    script: Latin
    status: primary
  source:
  - Omniglot
  - Wikipedia
  speakers: 0
  status: extinct
  validity: preliminary
aar:
  name: Afar
  orthographies:
  - autonym: Qafar
    base: A B C D E F G H I J K L M N O P Q R S T U V W X Y Z a b c d e f g h i j k l m n o p q r s t u v w x y z
    script: Latin
    status: primary
  source:
  - Omniglot
  - Wikipedia
  speakers: 1973800
  speakers_date: 2017
  status: living
  validity: verified
aat:
  name: Arvanitika Albanian
  orthographies:
  - autonym: Arbërisht
    base: A B C D E F G H I J K L M N O P Q R S T U V W X Y Z Á Ä Ç È É Ë Í Ï Ó Ö Ú Ü Ý a b c d e f g h i j k l m n o p q r s t u v w x y z á ä ç è é ë í ï ó ö ú ü ý
    marks: ◌̀ ◌́ ◌̈ ◌̧
    note: Used in Italy.
    script: Latin
    status: primary
  - autonym: Αρbε̰ρίσ̈τ
    auxiliary: Η Ψ Ω Ά Έ Ή Ί Ό Ύ Ώ Ϊ Ϋ η ψ ω ά έ ή ί ό ύ ώ ϊ ϋ ΐ ΰ
    base: Α Β B Ϳ Γ Δ D Ε Ζ Θ Ι Κ Λ Μ Ν Ξ Ο Π Ρ Σ Τ Υ Φ Χ α β b ϳ γ δ d ε ζ θ ι κ λ μ ν ξ ο π ρ σ ς τ υ φ χ γ̇ ε̱ ν̇ σ̇ σ̈ χ̇ ε̰
    marks: ◌̇ ◌̈ ◌̰ ◌̱ ◌́
    note: Used in Greece.
    script: Greek
    status: primary
  source:
  - Omniglot
  - Wikipedia
  - https://web.archive.org/web/20070101084222/http://www.arvasynel.gr/images/grammar_a.gif
  speakers: 50000
  speakers_date: 2007
  status: living
  validity: draft
abe:
  name: Western Abnaki
  orthographies:
  - autonym: Wôbanakiôdwawôgan
    base: A B C D E F G H I J K L M N O P Q R S T U V W X Y Z Ô a b c d e f g h i j k l m n o p q r s t u v w x y z ô
    marks: ◌̂
    script: Latin
    status: primary
  source:
  - Omniglot
  - Wikipedia
  speakers: 14
  speakers_date: 2007-2012
  status: living
  validity: preliminary
abk:
  name: Abkhazian
  orthographies:
  - autonym: Аԥсшәа
    base: А Б В Г Д Е Ж З И Й К Л М Н О П Р С Т У Ф Х Ц Ч Ш Щ Ъ Ы Ь Э Ю Я Џ Қ Ҟ Ҩ Ҭ Ҳ Ҵ Ҷ Ҽ Ҿ Ә Ӡ Ӷ Ԥ а б в г д е ж з и й к л м н о п р с т у ф х ц ч ш щ ъ ы ь э ю я џ қ ҟ ҩ ҭ ҳ ҵ ҷ ҽ ҿ ә ӡ ӷ ԥ
    marks: ◌̆
    script: Cyrillic
    status: primary
  source:
  - Omniglot
  - Wikipedia
  speakers: 190110
  speakers_date: 2014-2015
  status: living
  validity: verified
abq:
  name: Abaza
  orthographies:
  - autonym: Абаза
    base: А Б В Г Д Е Ж З И Й К Л М Н О П Р С Т У Ф Х Ц Ч Ш Щ Ъ Ы Ь Э Ю Я Ё а б в г д е ж з и й к л м н о п р с т у ф х ц ч ш щ ъ ы ь э ю я ё
    marks: ◌̆ ◌̈
    script: Cyrillic
    status: primary
  source:
  - Omniglot
  - Wikipedia
  speakers: 49800
  speakers_date: 2010-2014
  status: living
  validity: verified
abr:
  name: Abron
  orthographies:
  - autonym: Brong
    base: A B D E F G H I K L M N O P R S T U W Y Ɛ Ɔ a b d e f g h i k l m n o p r s t u w y ɛ ɔ
    script: Latin
    status: primary
  source:
  - Omniglot
  - Wikipedia
  speakers: 1400000
  speakers_date: 2013
  status: living
  validity: verified
abv:
  name: Baharna Arabic
  orthographies:
  - autonym: بحراني
    inherit: arb
    script: Arabic
    status: primary
  source:
  - Wikipedia
  - Omniglot
  speakers: 730000
  speakers_date: 2001-2013
  status: living
  validity: preliminary
ace:
  name: Achinese
  orthographies:
  - autonym: Bahsa Acèh
    base: A B C D E G H I J K L M N O P R S T W Y É È Ë Ô Ö a b c d e g h i j k l m n o p r s t w y é è ë ô ö '
    marks: ◌̀ ◌́ ◌̂ ◌̈
    script: Latin
    status: primary
  source:
  - Omniglot
  - Wikipedia
  speakers: 3500000
  speakers_data: 2000
  validity: preliminary
acm:
  name: Mesopotamian Arabic
  orthographies:
  - autonym: عراقي
    auxiliary: ڛ ڢ ٯ ڧ ک ی ڥ چ ڨ ڭ ڠ
    base: ي و ه ن م ل ك ق ف غ ع ظ ط ض ص ش س ز ر ذ د خ ح ج ث ت ب ا ڤ پ گ ة
    design_note: Positional forms of the characters (initial, medial, and final forms) and some ligatures are required for proper representation of the language.
    marks: ◌َ ◌ُ ◌ِ ◌ْ ◌ٰ
    numerals: ٠ ١ ٢ ٣ ٤ ٥ ٦ ٧ ٨ ٩
    script: Arabic
    status: primary
  preferred_name: Iraqi Arabic
  source:
  - Omniglot
  - Wikipedia
  speakers: 15700000
  speakers_date: 2014-2016
  status: living
  validity: preliminary
acq:
  name: Ta'izzi-Adeni Arabic
  orthographies:
  - autonym: يمني
    inherit: arb
    script: Arabic
    status: primary
  preferred_name: Ta’izzi-Adeni Arabic
  source:
  - Wikipedia
  - Textbook
  speakers: 10480000
  speakers_date: 2015-2016
  status: living
  validity: preliminary
acu:
  name: Achuar-Shiwiar
  orthographies:
  - autonym: Achúar chícham
    base: A B C D E G H I J K M N O P R S T U W Y Ã Á Ẽ Ĩ Í Ũ Ú Ñ F a b c d e g h i j k m n o p r s t u w y ' ã á ẽ ĩ í ũ ú ñ f
    marks: ◌́ ◌̃
    script: Latin
    status: primary
  source:
  - Omniglot
  - Wikipedia
  speakers: 7000
  speakers_date: 2007
  validity: preliminary
acw:
  name: Hijazi Arabic
  orthographies:
  - autonym: حجازي
    auxiliary: ڛ ڢ ٯ ڧ ک ی ڥ چ گ ڨ ڭ ڠ
    base: ي و ه ن م ل ك ق ف غ ع ظ ط ض ص ش س ز ر ذ د خ ح ج ث ت ب ا پ ڤ
    design_note: Positional forms of the characters (initial, medial, and final forms) and some ligatures are required for proper representation of the language.
    marks: ◌َ ◌ُ ◌ِ ◌ْ ◌ٰ
    numerals: ٠ ١ ٢ ٣ ٤ ٥ ٦ ٧ ٨ ٩
    script: Arabic
    status: primary
  source:
  - Wikipedia
  speakers: 145000000
  speakers_date: 2011
  status: living
  validity: draft
acx:
  name: Omani Arabic
  orthographies:
  - autonym: عماني
    inherit: arb
    script: Arabic
    status: primary
  source:
  - Wikipedia
  speakers: 1055000
  speakers_date: 1995-1996
  status: living
  validity: draft
acz:
  name: Acheron
  orthographies:
  - autonym: Garme
    base: A B C D E F G H I J K L M N O P Q R S T U V W X Y Z Ä Ë Ï Ö Ü a b c d e f g h i j k l m n o p q r s t u v w x y z ä ë ï ö ü
    marks: ◌̈
    script: Latin
    status: primary
  source:
  - Omniglot
  - Wikipedia
  speakers: 20000
  speakers_date: 2006
  status: living
  validity: preliminary
ada:
  name: Adangme
  orthographies:
  - auxiliary: C Q R X c q r x
    base: A B D E Ɛ F G H I J K L M N O Ɔ P S T U V W Y Z a b d e ɛ f g h i j k l m n o ɔ p s t u v w y z
    script: Latin
    status: primary
  source:
  - Wikipedia
  - 'Bureau of Ghana Languages, Language Guide: Dangme Version, 1990, p. 5.'
  - Rhonda L. Hartell, Alphabets of Africa, 1993, p. 150.
  - http://www.bible.com/bible/2322/MAT.1.DAN77
  - http://www.bible.com/fr/bible/2265/MAT.1.DANGME
  - http://www.jw.org/ada/wa-nɛ́-he-nɛ-o-ngɛ-hlae-ɔ/
  speakers: 80000
  speakers_date: 2004
  validity: preliminary
ady:
  name: Adyghe
  orthographies:
  - autonym: Адыгабзэ
    base: А Б В Г Д Е Ж З И Й К Л М Н О П Р С Т У Ф Х Ц Ч Ш Щ Ъ Ы Ь Э Ю Я Ё Ӏ а б в г д е ж з и й к л м н о п р с т у ф х ц ч ш щ ъ ы ь э ю я ё ӏ
    marks: ◌̆ ◌̈
    script: Cyrillic
    status: primary
  source:
  - Omniglot
  - Wikipedia
  speakers: 575900
  speakers_date: 2005-2015
  status: living
  validity: verified
aeb:
  name: Tunisian Arabic
  orthographies:
  - autonym: تونسي
    inherit: arb
    script: Arabic
    status: primary
  source:
  - Wikipedia
  - Omniglot
  speakers: 11200000
  speakers_date: 2014
  status: living
  validity: preliminary
aec:
  name: Saidi Arabic
  orthographies:
  - autonym: صعيدي
    inherit: arz
    script: Arabic
    status: primary
  source:
  - Wikipedia
  - Omniglot
  speakers: 22400000
  speakers_date: 2016
  status: living
  validity: preliminary
aer:
  name: Eastern Arrernte
  note: The number of speakers relates to all Arrernte languages.
  orthographies:
  - autonym: Arrernte
    base: A B C D E F G H I J K L M N O P Q R S T U V W X Y Z a b c d e f g h i j k l m n o p q r s t u v w x y z
    script: Latin
    status: primary
  source:
  - Omniglot
  - Wikipedia
  speakers: 4537
  speakers_date: 2016
  status: living
  validity: verified
afb:
  name: Gulf Arabic
  orthographies:
  - autonym: خليجي
    auxiliary: ڛ ڢ ٯ ڧ ک ی ڥ چ ڨ ڭ ڠ
    base: ي و ه ن م ل ك ق ف غ ع ظ ط ض ص ش س ز ر ذ د خ ح ج ث ت ب ا ڤ پ گ
    design_note: Positional forms of the characters (initial, medial, and final forms) and some ligatures are required for proper representation of the language.
    marks: ◌َ ◌ُ ◌ِ ◌ْ ◌ٰ
    numerals: ٠ ١ ٢ ٣ ٤ ٥ ٦ ٧ ٨ ٩
    script: Arabic
    status: primary
  source:
  - Wikipedia
  - Omniglot
  speakers: 6800000
  speakers_date: 2016
  status: living
  validity: preliminary
afr:
  name: Afrikaans
  orthographies:
  - autonym: Afrikaans
    base: A B C D E F G H I J K L M N O P Q R S T U V W X Y Z È Ê Ë Î Ï Ö Ô Û Ü a b c d e f g h i j k l m n o p q r s t u v w x y z è ê ë î ï ö ô û ü
    marks: ◌̀ ◌̂ ◌̈
    note: The use of ŉ has been deprecated and is strongly discouraged.
    script: Latin
    status: primary
  source:
  - Omniglot
  - Wikipedia
  speakers: 7200000
  speakers_date: 2016
  status: living
  validity: verified
agq:
  name: Aghem
  orthographies:
  - autonym: Wum
    auxiliary: Q R X q r x
    base: A B C D E F G H I K L M N O P S T U V W Y Z À Â È Ê Ì Î Ò Ô Ù Û Ā Ē Ě Ī Ŋ Ō Ū Ǎ Ǐ Ǒ Ǔ Ɔ Ɛ Ɨ Ʉ a b c d e f g h i k l m n o p s t u v w y z à â è ê ì î ò ô ù û ā ē ě ī ŋ ō ū ǎ ǐ ǒ ǔ ɔ ɛ ɨ ʉ ʔ
    marks: ◌̀ ◌̂ ◌̄ ◌̌
    script: Latin
    status: primary
  source:
  - CLDR
  - Wikipedia
  speakers: 27000
  speakers_date: 2000
  status: living
  validity: preliminary
agr:
  name: Aguaruna
  orthographies:
  - autonym: iinia chichama
    base: A B C D E G H I J K M N P R S T U W Y Ã Ẽ Ĩ Ũ Í a b c d e g h i j k m n p r s t u w y ã ẽ ĩ ũ í
    marks: ◌́ ◌̃
    script: Latin
    status: primary
  source:
  - Omniglot
  - Wikipedia
  speakers: 53400
  speakers_date: 2007
  validity: preliminary
agx:
  name: Aghul
  orthographies:
  - autonym: Агъул
    base: А Б В Г Д Е Ж З И Й К Л М Н О П Р С Т У Ф Х Ц Ч Ш Щ Ъ Ы Ь Э Ю Я Ё Ӏ а б в г д е ж з и й к л м н о п р с т у ф х ц ч ш щ ъ ы ь э ю я ё ӏ
    marks: ◌̆ ◌̈
    script: Cyrillic
    status: primary
  source:
  - Omniglot
  - Wikipedia
  speakers: 29300
  speakers_date: 2010
  status: living
  validity: verified
aii:
  name: Assyrian Neo-Aramaic
  orthographies:
  - autonym: ܐܵܬ݂ܘܼܪܵܝܲܐ ܠܸܫܵܢܵܐ
    base: ܟ ܝ ܛ ܚ ܙ ܘ ܗ ܕ ܓ ܒ ܐ ܬ ܫ ܪ ܩ ܨ ܦ ܥ ܣ ܢ ܡ ܠ
    marks: ◌ܲ ◌ܵ ◌ܸ ◌ܹ ◌݃ ◌݇
    script: Syriac
    status: primary
  - autonym: Лышана Атураја
    base: А Б В Г Ԁ Е Ә Ж З И Ј К Л Q L М Н П Р С Т T У Х Һ Ч Ш Ы D а б в г ԁ е ә ж з и ј к л q l м н п р с т t у х һ ч ш ы d
    script: Cyrillic
    status: secondary
  - autonym: Lišānā Āshûrāya
    auxiliary: Ā Ē Ë Ō Ū Ḏ Ḥ Š Ṣ Ṭ Û ā ē ë ō ū ḏ ḥ š ṣ ṭ û
    base: A B C D E F G H I J K L M N O P Q R S T U V W X Y Z a b c d e f g h i j k l m n o p q r s t u v w x y z
    marks: ◌̂ ◌̄ ◌̈ ◌̌ ◌̣ ◌̱
    script: Latin
    status: secondary
  source:
  - Omniglot
  - Wikipedia
  speakers: 828930
  speakers_date: 2020
  validity: preliminary
aiq:
  name: Aimaq
  orthographies:
  - autonym: ایماقی
    inherit: pes
    script: Arabic
    status: primary
  source:
  - Wikipedia
  speakers: 650000
  speakers_date: 1993
  status: living
  validity: draft
ajg:
  name: Aja (Benin)
  orthographies:
  - autonym: Adja
    base: A B C D Ɖ E Ɛ F G Ɣ H I J K L M N Ŋ O Ɔ P R S T U V W X Y Z Ʒ a b c d ɖ e ɛ f g ɣ h i j k l m n ŋ o ɔ p r s t u v w x y z ʒ
    marks: ◌̀ ◌́
    script: Latin
    status: primary
  source:
  - Virginia Beavon-Ham, Emile Ega, Lire et écrire l'ajagbe (Guide pratique pour ceux qui savent lire le français), 2007, https://www.sil.org/resources/archives/35562.
  - Centre national de linguistique appliquée (C.E.N.A.L.A.), Alphabet des langues nationales béninoises, 2008, p. 5-6.
  - Eric A. Morley, A Grammar of Ajagbe, 2010.
  - Omniglot
  - Wikipedia
  - https://www.jw.org/ajg
  speakers: 550000
  speakers_date: 2006-2012
  validity: preliminary
ajp:
  name: South Levantine Arabic
  orthographies:
  - autonym: فلسطيني
    auxiliary: ڛ ڢ ٯ ڧ ک ی ڥ گ ڨ ڭ ڠ
    base: ي و ه ن م ل ك ق ف غ ع ظ ط ض ص ش س ز ر ذ د خ ح ج ث ت ب ا ڤ پ چ
    design_note: Positional forms of the characters (initial, medial, and final forms) and some ligatures are required for proper representation of the language.
    marks: ◌َ ◌ُ ◌ِ ◌ْ ◌ٰ
    numerals: ٠ ١ ٢ ٣ ٤ ٥ ٦ ٧ ٨ ٩
    script: Arabic
    status: primary
  source:
  - Wikipedia
  speakers: 5100000
  speakers_date: 2014–2016
  status: living
  validity: draft
aln:
  name: Gheg Albanian
  orthographies:
  - autonym: Gegnisht
    base: A B C D E F G H I J K L M N O P Q R S T U V W X Y Z Ç Ë a b c d e f g h i j k l m n o p q r s t u v w x y z ç ë
    marks: ◌̈ ◌̧
    script: Latin
    status: primary
  source:
  - Omniglot
  - Wikipedia
  - CLDR
  speakers: 3450000
  speakers_date: 2000–2001
  status: living
  validity: verified
als:
  name: Tosk Albanian
  orthographies:
  - autonym: Shqip
    inherit: aln
    script: Latin
    status: primary
  source:
  - Wikipedia
  - Omniglot
  speakers: 1800000
  speakers_date: 2011
  status: living
  validity: verified
alt:
  name: Southern Altai
  orthographies:
  - autonym: Алтайча
    base: А Б В Г Д Е Ж З И Й К Л М Н О П Р С Т У Ф Х Ц Ч Ш Щ Ъ Ы Ь Э Ю Я Ё Ј Ҥ Ӧ Ӱ а б в г д е ж з и й к л м н о п р с т у ф х ц ч ш щ ъ ы ь э ю я ё ј ҥ ӧ ӱ
    marks: ◌̆ ◌̈
    script: Cyrillic
    status: primary
  source:
  - Omniglot
  - Wikipedia
  speakers: 55720
  speakers_date: 2010
  status: living
  validity: preliminary
amc:
  name: Amahuaca
  orthographies:
  - base: A C H I J M N O P R S T U V X Y Z a c h i j m n o p r s t u v x y z
    script: Latin
    status: primary
  source:
  - Omniglot
  - Wikipedia
  speakers: 25700000
  speakers_date: 2014-2016
  validity: preliminary
ame:
  name: Yanesha'
  orthographies:
  - base: A B C E G H J L M N O P Q R S T Y Ë Ñ a b c e g h j l m n o p q r s t y ë ñ '
    marks: ◌̃ ◌̈
    script: Latin
    status: primary
  source:
  - Omniglot
  - Wikipedia
  speakers: 9800
  speakers_date: 2000
  validity: preliminary
amh:
  name: Amharic
  orthographies:
  - autonym: ኣማርኛ
    base: ሀ ሁ ሂ ሃ ሄ ህ ሆ ኰ ኲ ኳ ኴ ኵ ለ ሉ ሊ ላ ሌ ል ሎ ዀ ዂ ዃ ዄ ዅ ሐ ሑ ሒ ሓ ሔ ሕ ሖ ወ ዉ ዊ ዋ ዌ ው ዎ መ ሙ ሚ ማ ሜ ም ሞ ዐ ዑ ዒ ዓ ዔ ዕ ዖ ረ ሩ ሪ ራ ሬ ር ሮ ዘ ዙ ዚ ዛ ዜ ዝ ዞ ሰ ሱ ሲ ሳ ሴ ስ ሶ ዠ ዡ ዢ ዣ ዤ ዥ ዦ ሸ ሹ ሺ ሻ ሼ ሽ ሾ የ ዩ ዪ ያ ዬ ይ ዮ ቀ ቁ ቂ ቃ ቄ ቅ ቆ ደ ዱ ዲ ዳ ዴ ድ ዶ ቈ ቊ ቋ ቌ ቍ ጀ ጁ ጂ ጃ ጄ ጅ ጆ ቐ ቑ ቒ ቓ ቔ ቕ ቖ ገ ጉ ጊ ጋ ጌ ግ ጎ ቘ ቚ ቛ ቜ ቝ ጐ ጒ ጓ ጔ ጕ በ ቡ ቢ ባ ቤ ብ ቦ ጠ ጡ ጢ ጣ ጤ ጥ ጦ ተ ቱ ቲ ታ ቴ ት ቶ ጨ ጩ ጪ ጫ ጬ ጭ ጮ ቸ ቹ ቺ ቻ ቼ ች ቾ ጰ ጱ ጲ ጳ ጴ ጵ ጶ ነ ኑ ኒ ና ኔ ን ኖ ጸ ጹ ጺ ጻ ጼ ጽ ጾ ኘ ኙ ኚ ኛ ኜ ኝ ኞ ፈ ፉ ፊ ፋ ፌ ፍ ፎ አ ኡ ኢ ኣ ኤ እ ኦ ፐ ፑ ፒ ፓ ፔ ፕ ፖ ከ ኩ ኪ ካ ኬ ክ ኮ ቨ ቩ ቪ ቫ ቬ ቭ ቮ
    numerals: ፩ ፪ ፫ ፬ ፭ ፮ ፯ ፰ ፱ ፲ ፳ ፴ ፵ ፶ ፷ ፸ ፹ ፺ ፻
    script: Ge'ez/Fidel
    status: primary
  source:
  - Omniglot
  - Wikipedia
  speakers: 22000000
  speakers_date: 2007
  validity: preliminary
ami:
  name: Amis
  orthographies:
  - autonym: Pangcah
    base: A B C D E F G H I J K L M N O P Q R S T U V W X Y Z a b c d e f g h i j k l m n o p q r s t u v w x y z
    script: Latin
    status: primary
  source:
  - Omniglot
  - Wikipedia
  speakers: 181000
  speakers_date: 2009
  status: living
  validity: preliminary
amr:
  name: Amarakaeri
  orthographies:
  - base: A B E G H I J K M N O P R S T U Y a b e g h i j k m n o p r s t u y '
    script: Latin
    status: primary
  source:
  - Omniglot
  - Wikipedia
  speakers: 1600
  speakers_date: 2007
  validity: preliminary
ani:
  name: Andi
  orthographies:
  - autonym: Мицци
    base: А Б В Г Д Е Ж З И Й К Л М Н О П Р С Т У Ф Х Ц Ч Ш Щ Ъ Ы Ь Э Ю Я Ё Ӏ а б в г д е ж з и й к л м н о п р с т у ф х ц ч ш щ ъ ы ь э ю я ё ӏ
    marks: ◌̆ ◌̈
    script: Cyrillic
    status: primary
  source:
  - Omniglot
  speakers: 5800
  speakers_date: 2010
  status: living
  validity: draft
aoz:
  name: Uab Meto
  orthographies:
  - autonym: Uab Metô
    base: A B C D E F G H I J K L M N O P Q R S T U V W X Y Z Á É Ê Í Ó Ú Û a b c d e f g h i j k l m n o p q r s t u v w x y z á é ê í ó ú û
    marks: ◌́ ◌̂
    script: Latin
    status: primary
  source:
  - Omniglot
  - Wikipedia
  - Textbook
  speakers: 800000
  speakers_date: 2009-2011
  status: living
  validity: preliminary
apc:
  name: North Levantine Arabic
  orthographies:
  - autonym: لبناني
    inherit: arb
    script: Arabic
    status: primary
  source:
  - Wikipedia
  speakers: 24200000
  speakers_date: 2014-2015
  status: living
  validity: draft
apd:
  name: Sudanese Arabic
  orthographies:
  - autonym: سوداني
    auxiliary: ڛ ڢ ٯ ڧ ک ڤ ڥ پ چ گ ڨ ڭ ڠ
    base: ي و ه ن م ل ك ق ف غ ع ظ ط ض ص ش س ز ر ذ د خ ح ج ث ت ب ا ی
    design_note: Positional forms of the characters (initial, medial, and final forms) and some ligatures are required for proper representation of the language.
    marks: ◌َ ◌ُ ◌ِ ◌ْ ◌ٰ
    numerals: ٠ ١ ٢ ٣ ٤ ٥ ٦ ٧ ٨ ٩
    script: Arabic
    status: primary
  source:
  - Wikipedia
  speakers: 31900000
  speakers_date: 2015
  status: living
  validity: draft
aqc:
  name: Archi
  orthographies:
  - autonym: Аршаттен
    base: А Б В Г Д Е Ж З И Й К Л М Н О П Р С Т У Ф Х Ц Ч Ш Щ Ъ Ы Ь Э Ӏ а б в г д е ж з и й к л м н о п р с т у ф х ц ч ш щ ъ ы ь э ӏ
    marks: ◌́ ◌̆
    script: Cyrillic
    status: primary
  source:
  - Omniglot
  - Wikipedia
  speakers: 970
  speakers_date: 2010
  status: living
  validity: verified
arb:
  name: Standard Arabic
  note: The speakers are L2 only as Standard Arabic is always a second language.
  orthographies:
  - autonym: العربية
    auxiliary: ڛ ڢ ٯ ڧ ک ی ڤ ڥ پ چ گ ڨ ڭ ڠ
    base: ي و ه ن م ل ك ق ف غ ع ظ ط ض ص ش س ز ر ذ د خ ح ج ث ت ب ا ة
    design_note: Positional forms of the characters (initial, medial, and final forms) and some ligatures are required for proper representation of the language.
    marks: ◌َ ◌ُ ◌ِ ◌ْ ◌ٰ
    numerals: ٠ ١ ٢ ٣ ٤ ٥ ٦ ٧ ٨ ٩
    script: Arabic
    status: primary
  source:
  - Wikipedia
  - Omniglot
  speakers: 270000000
  status: living
  validity: preliminary
arg:
  name: Aragonese
  orthographies:
  - autonym: Aragonés
    base: A B C D E F G H I J K L M N O P Q R S T U V W X Y Z Á É Í Ñ Ó Ú a b c d e f g h i j k l m n o p q r s t u v w x y z á é í ñ ó ú
    marks: ◌́ ◌̃
    script: Latin
    status: primary
  source:
  - Omniglot
  - Wikipedia
  speakers: 12000
  speakers_date: 2017
  status: living
  validity: verified
arl:
  name: Arabela
  orthographies:
  - autonym: Tapweyokwaka
    base: A E H I J K M N O P R S T U W Y Ɨ a e h i j k m n o p r s t u w y ɨ
    script: Latin
    status: primary
  source:
  - Omniglot
  - Wikipedia
  speakers: 50
  speakers_date: 2002
  validity: preliminary
arn:
  name: Mapudungun
  orthographies:
  - autonym: Mapudungun
    base: A B C D E F G I J K L M N O P Q R S T U W X Y Z Ü Ñ a b c d e f g i j k l m n o p q r s t u w x y z ü ñ
    marks: ◌̃ ◌̈
    script: Latin
    status: primary
  source:
  - Omniglot
  - Wikipedia
  speakers: 260000
  speakers_date: 2007
  validity: preliminary
arq:
  name: Algerian Arabic
  orthographies:
  - autonym: دارجة جزائرية
    inherit: arb
    script: Arabic
    status: primary
  source:
  - Wikipedia
  - Omniglot
  speakers: 27000000
  speakers_date: 2012
  status: living
  validity: preliminary
ars:
  name: Najdi Arabic
  orthographies:
  - autonym: نجدي
    auxiliary: ڛ ڢ ٯ ڧ ک ی ڥ چ گ ڨ ڭ ڠ
    base: ي و ه ن م ل ك ق ف غ ع ظ ط ض ص ش س ز ر ذ د خ ح ج ث ت ب ا پ ڤ ة
    design_note: Positional forms of the characters (initial, medial, and final forms) and some ligatures are required for proper representation of the language.
    marks: ◌َ ◌ُ ◌ِ ◌ْ ◌ٰ
    numerals: ٠ ١ ٢ ٣ ٤ ٥ ٦ ٧ ٨ ٩
    script: Arabic
    status: primary
  source:
  - Wikipedia
  speakers: 4050000
  speakers_date: 2011-2015
  status: living
  validity: draft
ary:
  name: Moroccan Arabic
  orthographies:
  - autonym: دارجة مغربية
    inherit: arb
    script: Arabic
    status: primary
  source:
  - Wikipedia
  - Omniglot
  speakers: 30551000
  speakers_date: 2014
  status: living
  validity: preliminary
arz:
  name: Egyptian Arabic
  orthographies:
  - autonym: مصرى
    auxiliary: ڛ ڢ ٯ ڧ ک ڥ گ ڨ ڭ ڠ
    base: ي و ه ن م ل ك ق ف غ ع ظ ط ض ص ش س ز ر ذ د خ ح ج ث ت ب ا ڤ پ ی چ ة ى
    design_note: Positional forms of the characters (initial, medial, and final forms) and some ligatures are required for proper representation of the language.
    marks: ◌َ ◌ُ ◌ِ ◌ْ ◌ٰ
    numerals: ٠ ١ ٢ ٣ ٤ ٥ ٦ ٧ ٨ ٩
    script: Arabic
    status: primary
  source:
  - Wikipedia
  - Omniglot
  speakers: 64422000
  speakers_date: 2016
  status: living
  validity: preliminary
asa:
  name: Asu (Tanzania)
  orthographies:
  - autonym: Kipare
    auxiliary: Q X q x
    base: A B C D E F G H I J K L M N O P R S T U V W Y Z a b c d e f g h i j k l m n o p r s t u v w y z
    script: Latin
    status: primary
  source:
  - CLDR
  speakers: 500000
  speakers_date: 2000
  status: living
  validity: draft
asm:
  name: Assamese
  note: The present standard is identical to the Bengali orthography except for two characters, ৰ (ro) and ৱ (vo); and the character ক্ষ (khya) has evolved into an individual consonant by itself with its own phonetic quality whereas in the Bengali alphabet it is a conjunct.
  orthographies:
  - autonym: অসমীয়া
    base: ৺ অ আ ই ঈ উ ঊ ঋ ৠ ঌ ৡ এ ঐ ও ঔ ক খ গ ঘ ঙ চ ছ জ ঝ ঞ ট ঠ ড ঢ ণ ত থ দ ধ ন প ফ ব ভ ম য ৰ ল ৱ শ ষ স হ ʼ
    design_note: Mark positioning and numerous precomposed forms (namely conjunct ligatures) are required for proper representation of the language.
    marks: ◌ঁ ◌ং ◌ঃ ◌় ◌া ◌ি ◌ী ◌ু ◌ূ ◌ৃ ◌ৄ ◌ে ◌ৈ ◌্ ◌ৗ ◌ৢ ◌ৣ
    numerals: ০ ১ ২ ৩ ৪ ৫ ৬ ৭ ৮ ৯
    script: Bengali
    status: primary
  source:
  - Wikipedia
  - CLDR
  speakers: 14800000
  speakers_date: 2011
  validity: preliminary
ast:
  name: Asturian
  orthographies:
  - autonym: Asturianu
    base: A B C D E F G H I L M N O P Q R S T U V X Y Z Á É Í Ñ Ó Ú Ü Ḥ Ḷ a b c d e f g h i l m n o p q r s t u v x y z á é í ñ ó ú ü ḥ ḷ
    marks: ◌́ ◌̃ ◌̈ ◌̣
    script: Latin
    status: primary
  source:
  - Omniglot
  - Wikipedia
  - CLDR
  speakers: 351791
  speakers_date: 2017
  status: living
  validity: verified
atv:
  name: Northern Altai
  orthographies:
  - autonym: Алтайча
    base: А Б В Г Д Е Ж З И Й К Л М Н О П Р С Т У Ф Х Ц Ч Ш Щ Ъ Ы Ь Э Ю Я Ё Ј Ҥ Ӧ Ӱ а б в г д е ж з и й к л м н о п р с т у ф х ц ч ш щ ъ ы ь э ю я ё ј ҥ ӧ ӱ
    marks: ◌̆ ◌̈
    script: Cyrillic
    status: primary
  source:
  - Omniglot
  speakers: 5000
  status: living
  validity: draft
auc:
  name: Waorani
  orthographies:
  - base: A B D E G I K M N O P R S T W Y Ã Ẽ Ĩ Õ Ñ a b d e g i k m n o p r s t w y ã ẽ ĩ õ ñ
    marks: ◌̃
    script: Latin
    status: primary
  source:
  - Wikipedia
  speakers: 2000
  speakers_date: 2004
  validity: draft
aud:
  name: Anuta
  orthographies:
  - autonym: Anuta
    base: A B C D E F G H I J K L M N O P Q R S T U V W X Y Z Á É Í Ñ Ó Ú Ü a b c d e f g h i j k l m n o p q r s t u v w x y z á é í ñ ó ú ü
    marks: ◌́ ◌̃ ◌̈
    script: Latin
    status: primary
  source:
  - Omniglot
  - CLDR
  speakers: 270
  speakers_date: 1999
  status: living
  validity: verified
ava:
  name: Avaric
  orthographies:
  - autonym: Авар
    base: А Б В Г Д Е Ж З И Й К Л М Н О П Р С Т У Ф Х Ц Ч Ш Щ Ъ Ы Ь Э Ю Я Ё Ӏ а б в г д е ж з и й к л м н о п р с т у ф х ц ч ш щ ъ ы ь э ю я ё ӏ
    marks: ◌̆ ◌̈
    script: Cyrillic
    status: primary
  source:
  - Omniglot
  - Wikipedia
  speakers: 1000000
  speakers_date: 2010
  status: living
  validity: verified
avl:
  name: Eastern Egyptian Bedawi Arabic
  orthographies:
  - autonym: بدوي
    inherit: ajp
    script: Arabic
    status: primary
  source:
  - Wikipedia
  speakers: 2240000
  speakers_date: 2015-2016
  status: living
  validity: draft
awa:
  name: Awadhi
  note: The speaker counts are 3.85 million (India, 2011) and 501752 (Nepal, 2011)
  orthographies:
  - autonym: अवधी
    auxiliary: ॐ
    base: अ आ इ ई उ ऊ ऋ ए ऐ ओ औ क ख ग घ ङ च छ ज झ ञ ट ठ ड ढ ण त थ द ध न प फ ब भ म य र ल व श ष स ह ऄ ‌ ‍
    design_note: Mark positioning and numerous precomposed forms (namely conjunct ligatures) are required for proper representation of the language.
    marks: ◌ँ ◌ं ◌ः ◌़ ◌ा ◌ि ◌ी ◌ु ◌ू ◌ृ ◌े ◌ै ◌ो ◌ौ ◌्
    numerals: ० १ २ ३ ४ ५ ६ ७ ८ ९ 0 1 2 3 4 5 6 7 8 9
    punctuation: । ॥ ॰
    script: Devanagari
    status: primary
  source:
  - Wikipedia
  - Unicode
  speakers: 4351752
  speakers_date: 2011
  validity: preliminary
ayc:
  name: Southern Aymara
  orthographies:
  - autonym: Aymar
    inherit: ayr
    script: Latin
    status: primary
  source:
  - Omniglot
  - Wikipedia
  speakers: 1677100
  speakers_date: 2007-2011
  status: living
  validity: verified
ayh:
  name: Hadrami Arabic
  orthographies:
  - autonym: حضرمي
    inherit: arb
    script: Arabic
    status: primary
  source:
  - Wikipedia
  speakers: 4560000
  speakers_date: 2015
  status: living
  validity: draft
ayl:
  name: Libyan Arabic
  orthographies:
  - autonym: ليبي
    inherit: arb
    script: Arabic
    status: primary
  source:
  - Wikipedia
  speakers: 4325000
  speakers_date: 1998-2006
  status: living
  validity: preliminary
ayn:
  name: Sanaani Arabic
  orthographies:
  - autonym: يمني‎
    inherit: arb
    script: Arabic
    status: primary
  source:
  - Wikipedia
  - Textbook
  speakers: 11100000
  speakers_date: 2015
  status: living
  validity: preliminary
ayp:
  name: North Mesopotamian Arabic
  orthographies:
  - autonym: مصلاوي‎
    inherit: arb
    script: Arabic
    status: primary
  source:
  - Wikipedia
  - Omniglot
  speakers: 8700000
  speakers_date: 1992-2014
  status: living
  validity: preliminary
ayr:
  name: Central Aymara
  orthographies:
  - autonym: Aymar
    base: A B C D E F G H I J K L M N O P Q R S T U V W X Y Z Ä Ï Ñ Ü a b c d e f g h i j k l m n o p q r s t u v w x y z ä ï ñ ü ’
    marks: ◌̃ ◌̈
    script: Latin
    status: primary
  source:
  - Omniglot
  - Wikipedia
  speakers: 1677100
  speakers_date: 2007-2011
  status: living
  validity: verified
azb:
  name: South Azerbaijani
  orthographies:
  - autonym: آذربایجانجا
    base: و ؤ ئ ا خ ع ن پ چ ژ ک گ ۆ ۇ ی ە ݣ ﺏ ﺕ ﺙ ﺝ ﺡ ﺩ ﺫ ﺭ ﺯ ﺱ ﺵ ﺹ ﺽ ﻁ ﻅ ﻍ ﻑ ﻕ ﻝ ﻡ ﻥ ﻩ ﻭ آ ج ب ذ ر
    design_note: Positional forms of the characters (initial, medial, and final forms) and some ligatures are required for proper representation of the language.
    marks: ◌ْ ◌ٓ ◌ٔ ◌ٛ
    note: Used in Iran.
    script: Arabic
    status: primary
  - inherit: azj
    note: Used outside Iran.
    script: Latin
    status: primary
  source:
  - Wikipedia
  speakers: 13823350
  speakers_date: 2016
  status: living
  validity: preliminary
azj:
  name: North Azerbaijani
  orthographies:
  - autonym: Азәрбајҹан
    auxiliary: Й й
    base: А Б В Г Д Е Ж З И К Л М Н О П Р С Т У Ф Х Ц Ч Ш Щ Ъ Ы Ь Э Ю Я Ј Ғ Ҝ Ү Ҹ Һ Ә Ө а б в г д е ж з и к л м н о п р с т у ф х ц ч ш щ ъ ы ь э ю я ј ғ ҝ ү ҹ һ ә ө ʼ
    marks: ◌̆
    note: Official in Dagestan (Russia).
    script: Cyrillic
    status: primary
  - auxiliary: Ä ä
    base: A B C D E F G H I J K L M N O P Q R S T U V X Y Z Ç Ö Ü Ğ Ş Ə a b c d e f g h i j k l m n o p q r s t u v x y z ç ö ü ğ İ ı ş ə ʼ
    marks: ◌̆ ◌̇ ◌̈ ◌̧
    script: Latin
    status: primary
  source:
  - Omniglot
  - Wikipedia
  - https://www.evertype.com/alphabets/azerbaijani.pdf
  speakers: 23000000
  speakers_date: 2018
  status: living
  validity: verified
bak:
  name: Bashkir
  orthographies:
  - autonym: Башҡортса
    base: А Б В Г Д Е Ж З И Й К Л М Н О П Р С Т У Ф Х Ц Ч Ш Щ Ъ Ы Ь Э Ю Я Ё Ғ Ҙ Ҡ Ң Ҫ Ү Һ Ә Ө а б в г д е ж з и й к л м н о п р с т у ф х ц ч ш щ ъ ы ь э ю я ё ғ ҙ ҡ ң ҫ ү һ ә ө
    marks: ◌̆ ◌̈
    script: Cyrillic
    status: primary
  - base: A B C D E F G H I J K L M N O P Q R S T U V W X Y Z Ä Ç Ö Ü Č Ğ Ķ Ņ Ś Ş Š Ź a b c d e f g h i j k l m n o p q r s t u v w x y z ä ç ö ü č ğ İ ı ķ ņ ś ş š ź
    marks: ◌́ ◌̆ ◌̇ ◌̈ ◌̌ ◌̧
    script: Latin
    status: deprecated
  source:
  - Omniglot
  - Wikipedia
  speakers: 1200000
  speakers_date: 2010
  status: living
  validity: preliminary
bal:
  includes:
  - bgp
  - bgn
  - bcc
  name: Baluchi
  orthographies:
  - autonym: بلۏچی
    base: ء آ ا ب ت ج د ر ز س ش ل م ن ه و ٹ پ چ ڈ ژ ک گ ی ۏ ے ݔ ࢣ
    design_note: Positional forms of the characters (initial, medial, and final forms) and some ligatures are required for proper representation of the language.
    marks: ◌َ ◌ُ ◌ِ ◌ٓ
    numerals: ۰ ۱ ۲ ۳ ۴ ۵ ۶ ۷ ۸ ۹ 0 1 2 3 4 5 6 7 8 9
    script: Arabic
    status: primary
  preferred_as_individual: true
  preferred_name: Balochi
  source:
  - Wikipedia
  - Omniglot
  speakers: 7600000
  speakers_date: 2007
  status: living
  validity: preliminary
bam:
  name: Bambara
  orthographies:
  - autonym: Bamanankan
    auxiliary: Q V X q v x
    base: A B C D E F G H I J K L M N O P R S T U W Y Z Ŋ Ɔ Ɛ Ɲ a b c d e f g h i j k l m n o p r s t u w y z ŋ ɔ ɛ ɲ
    script: Latin
    status: primary
  source:
  - Omniglot
  - Wikipedia
  - CLDR
  speakers: 4100000
  speakers_date: 2012
  status: living
  validity: verified
ban:
  name: Balinese
  orthographies:
  - autonym: ᬪᬵᬱᬩᬮᬶ
    auxiliary: ᬡ ᬙ ᬔ ᬥ ᬟ ᬠ ᬣ ᬝ ᬞ ᬰ ᬱ ᬖ ᬪ ᬨ ᬛ
    base: ᬳ ᬦ ᬘ ᬭ ᬓ ᬤ ᬢ ᬲ ᬯ ᬮ ᬫ ᬕ ᬩ ᬗ ᬧ ᬚ ᬬ ᬜ ᬅ ᬆ ᬇ ᬈ ᬋ ᬌ ᬍ ᬎ ᬉ ᬊ ᬏ ᬐ ᬑ ᬒ
    design_note: Mark positioning and numerous precomposed forms (namely conjunct ligatures) are required for proper representation of the language.
    marks: ◌ᬀ ◌ᬁ ◌ᬂ ◌ᬃ ◌ᬄ ◌᬴ ◌ᬵ ◌ᬶ ◌ᬷ ◌ᬸ ◌ᬹ ◌ᬺ ◌ᬾ ◌ᬿ
    numerals: ᭐ ᭕ ᭑ ᭖ ᭒ ᭗ ᭓ ᭘ ᭔ ᭙ 0 1 2 3 4 5 6 7 8 9
    punctuation: ᭞ ᭟ ᭝ ᭜ ᭚ ᭛ ᭠
    script: Balinese
    status: primary
  source:
  - Omniglot
  - Wikipedia
  speakers: 3300000
  speakers_date: 2000
  validity: preliminary
bas:
  name: Basa (Cameroon)
  orthographies:
  - autonym: Basaa
    auxiliary: Q X q x
    base: A B C D E F G H I J K L M N O P R S T U V W Y Z À Á Â È É Ê Ì Í Î Ò Ó Ô Ù Ú Û Ā Ē Ě Ī Ń Ŋ Ō Ū Ǎ Ǐ Ǒ Ǔ Ǹ Ɓ Ɔ Ɛ a b c d e f g h i j k l m n o p r s t u v w y z à á â è é ê ì í î ò ó ô ù ú û ā ē ě ī ń ŋ ō ū ǎ ǐ ǒ ǔ ǹ ɓ ɔ ɛ
    marks: ◌̀ ◌́ ◌̂ ◌̄ ◌̌ ◌᷆ ◌᷇
    script: Latin
    status: primary
  source:
  - CLDR
  - Wikipedia
  speakers: 300000
  status: living
  validity: preliminary
bax:
  name: Bamun
  orthographies:
  - autonym: ꛀꛣꚧꚳ
    base: ꚠ ꚰ ꛀ ꛐ ꛠ ꚡ ꚱ ꛁ ꛑ ꛡ ꚢ ꚲ ꛂ ꛒ ꛢ ꛲ ꚣ ꚳ ꛃ ꛓ ꛣ ꛳ ꚤ ꚴ ꛄ ꛔ ꛤ ꛴ ꚥ ꚵ ꛅ ꛕ ꛥ ꛵ ꚦ ꚶ ꛆ ꛖ ꛦ ꛶ ꚧ ꚷ ꛇ ꛗ ꛧ ꛷ ꚨ ꚸ ꛈ ꛘ ꛨ ꚩ ꚹ ꛉ ꛙ ꛩ ꚪ ꚺ ꛊ ꛚ ꛪ ꚫ ꚻ ꛋ ꛛ ꛫ ꚬ ꚼ ꛌ ꛜ ꛬ ꚭ ꚽ ꛍ ꛝ ꛭ ꚮ ꚾ ꛎ ꛞ ꛮ ꚯ ꚿ ꛏ ꛟ ꛯ
    script: Bamun
    status: primary
  source:
  - Omniglot
  - Wikipedia
  speakers: 420000
  speakers_date: 2005
  validity: preliminary
bba:
  name: Baatonum
  orthographies:
  - autonym: baatɔnum
    base: A B D E Ɛ F G I K L M N O Ɔ P R S T U W Y a b d e ɛ f g i k l m n o ɔ p r s t u w y
    script: Latin
    status: primary
  source:
  - Omniglot
  - Wikipedia
  speakers: 560000
  speakers_date: 1995
  validity: preliminary
bci:
  name: Baoulé
  orthographies:
  - base: A B C D E Ɛ F G I J K L M N O Ɔ P R S T U V W Y Z a b c d e ɛ f g i j k l m n o ɔ p r s t u v w y z
    script: Latin
    status: primary
  source:
  - Omniglot
  - Wikipedia
  speakers: 4700000
  speakers_date: 2017
  validity: preliminary
bdk:
  name: Budukh
  orthographies:
  - autonym: Будад мез
    base: А Б В Г Д Е Ж З И Й К Л М Н О П Р С Т У Ф Х Ц Ч Ш Щ Ъ Ы Ь Э Ӏ Ә а б в г д е ж з и й к л м н о п р с т у ф х ц ч ш щ ъ ы ь э ӏ ә
    marks: ◌̆
    script: Cyrillic
    status: primary
  source:
  - Omniglot
  - Wikipedia
  speakers: 200
  speakers_date: 2010
  status: living
  validity: verified
bel:
  name: Belarusian
  orthographies:
  - autonym: Беларуская
    auxiliary: Ґ ґ
    base: А Б В Г Д Е Ж З И Й К Л М Н О П Р С Т У Ф Х Ц Ч Ш Щ Ъ Ы Ь Э Ю Я Ё І Ў а б в г д е ж з и й к л м н о п р с т у ф х ц ч ш щ ъ ы ь э ю я ё і ў ’
    design_note: The Cyrillic breve accent uses a different form from the one used in the Latin script even though Unicode treats them as the same character.
    marks: ◌̆ ◌̈
    script: Cyrillic
    status: primary
  - autonym: Biełaruskaja
    base: A B C D E F G H I J K L M N O P Q R S T U V W X Y Z Ć Č Ł Ń Ś Š Ŭ Ź Ž a b c d e f g h i j k l m n o p q r s t u v w x y z ć č ł ń ś š ŭ ź ž
    marks: ◌́ ◌̆ ◌̌
    script: Latin
    status: deprecated
  source:
  - Omniglot
  - Wikipedia
  - https://en.wikipedia.org/wiki/Belarusian_alphabet
  - https://www.evertype.com/alphabets/belarusian.pdf
  speakers: 5100000
  speakers_date: 2009
  status: living
  validity: preliminary
bem:
  name: Bemba (Zambia)
  orthographies:
  - autonym: Chibemba
    base: A B C D E F G H I J K L M N O P S T U V W Y a b c d e f g h i j k l m n o p s t u v w y
    script: Latin
    status: primary
  source:
  - Omniglot
  - Wikipedia
  speakers: 4100000
  speakers_date: 2000-2010
  status: living
  validity: verified
ben:
  name: Bengali
  orthographies:
  - autonym: বাংলা
    base: ৺ অ আ ই ঈ উ ঊ ঋ ৠ ঌ ৡ এ ঐ ও ঔ ক খ গ ঘ ঙ চ ছ জ ঝ ঞ ট ঠ ড ঢ ণ ত ৎ থ দ ধ ন প ফ ব ভ ম য র ল শ ষ স হ ঽ
    design_note: Mark positioning and numerous precomposed forms (namely conjunct ligatures) are required for proper representation of the language.
    marks: ◌ঁ ◌ং ◌ঃ ◌় ◌া ◌ি ◌ী ◌ু ◌ূ ◌ৃ ◌ৄ ◌ে ◌ৈ ◌্ ◌ৗ ◌ৢ ◌ৣ
    numerals: ০ ১ ২ ৩ ৪ ৫ ৬ ৭ ৮ ৯
    script: Bengali
    status: primary
  source:
  - Wikipedia
  - CLDR
  speakers: 230000000
  speakers_date: 2011-2017
  validity: preliminary
bez:
  name: Bena (Tanzania)
  orthographies:
  - autonym: Ekibena
    base: A B C D E F G H I J K L M N O P Q R S T U V W Y Z a b c d e f g h i j k l m n o p q r s t u v w y z
    script: Latin
    status: primary
  source:
  - CLDR
  - Wikipedia
  speakers: 670000
  speakers_date: 2001
  status: living
  validity: preliminary
bfa:
  name: Bari
  orthographies:
  - base: A B D E G I J K L M N O P R S T U W Y Ŋ Ö a b d e g i j k l m n o p r s t u w y ŋ ö '
    marks: ◌̈
    script: Latin
    status: primary
  source:
  - Omniglot
  - Wikipedia
  speakers: 750000
  speakers_date: 2000-2014
  validity: preliminary
bhh:
  name: Bukharic
  note: The speaker count date is for Israel and Uzbekistan, others are unknown.
  orthographies:
  - autonym: בוכארי
    inherit: heb
    script: Hebrew
    status: primary
  source:
  - Wikipedia
  - https://en.wikipedia.org/wiki/Niqqud
  speakers: 110000
  speakers_date: 1995
  status: living
  validity: draft
bho:
  name: Bhojpuri
  orthographies:
  - autonym: भोजपुरी
    inherit: mag
    note: The use of the Kaithi script is declining. Devanagari is currently the most commonly used script for oficial documents.
    script: Devanagari
    status: primary
  - autonym: 𑂦𑂷𑂔𑂣𑂳𑂩𑂲
    base: 𑂃 𑂄 𑂅 𑂆 𑂇 𑂈 𑂉 𑂊 𑂋 𑂌 𑂍 𑂎 𑂏 𑂐 𑂑 𑂒 𑂓 𑂔 𑂕 𑂖 𑂗 𑂘 𑂙 𑂚 𑂛 𑂜 𑂝 𑂞 𑂟 𑂠 𑂡 𑂢 𑂣 𑂤 𑂥 𑂦 𑂧 𑂨 𑂩 𑂪 𑂫 𑂬 𑂭 𑂮 𑂯
    design_note: Mark positioning and numerous precomposed forms (namely conjunct ligatures) are required for proper representation of the language.
    marks: ◌𑂀 ◌𑂂 ◌𑂰 ◌𑂲 ◌𑂳 ◌𑂴 ◌𑂵 ◌𑂶 ◌𑂸 ◌𑂺
    numerals: ० १ २ ३ ४ ५ ६ ७ ८ ९ 0 1 2 3 4 5 6 7 8 9
    script: Kaithi
    status: historical
  source:
  - Omniglot
  - Wikipedia
  speakers: 51000000
  speakers_date: 2011
  validity: preliminary
bik:
  includes:
  - bcl
  - bhk
  - bln
  - bto
  - cts
  - fbl
  - lbl
  - rbl
  - ubl
  name: Bikol
  orthographies:
  - autonym: Pandan Bikol
    auxiliary: C E F J Q V X Z c e f j q v x z
    base: A B D G H I K L M N O P R S T U W Y a b d g h i k l m n o p r s t u w y
    script: Latin
    status: primary
  preferred_as_individual: true
  source:
  - Omniglot
  - Wikipedia
  speakers: 78000
  speakers_date: 2000
  status: living
  validity: verified
bin:
  name: Bini
  orthographies:
  - autonym: Ẹ̀dó
    base: A B D E F G H I K L M N O P R S T U V W Y Z Á É È Ẹ Í Ó Ò Ọ Ú a b d e f g h i k l m n o p r s t u v w y z á é è ẹ í ó ò ọ ú '
    marks: ◌̀ ◌́ ◌̣
    script: Latin
    status: primary
  source:
  - Omniglot
  - Wikipedia
  speakers: 1600000
  speakers_date: 2015
  validity: preliminary
bis:
  name: Bislama
  orthographies:
  - autonym: Bislama
    base: A B C D E F G H I J K L M N O P Q R S T U V W X Y Z a b c d e f g h i j k l m n o p q r s t u v w x y z
    script: Latin
    status: primary
  source:
  - Omniglot
  - Wikipedia
  - Bislama dictionary
  speakers: 10000
  speakers_date: 2011
  status: living
  validity: verified
blt:
  name: Tai Dam
  orthographies:
  - autonym: ꪼꪕꪒꪾ
    auxiliary: ꫛ ꫜ ꫝ ꫞ ꫟
    base: ꪀ ꪁ ꪂ ꪃ ꪄ ꪅ ꪆ ꪇ ꪈ ꪉ ꪊ ꪋ ꪌ ꪍ ꪎ ꪏ ꪐ ꪑ ꪒ ꪓ ꪔ ꪕ ꪖ ꪗ ꪘ ꪙ ꪚ ꪛ ꪜ ꪝ ꪞ ꪟ ꪠ ꪡ ꪢ ꪣ ꪤ ꪥ ꪦ ꪧ ꪨ ꪩ ꪪ ꪫ ꪬ ꪭ ꪮ ꪯ ꪱ ꪵ ꪶ ꪹ ꪺ ꪻ ꪼ ꪽ ꫀ ꫂ
    marks: ◌ꪰ ◌ꪲ ◌ꪳ ◌ꪴ ◌ꪷ ◌ꪸ ◌ꪾ ◌꪿ ◌꫁
    script: Tai viet
    status: primary
  source:
  - Omniglot
  - Wikipedia
  speakers: 760000
  speakers_date: 1995-2002
  validity: preliminary
boa:
  name: Bora
  orthographies:
  - autonym: Meamuyna
    base: A B C D E G H I J K L M N O P R S T U V W Y Ɨ Ñ a b c d e g h i j k l m n o p r s t u v w y ɨ ñ
    marks: ◌̃
    script: Latin
    status: primary
  source:
  - Omniglot
  - Wikipedia
  speakers: 2400
  speakers_date: 2000
  validity: preliminary
bod:
  name: Tibetan
  orthographies:
  - autonym: བོད་སྐད་
    base: ཀ ཁ ག ང ཅ ཆ ཇ ཉ ཏ ཐ ད ན པ ཕ བ མ ཙ ཚ ཛ ཝ ཞ ཟ འ ཡ ར ལ ཤ ས ཧ ཨ
    design_note: Mark positioning and numerous precomposed forms (namely conjunct ligatures) are required for proper representation of the language.
    marks: ◌ི ◌ུ ◌ེ ◌ོ
    numerals: ༠ ༡ ༢ ༣ ༤ ༥ ༦ ༧ ༨ ༩
    punctuation: ༄ ༈ ་ ། ༎ ༔ ༺ ༻
    script: Tibetan
    status: primary
  source:
  - Omniglot
  - Wikipedia
  speakers: 1200000
  speakers_date: 1990
  validity: preliminary
bos:
  name: Bosnian
  orthographies:
  - autonym: Босански
    base: А Б В Г Д Е Ж З И К Л М Н О П Р С Т У Ф Х Ц Ч Ш Ђ Ј Љ Њ Ћ Џ а б в г д е ж з и к л м н о п р с т у ф х ц ч ш ђ ј љ њ ћ џ
    design_note: Correct positioning of acute accents above some characters may be required. The Cyrillic breve accent uses a different form from the one used in the Latin script even though Unicode treats them as the same character. In italic styles, some characters may use a different form from the Cyrillic used as examples by Unicode.
    script: Cyrillic
    status: secondary
  - autonym: Bosanski
    auxiliary: Ǆ ǅ ǆ Ǉ ǈ ǉ Ǌ ǋ ǌ
    base: A B C D E F G H I J K L M N O P R S T U V Z Ć Č Đ Š Ž a b c d e f g h i j k l m n o p r s t u v z ć č đ š ž
    design_note: Digraphs ‹dž›, ‹lj›, and ‹nj› in their uppercase, titlecase, and lowercase forms have dedicated Unicode codepoints in the auxiliary set. However, these were included chiefly for backwards compatibility with legacy encodings which kept a one-to-one correspondence with Cyrillic.
    marks: ◌́ ◌̌
    script: Latin
    status: primary
  source:
  - Omniglot
  - CLDR
  - https://www.evertype.com/alphabets/bosnian.pdf
  speakers: 3000000
  speakers_date: 2008
  status: living
  validity: verified
bpy:
  name: Bishnupriya
  orthographies:
  - autonym: বিষ্ণুপ্রিয়া মণিপুরী
    base: অ আ ই ঈ উ ঊ ঋ এ ঐ ও ঔ ক খ গ ঘ ঙ চ ছ জ ঝ ঞ ট ঠ ড ঢ ণ ত থ দ ধ ন প ফ ব ভ ম য র ল ৱ শ ষ স হ
    design_note: Mark positioning and numerous precomposed forms (namely conjunct ligatures) are required for proper representation of the language.
    marks: ◌ঁ ◌ং ◌ঃ ◌় ◌া ◌ি ◌ী ◌ু ◌ূ ◌ৃ ◌ে ◌ৈ ◌্ ◌ৗ
    numerals: ০ ১ ২ ৩ ৪ ৫ ৬ ৭ ৮ ৯
    script: Bengali
    status: primary
  source:
  - Wikipedia
  speakers: 1760000
  speakers_date: 2020
  validity: preliminary
bre:
  name: Breton
  orthographies:
  - autonym: Brezhoneg
    base: A B C D E F G H I J K L M N O P R S T U V W X Y Z Ê Ñ Ù a b c d e f g h i j k l m n o p r s t u v w x y z ê ñ ù
    marks: ◌̀ ◌̂ ◌̃
    script: Latin
    status: primary
  source:
  - Omniglot
  - Wikipedia
  - CLDR
  - Alvestrand
  speakers: 226000
  speakers_date: 2018
  status: living
  validity: verified
brx:
  name: Bodo (India)
  orthographies:
  - autonym: बरʼ
    auxiliary: ॐ
    base: अ आ इ ई उ ऊ ऋ ए ऐ ओ औ क ख ग घ ङ च छ ज झ ञ ट ठ ड ढ ण त थ द ध न प फ ब भ म य र ल व श ष स ह ʼ ‌ ‍
    design_note: Mark positioning and numerous precomposed forms (namely conjunct ligatures) are required for proper representation of the language.
    marks: ◌ँ ◌ं ◌ः ◌़ ◌ा ◌ि ◌ी ◌ु ◌ू ◌ृ ◌े ◌ै ◌ो ◌ौ ◌्
    numerals: ० १ २ ३ ४ ५ ६ ७ ८ ९ 0 1 2 3 4 5 6 7 8 9
    punctuation: । ॥ ॰
    script: Devanagari
    status: primary
  source:
  - Wikipedia
  - Unicode
  speakers: 1400000
  speakers_date: 2011
  validity: preliminary
buc:
  autonym: Kibushi
  name: Bushi
  orthographies:
  - autonym: Shibushi
    auxiliary: C J Q c j q
    base: A B D E F G H I K L M N O P R S T U V W X Y Z Ɓ Ɗ a b d e f g h i k l m n o p r s t u v w x y z ɓ ɗ
    marks: ◌̈
    script: Latin
    status: primary
  source:
  - Wikipedia
  - Omniglot
  speakers: 47900
  speakers_date: 2012
  status: living
  validity: preliminary
bug:
  name: Buginese
  note: The number of speakers includes 500000 L2 speakers.
  orthographies:
  - autonym: Basa Ugi
    base: A B C D E G I J K L M N O P R S T U W Y Ә a b c d e g i j k l m n o p r s t u w y ' ә
    note: The use of the Buginesse script seems to be declining with the Latin script taking over.
    script: Latin
    status: primary
  - autonym: ᨅᨔ ᨕᨘᨁᨗ
    base: ᨀ ᨁ ᨂ ᨃ ᨄ ᨅ ᨆ ᨇ ᨈ ᨉ ᨊ ᨋ ᨌ ᨍ ᨎ ᨏ ᨐ ᨑ ᨒ ᨓ ᨔ ᨕ ᨖ
    design_note: Mark positioning and some character combinations have to be resolved to properly represent the language.
    marks: ◌ᨗ ◌ᨘ ◌ᨙ ◌ᨚ ◌ᨛ
    note: The script is also called Lontara
    punctuation: ᨞ ᨟
    script: Buginesse
    status: primary
  source:
  - Omniglot
  - Wikipedia
  speakers: 4000000
  speakers_date: 2015
  validity: preliminary
bul:
  name: Bulgarian
  orthographies:
  - autonym: Български
    auxiliary: А̀ О̀ У̀ Ъ̀ Ю̀ Я̀ а̀ о̀ у̀ ъ̀ ю̀ я̀
    base: А Б В Г Д Е Ж З И Й К Л М Н О П Р С Т У Ф Х Ц Ч Ш Щ Ъ Ь Ю Я Ѐ Ѝ а б в г д е ж з и й к л м н о п р с т у ф х ц ч ш щ ъ ь ю я ѐ ѝ
    design_note: Bulgarian preferred forms tend to differ from the Cyrillic used as examples by Unicode. Correct positioning of a grave accent above some characters may be required. The Cyrillic breve accent uses a different form from the one used in the Latin script even though Unicode treats them as the same character.
    marks: ◌̀ ◌́ ◌̆
    script: Cyrillic
    status: primary
  source:
  - Omniglot
  - Wikipedia
  - https://en.wikipedia.org/wiki/Bulgarian_alphabet
  speakers: 9000000
  speakers_date: 2011
  status: living
  validity: verified
bxm:
  name: Mongolia Buriat
  orthographies:
  - autonym: Буряад
    base: А Б В Г Д Е Ж З И Й К Л М Н О П Р С Т У Ф Х Ц Ч Ш Щ Ъ Ы Ь Э Ю Я Ё Ү Һ Ө а б в г д е ж з и й к л м н о п р с т у ф х ц ч ш щ ъ ы ь э ю я ё ү һ ө
    marks: ◌̆ ◌̈
    script: Cyrillic
    status: primary
  - autonym: Buryaad
    base: A B C Ç D E F G H I J K L M N O Ө P R S Ş T U V X Y Z Ƶ a b c ç d e f g h i j k l m n o ө p r s ş t u v x y z ƶ
    marks: ◌̧
    note: Used in 1931–1939.
    script: Latin
    status: deprecated
  preferred_name: Mongolian Buriat
  source:
  - Wikipedia
  - Omniglot
  speakers: 35000
  speakers_date: 2010
  status: living
  validity: preliminary
bxr:
  name: Russia Buriat
  orthographies:
  - autonym: Буряад
    base: А Б В Г Д Е Ж З И Й К Л М Н О П Р С Т У Ф Х Ц Ч Ш Щ Ъ Ы Ь Э Ю Я Ё Ү Һ Ө а б в г д е ж з и й к л м н о п р с т у ф х ц ч ш щ ъ ы ь э ю я ё ү һ ө
    marks: ◌̆ ◌̈
    script: Cyrillic
    status: primary
  - autonym: Buryaad
    base: A B C Ç D E F G H I J K L M N O Ө P R S Ş T U V X Y Z Ƶ a b c ç d e f g h i j k l m n o ө p r s ş t u v x y z ƶ
    marks: ◌̧
    note: Used in 1931–1939.
    script: Latin
    status: deprecated
  preferred_name: Russian Buriat
  source:
  - Omniglot
  - Wikipedia
  speakers: 353113
  speakers_date: 2010
  status: living
  validity: verified
bxu:
  name: China Buriat
  orthographies:
  - autonym: Буряад
    base: А Б В Г Д Е Ж З И Й К Л М Н О П Р С Т У Ф Х Ц Ч Ш Щ Ъ Ы Ь Э Ю Я Ё Ү Һ Ө а б в г д е ж з и й к л м н о п р с т у ф х ц ч ш щ ъ ы ь э ю я ё ү һ ө
    marks: ◌̆ ◌̈
    script: Cyrillic
    status: primary
  - autonym: Buryaad
    base: A B C Ç D E F G H I J K L M N O Ө P R S Ş T U V X Y Z Ƶ a b c ç d e f g h i j k l m n o ө p r s ş t u v x y z ƶ
    marks: ◌̧
    note: Used in 1931–1939.
    script: Latin
    status: deprecated
  preferred_name: Chinese Buriat
  source:
  - Wikipedia
  - Omniglot
  speakers: 65000
  speakers_date: 1982
  status: living
  validity: preliminary
cab:
  name: Garifuna
  note: The speaker counts are uncertain.
  orthographies:
  - autonym: Garífuna
    base: A B C D E F G H I K L M N O P R S T U W Y Ñ Ü a b c d e f g h i k l m n o p r s t u w y ñ ü
    marks: ◌́ ◌̃ ◌̈
    script: Latin
    status: primary
  source:
  - Omniglot
  - Wikipedia
  speakers: 190000
  speakers_date: 1997
  validity: preliminary
cak:
  name: Kaqchikel
  orthographies:
  - autonym: Kaqchikel Chʼabʼäl
    base: A B C D E F G H I J K L M N O P Q R S T U V W X Y Z Ä Ë Ï Ö Ü a b c d e f g h i j k l m n o p q r s t u v w x y z ä ë ï ö ü ʼ
    marks: ◌̈
    script: Latin
    status: primary
  source:
  - Omniglot
  - Wikipedia
  speakers: 450000
  status: living
  validity: preliminary
cat:
  name: Catalan
  orthographies:
  - autonym: Català
    auxiliary: Ŀ ŀ
    base: A B C D E F G H I J K L M N O P Q R S T U V W X Y Z À Ç È É Í Ï Ò Ó Ú Ü a b c d e f g h i j k l m n o p q r s t u v w x y z à ç è é í ï ò ó ú ü
    design_note: Special consideration should be given to the Catalan use of middle dot ‹·› (punt volat). The use of legacy characters ‹Ŀ, ŀ› is discouraged. Some font developers decompose ‹Ŀ, ŀ› automatically to adapt the position of the mid dot to changes in the overall spacing (tracking).
    marks: ◌̀ ◌́ ◌̈ ◌̧
    script: Latin
    status: primary
  source:
  - Omniglot
  - Wikipedia
  - Alvestrand
  speakers: 4100000
  speakers_date: 2012
  status: living
  validity: verified
cbi:
  name: Chachi
  orthographies:
  - autonym: Cha'palaa
    base: A B C D E F G H I J L M N P R S T U V Y Ã Ẽ Ĩ Ũ Ñ a b c d e f g h i j l m n p r s t u v y ' ã ẽ ĩ ũ ñ
    marks: ◌̃
    script: Latin
    status: primary
  source:
  - Omniglot
  - Wikipedia
  speakers: 10000
  speakers_date: 2013
  validity: preliminary
cbk:
  name: Chavacano
  orthographies:
  - autonym: Chavacano
    base: A B C D E F G H I J K L M N O P Q R S T U V W X Y Z Ñ a b c d e f g h i j k l m n o p q r s t u v w x y z ñ
    marks: ◌̃
    script: Latin
    status: primary
  source:
  - Omniglot
  - Wikipedia
  speakers: 689000
  speakers_date: 1992
  status: living
  validity: verified
cbr:
  name: Cashibo-Cacataibo
  orthographies:
  - autonym: Cacataibo
    base: A B C E I M N O P Q R S T U X Ë Ï Õ Ñ a b c e i m n o p q r s t u x ' ë ï õ ñ
    marks: ◌̃ ◌̈
    script: Latin
    status: primary
  source:
  - Omniglot
  - Wikipedia
  speakers: 1200
  speakers_date: 2007
  validity: preliminary
cbs:
  name: Cashinahua
  orthographies:
  - autonym: Hantxa Kuin
    base: A B C D E H I J K M N P S T U V X Y Ẽ Ĩ Ã Ũ a b c d e h i j k m n p s t u v x y ' ẽ ĩ ã ũ
    marks: ◌̃
    script: Latin
    status: primary
  source:
  - Omniglot
  - Wikipedia
  speakers: 1200
  speakers_date: 2003-2007
  validity: preliminary
cbt:
  name: Chayahuita
  orthographies:
  - autonym: Shawi
    base: A H I U K M N P R S T W Ɨ Č Š a h i u k m n p r s t w ɨ č š
    marks: ◌̌
    script: Latin
    status: primary
  source:
  - Omniglot
  - Wikipedia
  speakers: 14000
  speakers_date: 2011
  validity: preliminary
cbu:
  name: Candoshi-Shapra
  orthographies:
  - base: A B C D G H I K L M N O P R S T U V X Y Z a b c d g h i k l m n o p r s t u v x y z '
    script: Latin
    status: primary
  source:
  - Omniglot
  - Wikipedia
  speakers: 1120
  speakers_date: 2007
  validity: preliminary
ccp:
  name: Chakma
  note: There are approximately 326000 speakers in Bangladesh and 228281 in India.
  orthographies:
  - base: 𑄃 𑄄 𑄅 𑄆 𑄇 𑄈 𑄉 𑄊 𑄋 𑄌 𑄍 𑄎 𑄏 𑄐 𑄑 𑄒 𑄓 𑄔 𑄕 𑄖 𑄗 𑄘 𑄙 𑄚 𑄛 𑄜 𑄝 𑄞 𑄟 𑄠 𑄡 𑄢 𑄣 𑄤 𑄥 𑄦
    design_note: Mark positioning and numerous precomposed forms (namely conjunct ligatures) are required for proper representation of the language.
    marks: ◌𑄀 ◌𑄁 ◌𑄂 ◌𑄧 ◌𑄨 ◌𑄩 ◌𑄪 ◌𑄫 ◌𑄬 ◌𑄭 ◌𑄰 ◌𑄱 ◌𑄲 ◌𑄳 ◌𑄴
    numerals: 𑄶 𑄷 𑄸 𑄹 𑄺 𑄻 𑄼 𑄽 𑄾 𑄿 0 1 2 3 4 5 6 7 8 9
    punctuation: 𑅁 𑅂 𑅃 𑅀
    script: Chakma
    status: primary
  source:
  - Omniglot
  - Wikipedia
  - CLDR
  speakers: 554281
  speakers_date: 2011
  validity: preliminary
ceb:
  name: Cebuano
  orthographies:
  - autonym: Binisaya
    base: A B D E G H I K L M N O P R S T U W Y a b d e g h i k l m n o p r s t u w y
    script: Latin
    status: primary
  source:
  - Omniglot
  - Wikipedia
  - CLDR
  speakers: 16000000
  speakers_date: 2005
  status: living
  validity: verified
ces:
  name: Czech
  orthographies:
  - autonym: Čeština
    base: A B C D E F G H I J K L M N O P Q R S T U V W X Y Z Á É Í Ó Ú Ý Č Ď Ě Ň Ř Š Ť Ů Ž a b c d e f g h i j k l m n o p q r s t u v w x y z á é í ó ú ý č ď ě ň ř š ť ů ž
    marks: ◌́ ◌̊ ◌̌
    script: Latin
    status: primary
  source:
  - Omniglot
  - Native
  speakers: 10700000
  speakers_date: 2015
  status: living
  validity: verified
cfm:
  name: Falam Chin
  orthographies:
  - base: A B C D E F G H I J K L M N O P R S T Ṭ U V Z a b c d e f g h i j k l m n o p r s t ṭ u v z
    marks: ◌̣
    script: Latin
    status: primary
  source:
  - Wikipedia
  speakers: 107000
  speakers_date: 1983-2001
  validity: draft
cgg:
  name: Chiga
  orthographies:
  - autonym: Rukiga
    base: A B C D E F G H I J K L M N O P Q R S T U V W X Y Z a b c d e f g h i j k l m n o p q r s t u v w x y z
    script: Latin
    status: primary
  source:
  - Omniglot
  - CLDR
  speakers: 1600000
  speakers_date: 2002
  status: living
  validity: verified
cha:
  name: Chamorro
  orthographies:
  - autonym: Chamorru
    base: A B C D E F G H I J K L M N O P Q R S T U V W X Y Z Å Ñ a b c d e f g h i j k l m n o p q r s t u v w x y z å ñ
    marks: ◌̃ ◌̊
    script: Latin
    status: primary
  source:
  - Omniglot
  - Wikipedia
  - Chamorro dictionary
  speakers: 58000
  speakers_date: 2005-2015
  status: living
  validity: verified
che:
  name: Chechen
  orthographies:
  - autonym: Нохчийн мотт
    base: А Б В Г Д Е Ж З И Й К Л М Н О П Р С Т У Ф Х Ц Ч Ш Щ Ъ Ы Ь Э Ю Я Ё Ӏ а б в г д е ж з и й к л м н о п р с т у ф х ц ч ш щ ъ ы ь э ю я ё ӏ
    marks: ◌̆ ◌̈
    script: Cyrillic
    status: primary
  source:
  - Omniglot
  - Wikipedia
  - CLDR
  speakers: 1400000
  speakers_date: 2010
  status: living
  validity: preliminary
chj:
  name: Ojitlán Chinantec
  orthographies:
  - autonym: Chinanteco de San Lucas Ojitlán
    base: A B C D E F G H I J K L M N O P R S T U Ë Ø a b c d e f g h i j k l m n o p r s t u ë ø
    marks: ◌́ ◌̈
    script: Latin
    status: primary
  source:
  - Omniglot
  - Wikipedia
  speakers: 38000
  speakers_date: 2000
  validity: preliminary
chk:
  name: Chuukese
  orthographies:
  - autonym: Chuuk
    base: A C E F H I K M N O P R S T U W Y Á É Ó Ú a c e f h i k m n o p r s t u w y á é ó ú
    marks: ◌́
    script: Latin
    status: primary
  source:
  - Omniglot
  - Wikipedia
  speakers: 51330
  speakers_date: 2000
  validity: preliminary
chr:
  name: Cherokee
  note: Presently almost extinct.
  orthographies:
  - autonym: ᏣᎳᎩ ᎦᏬᏂᎯᏍᏗ
    base: Ꭰ Ꭱ Ꭲ Ꭳ Ꭴ Ꭵ Ꭶ Ꭷ Ꭸ Ꭹ Ꭺ Ꭻ Ꭼ Ꭽ Ꭾ Ꭿ Ꮀ Ꮁ Ꮂ Ꮃ Ꮄ Ꮅ Ꮆ Ꮇ Ꮈ Ꮉ Ꮊ Ꮋ Ꮌ Ꮍ Ꮎ Ꮏ Ꮐ Ꮑ Ꮒ Ꮓ Ꮔ Ꮕ Ꮖ Ꮗ Ꮘ Ꮙ Ꮚ Ꮛ Ꮜ Ꮝ Ꮞ Ꮟ Ꮠ Ꮡ Ꮢ Ꮣ Ꮤ Ꮥ Ꮦ Ꮧ Ꮨ Ꮩ Ꮪ Ꮫ Ꮬ Ꮭ Ꮮ Ꮯ Ꮰ Ꮱ Ꮲ Ꮳ Ꮴ Ꮵ Ꮶ Ꮷ Ꮸ Ꮹ Ꮺ Ꮻ Ꮼ Ꮽ Ꮾ Ꮿ Ᏸ Ᏹ Ᏺ Ᏻ Ᏼ ꭰ ꭱ ꭲ ꭳ ꭴ ꭵ ꭶ ꭷ ꭸ ꭹ ꭺ ꭻ ꭼ ꭽ ꭾ ꭿ ꮀ ꮁ ꮂ ꮃ ꮄ ꮅ ꮆ ꮇ ꮈ ꮉ ꮊ ꮋ ꮌ ꮍ ꮎ ꮏ ꮐ ꮑ ꮒ ꮓ ꮔ ꮕ ꮖ ꮗ ꮘ ꮙ ꮚ ꮛ ꮜ ꮝ ꮞ ꮟ ꮠ ꮡ ꮢ ꮣ ꮤ ꮥ ꮦ ꮧ ꮨ ꮩ ꮪ ꮫ ꮬ ꮭ ꮮ ꮯ ꮰ ꮱ ꮲ ꮳ ꮴ ꮵ ꮶ ꮷ ꮸ ꮹ ꮺ ꮻ ꮼ ꮽ ꮾ ꮿ ᏸ ᏹ ᏺ ᏻ ᏼ
    script: Cherokee
    status: primary
  source:
  - Omniglot
  - Wikipedia
  speakers: 1520
  speakers_date: 2018-2019
  validity: preliminary
chu:
  name: Church Slavic
  orthographies:
  - autonym: Церковнослове́нскїй
    base: А Б В Г Д Е Ж З И Й К Л М Н О П Р С Т У Ф Х Ц Ч Ш Щ Ъ Ы Ь Ю Є Ѕ Џ Ѥ Ѩ Ѭ Ҁ І Ї Ѡ Ѣ Ѧ Ѫ Ѯ Ѱ Ѳ Ѵ Ѷ Ѻ Ѽ Ѿ Ꙁ Ꙋ Ꙍ Ꙗ Ꙃ а б в г д е ж з и й к л м н о п р с т у ф х ц ч ш щ ъ ы ь ю є ѕ џ ѥ ѩ ѭ ҁ і ї ѡ ѣ ѧ ѫ ѯ ѱ ѳ ѵ ѷ ѻ ѽ ѿ ꙁ ꙋ ꙍ ꙗ ꙃ
    marks: ◌́ ◌̆ ◌̈ ◌̏
    script: Cyrillic
    status: primary
  source:
  - Omniglot
  - Wikipedia
  - CLDR
  speakers: 0
  status: ancient
  validity: verified
chv:
  name: Chuvash
  orthographies:
  - autonym: Чӑвашла
    base: А Б В Г Д Е Ж З И Й К Л М Н О П Р С Т У Ф Х Ц Ч Ш Щ Ъ Ы Ь Э Ю Я Ё Ҫ Ӑ Ӗ Ӳ а б в г д е ж з и й к л м н о п р с т у ф х ц ч ш щ ъ ы ь э ю я ё ҫ ӑ ӗ ӳ
    marks: ◌̆ ◌̈ ◌̋
    script: Cyrillic
    status: primary
  source:
  - Omniglot
  - Wikipedia
  speakers: 1042989
  status: living
  validity: preliminary
cic:
  name: Chickasaw
  orthographies:
  - autonym: Chikashshanompa'
    base: A B C F G H I K L M N O P S T W Y a b c f g h i k l m n o p s t w y '
    marks: ◌̠
    note: Two orthographies (Humes and Munro-Willmond) were created. The current primary orthography seems to follow Munro-Willmond.
    script: Latin
    status: primary
  - autonym: Chikashshanompa'
    base: A B C D E F G H I J K L M N O P Q R S T U V W X Y Z Á É Í Ó Ú a b c d e f g h i j k l m n o p q r s t u v w x y z á é í ó ú '
    marks: ◌́
    script: Latin
    status: secondary
  source:
  - Omniglot
  - Wikipedia
  speakers: 75
  speakers_date: 2017
  status: living
  validity: verified
cim:
  name: Cimbrian
  orthographies:
  - autonym: Zimbar
    base: A B C D E F G H I J K L M N O P Q R S T U V W X Y Z Ä À È É Ì Ò Ó Ô Ö Ù Ü Ć a b c d e f g h i j k l m n o p q r s t u v w x y z ä à è é ì ò ó ô ö ù ü ć
    marks: ◌̀ ◌́ ◌̂ ◌̈
    script: Latin
    status: primary
  source:
  - Omniglot
  - Wikipedia
  speakers: 400
  speakers_date: 2000
  status: living
  validity: preliminary
cji:
  name: Chamalal
  orthographies:
  - autonym: Чамалалдуб
    base: А Б В Г Д Е Ж З И Й К Л М Н О П Р С Т У Ф Х Ц Ч Ш Щ Ъ Ы Ь Э Ю Я Ё Ӏ а б в г д е ж з и й к л м н о п р с т у ф х ц ч ш щ ъ ы ь э ю я ё ӏ
    marks: ◌̆ ◌̈
    script: Cyrillic
    status: primary
  source:
  - Omniglot
  - Wikipedia
  speakers: 500
  speakers_date: 2010
  status: living
  validity: verified
cjk:
  name: Chokwe
  orthographies:
  - autonym: Ucokwe
    base: A B C D E F G H I J K L M N O P Q R S T U V W Y Z a b c d e f g h i j k l m n o p q r s t u v w y z
    script: Latin
    status: primary
  source:
  - Omniglot
  - Wikipedia
  speakers: 980000
  speakers_date: 1990-1991
  validity: preliminary
cjs:
  name: Shor
  orthographies:
  - autonym: Шор
    base: А Б В Г Д Е Ж З И Й К Л М Н О П Р С Т У Ф Х Ц Ч Ш Щ Ъ Ы Ь Э Ю Я Ё Ғ Қ Ң Ӧ Ӱ а б в г д е ж з и й к л м н о п р с т у ф х ц ч ш щ ъ ы ь э ю я ё ғ қ ң ӧ ӱ
    marks: ◌̆ ◌̈
    script: Cyrillic
    status: primary
  source:
  - Omniglot
  - Wikipedia
  speakers: 2800
  speakers_date: 2010
  status: living
  validity: preliminary
cjy:
  name: Jinyu Chinese
  orthographies:
  - autonym: 晋语 / 晉語
    inherit: cmn
    script: Chinese
    status: primary
  source:
  - Wikipedia
  speakers: 63050000
  speakers_date: 2012
  validity: draft
ckb:
  name: Central Kurdish
  orthographies:
  - autonym: Soranî
    auxiliary: Ḧ Ẍ ḧ ẍ '
    base: A B C D E F G H I J K L M N O P Q R S T U V W X Y Z Ç Ê Î Ş Û Ł Ň Ř Ü a b c d e f g h i j k l m n o p q r s t u v w x y z ç ê î ş û ł ň ř ü
    marks: ◌̂ ◌̈ ◌̌ ◌̧
    script: Latin
    status: primary
  - autonym: سۆرانی
    base: ا ب ت ج ح خ د ر ز س ش ع غ ف ق ل م ن و پ چ ڕ ژ ڤ ک گ ڵ ھ ۆ ی ێ ە
    design_note: Positional forms of the characters (initial, medial, and final forms) and some ligatures are required for proper representation of the language.
    script: Arabic
    status: primary
  source:
  - Wikipedia
  - Omniglot
  speakers: 7250000
  speakers_date: 2014
  status: living
  validity: preliminary
ckt:
  name: Chukot
  note: The speaker count is based on 32% proportion of the total population.
  orthographies:
  - autonym: Ԓыгъоравэтԓьэн
    base: А Б В Г Д Е Ж З И Й К Л М Н О П Р С Т У Ф Х Ц Ч Ш Щ Ъ Ы Ь Э Ю Я Ё Ӄ Ӈ Ԓ а б в г д е ж з и й к л м н о п р с т у ф х ц ч ш щ ъ ы ь э ю я ё ӄ ӈ ԓ ’
    marks: ◌̆ ◌̈
    script: Cyrillic
    status: primary
  source:
  - Omniglot
  - Wikipedia
  speakers: 5095
  speakers_date: 2010
  status: living
  validity: preliminary
cmn:
  name: Mandarin Chinese
  note: There are approximately 200000000 L2 speakers.
  orthographies:
  - autonym: 普通话 / 汉语
    auxiliary: 乒 乓 仂 仓 伞 侣 傈 傣 僳 冥 凉 刨 匕 卑 卞 厘 厦 厨 吕 呣 唇 啤 啮 喱 嗅 噘 噢 坝 堤 墟 奎 妆 婴 媚 宅 寺 尬 尴 屑 屿 巽 巾 弓 彗 惊 戟 扔 扰 扳 抛 挂 捂 摇 撅 撤 杆 杖 柜 柱 栗 栽 桶 棍 棕 棺 楔 楠 榈 槟 橙 洒 浆 涌 淇 滕 滚 滩 灾 烛 烟 焰 煎 犬 猫 瑚 瓢 甫 皱 盆 盔 盲 眨 眯 瞌 矿 碑 祈 祭 祷 禄 稻 竿 笼 筒 篷 粟 粮 纠 纬 缆 缎 耸 脚 舔 舵 艇 艮 芽 苜 苞 菇 菱 葫 葵 蒸 蓿 蔽 薯 蘑 蚂 蛛 蜗 蜘 蜡 蝎 蝴 螃 裹 谍 谬 豚 账 跤 踪 躬 轴 辐 迹 郁 鄙 酢 钉 钥 钮 钯 铂 铅 铛 锄 锑 锚 锤 镑 闺 阱 隧 雕 霾 靴 靶 鞠 颠 馏 驼 骆 髦 魁 鲤 鲸 鳄 鸽
    base: 一 丁 七 万 丈 三 上 下 丌 不 与 丑 专 且 世 丘 丙 业 东 丝 丢 两 严 丧 个 中 丰 串 临 丸 丹 为 主 丽 举 乃 久 么 义 之 乌 乍 乎 乏 乐 乔 乖 乘 乙 九 也 习 乡 书 买 乱 乾 了 予 争 事 二 于 亏 云 互 五 井 亚 些 亡 交 亥 亦 产 亨 享 京 亮 亲 人 亿 什 仁 仅 仇 今 介 仍 从 仔 他 付 仙 代 令 以 仪 们 仰 仲 件 价 任 份 仿 企 伊 伍 伏 伐 休 众 优 伙 会 伟 传 伤 伦 伯 估 伴 伸 似 伽 但 位 低 住 佐 佑 体 何 余 佛 作 你 佤 佩 佳 使 例 供 依 侠 侦 侧 侨 侬 侯 侵 便 促 俄 俊 俗 保 信 俩 修 俱 俾 倍 倒 候 倚 借 倦 值 倾 假 偌 偏 做 停 健 偶 偷 储 催 傲 傻 像 僧 儒 儿 允 元 兄 充 兆 先 光 克 免 兑 兔 党 入 全 八 公 六 兮 兰 共 关 兴 兵 其 具 典 兹 养 兼 兽 内 冈 册 再 冒 写 军 农 冠 冬 冰 冲 决 况 冷 准 凌 减 凝 几 凡 凤 凭 凯 凰 出 击 函 刀 分 切 刊 刑 划 列 刘 则 刚 创 初 判 利 别 到 制 刷 券 刺 刻 剂 前 剑 剧 剩 剪 副 割 力 劝 办 功 加 务 劣 动 助 努 劫 励 劲 劳 势 勇 勉 勋 勒 勤 勾 勿 包 匆 匈 化 北 匙 匹 区 医 十 千 升 午 半 华 协 卒 卓 单 卖 南 博 占 卡 卢 卫 卯 印 危 即 却 卷 厂 厄 厅 历 厉 压 厌 厍 厚 原 去 县 参 又 叉 及 友 双 反 发 叔 取 受 变 叙 口 古 句 另 只 叫 召 叭 可 台 史 右 叶 号 司 叹 吃 各 合 吉 吊 同 名 后 吐 向 吓 吗 君 吝 吟 否 吧 含 听 启 吵 吸 吹 吻 吾 呀 呆 呈 告 呐 员 呜 呢 呦 周 味 呵 呼 命 和 咖 咦 咧 咨 咪 咬 咯 咱 哀 品 哇 哈 哉 响 哎 哟 哥 哦 哩 哪 哭 哲 唉 唐 唤 唬 售 唯 唱 唷 商 啊 啡 啥 啦 啪 喀 喂 善 喇 喊 喏 喔 喜 喝 喵 喷 喻 嗒 嗨 嗯 嘉 嘛 嘴 嘻 嘿 器 四 回 因 团 园 困 围 固 国 图 圆 圈 土 圣 在 圭 地 圳 场 圾 址 均 坎 坐 坑 块 坚 坛 坜 坡
      坤 坦 坪 垂 垃 型 垒 埃 埋 城 埔 域 培 基 堂 堆 堕 堡 堪 塑 塔 塞 填 境 增 墨 壁 壤 士 壬 壮 声 处 备 复 夏 夕 外 多 夜 够 夥 大 天 太 夫 央 失 头 夷 夸 夹 夺 奇 奈 奉 奋 奏 契 奔 奖 套 奥 女 奴 奶 她 好 如 妇 妈 妖 妙 妥 妨 妮 妹 妻 姆 姊 始 姐 姑 姓 委 姿 威 娃 娄 娘 娜 娟 娱 婆 婚 媒 嫁 嫌 嫩 子 孔 孕 字 存 孙 孜 孝 孟 季 孤 学 孩 宁 它 宇 守 安 宋 完 宏 宗 官 宙 定 宛 宜 宝 实 审 客 宣 室 宪 害 宴 家 容 宽 宾 宿 寂 寄 寅 密 寇 富 寒 寝 寞 察 寡 寨 寸 对 寻 导 寿 封 射 将 尊 小 少 尔 尖 尘 尚 尝 尤 就 尺 尼 尽 尾 局 屁 层 居 屋 屏 展 属 屠 山 岁 岂 岗 岘 岚 岛 岳 岸 峡 峰 崇 崩 崴 川 州 巡 工 左 巧 巨 巫 差 己 已 巳 巴 巷 币 市 布 帅 师 希 帐 帕 帖 帝 带 席 帮 常 帽 幅 幕 干 平 年 并 幸 幻 幼 幽 广 庆 床 序 库 应 底 店 庙 庚 府 庞 废 度 座 庭 康 庸 廉 廖 延 廷 建 开 异 弃 弄 弊 式 引 弗 弘 弟 张 弥 弦 弯 弱 弹 强 归 当 录 彝 形 彩 彬 彭 彰 影 彷 役 彻 彼 往 征 径 待 很 律 後 徐 徒 得 循 微 徵 德 心 必 忆 忌 忍 志 忘 忙 忠 忧 快 念 忽 怀 态 怎 怒 怕 怖 思 怡 急 性 怨 怪 总 恋 恐 恢 恨 恩 恭 息 恰 恶 恼 悄 悉 悔 悟 悠 患 您 悲 情 惑 惜 惠 惧 惨 惯 想 惹 愁 愈 愉 意 愚 感 愧 慈 慎 慕 慢 慧 慰 憾 懂 懒 戈 戊 戌 戏 成 我 戒 或 战 截 戴 户 房 所 扁 扇 手 才 扎 扑 打 托 扣 执 扩 扫 扬 扭 扮 扯 批 找 承 技 抄 把 抑 抓 投 抗 折 抢 护 报 披 抬 抱 抵 抹 抽 担 拆 拉 拍 拒 拔 拖 拘 招 拜 拟 拥 拦 拨 择 括 拳 拷 拼 拾 拿 持 指 按 挑 挖 挝 挡 挤 挥 挪 振 挺 捉 捐 捕 损 捡 换 据 捷 授 掉 掌 排 探 接 控 推 掩 措 掸 描 提 插 握 援 搜 搞 搬 搭 摄 摆 摊 摔 摘 摩 摸 撒 撞 播 操 擎 擦 支
      收 改 攻 放 政 故 效 敌 敏 救 教 敝 敢 散 敦 敬 数 敲 整 文 斋 斐 斗 料 斜 斥 断 斯 新 方 於 施 旁 旅 旋 族 旗 无 既 日 旦 旧 旨 早 旭 时 旺 昂 昆 昌 明 昏 易 星 映 春 昨 昭 是 显 晃 晋 晒 晓 晚 晨 普 景 晴 晶 智 暂 暑 暖 暗 暮 暴 曰 曲 更 曹 曼 曾 替 最 月 有 朋 服 朗 望 朝 期 木 未 末 本 札 术 朱 朵 机 杀 杂 权 杉 李 材 村 杜 束 条 来 杨 杯 杰 松 板 极 构 析 林 果 枝 枢 枪 枫 架 柏 某 染 柔 查 柬 柯 柳 柴 标 栋 栏 树 校 样 核 根 格 桃 框 案 桌 桑 档 桥 梁 梅 梦 梯 械 梵 检 棉 棋 棒 棚 森 椅 植 椰 楚 楼 概 榜 模 樱 檀 欠 次 欢 欣 欧 欲 欺 款 歉 歌 止 正 此 步 武 歪 死 殊 残 段 毅 母 每 毒 比 毕 毛 毫 氏 民 气 氛 水 永 求 汇 汉 汗 汝 江 池 污 汤 汪 汶 汽 沃 沈 沉 沙 沟 没 沧 河 油 治 沿 泉 泊 法 泛 泡 波 泣 泥 注 泰 泳 泽 洋 洗 洛 洞 津 洪 洲 活 洽 派 流 浅 测 济 浏 浑 浓 浙 浦 浩 浪 浮 浴 海 涅 消 涉 涛 涨 涯 液 涵 淋 淑 淘 淡 深 混 添 清 渐 渡 渣 温 港 渴 游 湖 湾 源 溜 溪 滋 滑 满 滥 滨 滴 漂 漏 演 漠 漫 潘 潜 潮 澎 澳 激 灌 火 灭 灯 灰 灵 灿 炉 炎 炮 炸 点 烂 烈 烤 烦 烧 热 焦 然 煌 煞 照 煮 熊 熟 燃 燕 爆 爪 爬 爱 爵 父 爷 爸 爽 片 版 牌 牙 牛 牡 牢 牧 物 牲 牵 特 牺 犯 状 犹 狂 狐 狗 狠 独 狮 狱 狼 猛 猜 猪 献 猴 玄 率 玉 王 玛 玩 玫 环 现 玲 玻 珀 珊 珍 珠 班 球 理 琊 琪 琳 琴 琼 瑙 瑜 瑞 瑟 瑰 瑶 璃 瓜 瓦 瓶 甘 甚 甜 生 用 田 由 甲 申 电 男 甸 画 畅 界 留 略 番 疆 疏 疑 疗 疯 疲 疼 疾 病 痕 痛 痴 癸 登 白 百 的 皆 皇 皮 盈 益 监 盒 盖 盘 盛 盟 目 直 相 盼 盾 省 眉 看 真 眠 眼 着 睛 睡 督 瞧 矛 矣 知 短 石 矶 码 砂 砍 研 破 础 硕 硬 确 碍 碎 碗 碟 碧 碰 磁 磅 磨
      示 礼 社 祖 祚 祝 神 祥 票 祯 祸 禁 禅 福 离 秀 私 秋 种 科 秒 秘 租 秤 秦 秩 积 称 移 稀 程 稍 税 稣 稳 稿 穆 究 穷 穹 空 穿 突 窗 窝 立 站 竞 竟 章 童 端 竹 笑 笔 笛 符 笨 第 等 筋 筑 答 策 筹 签 简 算 管 箭 箱 篇 篮 簿 籍 米 类 粉 粒 粗 粤 粹 精 糊 糕 糖 糟 系 素 索 紧 紫 累 繁 红 约 级 纪 纯 纲 纳 纵 纷 纸 纽 线 练 组 细 织 终 绍 经 结 绕 绘 给 络 绝 统 继 绩 绪 续 维 绵 综 绿 缅 缓 编 缘 缠 缩 缴 缶 缸 缺 罐 网 罕 罗 罚 罢 罪 置 署 羊 美 羞 群 羯 羽 翁 翅 翔 翘 翠 翰 翻 翼 耀 老 考 者 而 耍 耐 耗 耳 耶 聊 职 联 聘 聚 聪 肉 肖 肚 股 肤 肥 肩 肯 育 胁 胆 背 胎 胖 胜 胞 胡 胶 胸 能 脆 脑 脱 脸 腊 腐 腓 腰 腹 腾 腿 臂 臣 自 臭 至 致 舌 舍 舒 舞 舟 航 般 舰 船 良 色 艺 艾 节 芒 芝 芦 芬 芭 花 芳 苍 苏 苗 若 苦 英 茂 范 茨 茫 茶 草 荐 荒 荣 药 荷 莉 莎 莪 莫 莱 莲 获 菜 菩 菲 萄 萍 萤 营 萧 萨 落 著 葛 葡 蒂 蒋 蒙 蓉 蓝 蓬 蔑 蔡 薄 薪 藉 藏 藤 虎 虑 虫 虹 虽 虾 蚁 蛇 蛋 蛙 蛮 蜂 蜜 蝶 融 蟹 蠢 血 行 街 衡 衣 补 表 袋 被 袭 裁 裂 装 裕 裤 西 要 覆 见 观 规 视 览 觉 角 解 言 誉 誓 警 计 订 认 讨 让 训 议 讯 记 讲 讷 许 论 设 访 证 评 识 诉 词 译 试 诗 诚 话 诞 询 该 详 语 误 说 请 诸 诺 读 课 谁 调 谅 谈 谊 谋 谓 谜 谢 谨 谱 谷 豆 象 豪 貌 贝 贞 负 贡 财 责 贤 败 货 质 贩 贪 购 贯 贱 贴 贵 贸 费 贺 贼 贾 资 赋 赌 赏 赐 赔 赖 赚 赛 赞 赠 赢 赤 赫 走 赵 起 趁 超 越 趋 趣 足 跃 跌 跑 距 跟 路 跳 踏 踢 踩 身 躲 车 轨 轩 转 轮 软 轰 轻 载 较 辅 辆 辈 辉 辑 输 辛 辞 辨 辩 辰 辱 边 达 迁 迅 过 迈 迎 运 近 返 还 这 进 远 违 连 迟 迦 迪 迫 述 迷 追 退 送 适 逃 逆 选 逊 透 逐 递 途
      通 逛 逝 速 造 逢 逸 逻 逼 遇 遍 道 遗 遭 遮 遵 避 邀 邓 那 邦 邪 邮 邱 邻 郎 郑 部 郭 都 鄂 酉 酋 配 酒 酷 酸 醉 醒 采 释 里 重 野 量 金 针 钓 钟 钢 钦 钱 钻 铁 铃 铜 铢 铭 银 铺 链 销 锁 锅 锋 错 锡 锦 键 锺 镇 镜 镭 长 门 闪 闭 问 闰 闲 间 闷 闹 闻 阁 阅 阐 阔 队 阮 防 阳 阴 阵 阶 阻 阿 陀 附 际 陆 陈 降 限 院 除 险 陪 陵 陶 陷 隆 随 隐 隔 障 难 雄 雅 集 雉 雨 雪 雯 雳 零 雷 雾 需 震 霍 霖 露 霸 霹 青 靖 静 非 靠 面 革 靼 鞋 鞑 韦 韩 音 页 顶 项 顺 须 顽 顾 顿 预 领 颇 频 颗 题 额 风 飘 飙 飞 食 餐 饭 饮 饰 饱 饼 馆 首 香 馨 马 驱 驶 驻 驾 验 骑 骗 骚 骤 骨 高 鬼 魂 魅 魔 鱼 鲁 鲜 鸟 鸡 鸣 鸭 鸿 鹅 鹤 鹰 鹿 麦 麻 黄 黎 黑 默 鼓 鼠 鼻 齐 齿 龄 龙 龟
    numerals: '% + - . 0 1 2 3 4 5 6 7 8 9 ‰ 〇'
    script: Chinese
    status: primary
  - autonym: Pǔtōnghuà
    base: A B C D E F G H I J K L M N O P Q R S T U W X Y Z a b c d e f g h i j k l m n o p q r s t u w x y z ü ê ā ē ī ō ū ǖ Ā Ē Ī Ō Ū Ǖ á é í ó ú ǘ Á É Í Ó Ú Ǘ ǎ ě ǐ ǒ ǔ ǚ Ǎ Ě Ǐ Ǒ Ǔ Ǚ à è ì ò ù ǜ À È Ì Ò Ù Ǜ
    marks: ◌̀ ◌́ ◌̂ ◌̄ ◌̈ ◌̌
    note: Hànyǔ Pīnyīn (Hànyǔ Pīnyīn (pinyin)) is the official romanization system for Standard Mandarin Chinese in mainland China, Taiwan (ROC), and Singapore.
    script: Latin
    status: transliteration
  source:
  - Omniglot
  - Wikipedia
  speakers: 920000000
  speakers_date: 2017
  validity: preliminary
cnh:
  name: Hakha Chin
  orthographies:
  - autonym: Laiṭong
    base: A B C D E F G H I J K L M N O P R S T U V Z Ṭ a b c d e f g h i j k l m n o p r s t u v z ṭ
    marks: ◌̣
    script: Latin
    status: primary
  - inherit: mya
    script: Burmese
    status: primary
  source:
  - Wikipedia
  speakers: 130000
  speakers_date: 1991-2001
  validity: draft
cni:
  name: Asháninka
  orthographies:
  - base: A C E I J M N O P Q R S T V W X Y a c e i j m n o p q r s t v w x y '
    note: There seems to be little concensus on how to write Asháninka.
    script: Latin
    status: primary
  source:
  - Omniglot
  - Wikipedia
  speakers: 35000
  speakers_date: 2007
  validity: preliminary
cnr:
  name: Montenegrin
  orthographies:
  - autonym: Црногорски
    inherit: srp
    script: Cyrillic
    status: primary
  - autonym: Crnogorski
    inherit: srp
    script: Latin
    status: primary
  source:
  - Omniglot
  - Wikipedia
  - https://en.wikipedia.org/wiki/Montenegrin_alphabet
  speakers: 232600
  speakers_date: 2011
  status: living
  validity: verified
cof:
  name: Colorado
  orthographies:
  - base: A B C D E F G H I J K L M N O P Q R S T U V W X Y Z Ã Ẽ Ĩ Ũ Ɨ Ñ a b c d e f g h i j k l m n o p q r s t u v w x y z ã ẽ ĩ ũ ɨ ñ ʔ
    marks: ◌̃
    script: Latin
    status: primary
  preferred_name: Tsafiki
  source:
  - Wikipedia
  - Omniglot
  speakers: 2300
  speakers_date: 2000
  validity: preliminary
con:
  name: Cofán
  orthographies:
  - autonym: A’ingae
    base: A B C D E F G H I J K L M N O P Q R S T U V W X Y Z Ñ Û a b c d e f g h i j k l m n o p q r s t u v w x y z ñ û ’
    marks: ◌̂ ◌̃
    script: Latin
    status: primary
  source:
  - Omniglot
  - Wikipedia
  speakers: 2400
  speakers_date: 2001-2008
  status: living
  validity: preliminary
cor:
  name: Cornish
  orthographies:
  - autonym: Kernewek
    base: A B C D E F G H I J K L M N O P Q R S T U V W X Y Z Â Ê Î Ô À È Ì Ò a b c d e f g h i j k l m n o p q r s t u v w x y z â ê î ô à è ì ò
    marks: ◌̀ ◌̂
    script: Latin
    status: primary
  source:
  - Omniglot
  - Wikipedia
  - CLDR
  speakers: 0
  status: living
  validity: verified
cos:
  name: Corsican
  orthographies:
  - autonym: Corsu
    base: A B C D E F G H I J K L M N O P Q R S T U V W X Y Z À Â È Ì Ï Ü Ò Ù a b c d e f g h i j k l m n o p q r s t u v w x y z à â è ì ï ü ò ù
    marks: ◌̀ ◌̂ ◌̈
    script: Latin
    status: primary
  source:
  - Omniglot
  - Wikipedia
  speakers: 125000
  speakers_date: 2009
  status: living
  validity: verified
cot:
  name: Caquinte
  orthographies:
  - autonym: Poyenisati
    base: A C E F G I J M N O P Q R S T U V Y Ñ a c e f g i j m n o p q r s t u v y ' ñ
    marks: ◌̃
    script: Latin
    status: primary
  source:
  - Omniglot
  - Wikipedia
  speakers: 500
  speakers_date: 2012
  validity: preliminary
cpu:
  name: Pichis Ashéninka
  orthographies:
  - base: A C E I J M N O P R S T W Y Ñ a c e i j m n o p r s t w y ñ
    marks: ◌̃
    script: Latin
    status: primary
  source:
  - Omniglot
  - Wikipedia
  speakers: 9881
  speakers_date: 2017
  validity: preliminary
crh:
  name: Crimean Tatar
  orthographies:
  - autonym: Къырымтатар
    base: А Б В Г Д Е Ж З И Й К Л М Н О П Р С Т У Ф Х Ц Ч Ш Щ Ъ Ы Ь Э Ю Я Ё а б в г д е ж з и й к л м н о п р с т у ф х ц ч ш щ ъ ы ь э ю я ё
    marks: ◌̆ ◌̈
    note: Upon Russia’s annexation of Crimea, Cyrillic became the sole official script.
    script: Cyrillic
    status: primary
  - autonym: Qırımtatar
    base: A B C D E F G H I J K L M N O P Q R S T U V W X Y Z Ç Ñ Ö Ü Ğ Ş a b c d e f g h i j k l m n o p q r s t u v w x y z ç ñ ö ü ğ ş ı
    marks: ◌̃ ◌̆ ◌̈ ◌̧
    note: Adopted in 1997 based on Common Turkic Alphabet.
    script: Latin
    status: primary
  source:
  - Omniglot
  - Wikipedia
  speakers: 540000
  speakers_date: 2006-2011
  status: living
  validity: preliminary
crs:
  name: Seselwa Creole French
  orthographies:
  - autonym: Seselwa
    base: A B C D E F G H I J K L M N O P Q R S T U V W X Y Z a b c d e f g h i j k l m n o p q r s t u v w x y z
    script: Latin
    status: primary
  source:
  - Omniglot
  - Wikipedia
  speakers: 73000
  speakers_date: 1998
  status: living
  validity: verified
csa:
  name: Chiltepec Chinantec
  note: The speaker count is uncertain.
  orthographies:
  - base: A B C D E F G H I J K L M N O P R S T U Ë Ø a b c d e f g h i j k l m n o p r s t u ë ø
    marks: ◌̈
    script: Latin
    status: primary
  source:
  - Omniglot
  - Wikipedia
  speakers: 1800
  speakers_date: 2000
  validity: preliminary
csb:
  name: Kashubian
  orthographies:
  - autonym: Kaszëbsczi
    base: A B C D E F G H I J K L M N O P Q R S T U V W X Y Z Ã É Ë Ò Ó Ô Ù Ą Ę Ł Ń Ś Ż a b c d e f g h i j k l m n o p q r s t u v w x y z ã é ë ò ó ô ù ą ę ł ń ś ż
    marks: ◌̀ ◌́ ◌̂ ◌̃ ◌̇ ◌̈ ◌̨
    script: Latin
    status: primary
  source:
  - Omniglot
  - Wikipedia
  speakers: 108000
  speakers_date: 2011
  status: living
  validity: preliminary
csw:
  name: Swampy Cree
  orthographies:
  - autonym: ᓀᐦᐃᔭᐍᐏᐣ
    base: ᐁ ᐃ ᐅ ᐊ ᐍ ᐏ ᐑ ᐓ ᐕ ᐘ ᐚ ᐤ ᐯ ᐱ ᐲ ᐳ ᐴ ᐸ ᐹ ᑊ ᑌ ᑎ ᑏ ᑐ ᑑ ᑕ ᑖ ᐟ ᑫ ᑭ ᑮ ᑯ ᑰ ᑲ ᑳ ᐠ ᒉ ᒋ ᒌ ᒍ ᒎ ᒐ ᒑ ᐨ ᒣ ᒥ ᒦ ᒧ ᒨ ᒪ ᒫ ᒼ ᓀ ᓂ ᓃ ᓄ ᓅ ᓇ ᓈ ᐣ ᓭ ᓯ ᓰ ᓱ ᓲ ᓴ ᓵ ᐢ ᔦ ᔨ ᔩ ᔪ ᔫ ᔭ ᔮ ᓬ ᕒ ᐦ ᐩ ᕁ ᑵ
    script: Cree
    status: primary
  source:
  - Omniglot
  - Wikipedia
  speakers: 1805
  speakers_date: 2016
  validity: preliminary
ctd:
  name: Tedim Chin
  orthographies:
  - base: A B C D E F G H I J K L M N O P Q R S T U V W X Y Z a b c d e f g h i j k l m n o p q r s t u v w x y z
    script: Latin
    status: primary
  source:
  - Omniglot
  - Wikipedia
  speakers: 340000
  speakers_date: 1990
  validity: preliminary
ctg:
  name: Chittagonian
  orthographies:
  - autonym: চাটগাঁইয়া
    base: অ আ ই ঈ উ ঊ ঋ এ ঐ ও ঔ ক খ গ ঘ ঙ চ ছ জ ঝ ট ঠ ড ঢ ণ ত থ দ ধ ন প ফ ব ভ ম য র ল ৱ শ ষ স হ
    design_note: Mark positioning and numerous precomposed forms (namely conjunct ligatures) are required for proper representation of the language.
    marks: ◌ঁ ◌ং ◌ঃ ◌় ◌া ◌ি ◌ী ◌ু ◌ূ ◌ৃ ◌ে ◌ৈ ◌্ ◌ৗ
    numerals: ০ ১ ২ ৩ ৪ ৫ ৬ ৭ ৮ ৯
    script: Bengali
    status: primary
  source:
  - Wikipedia
  speakers: 16000000
  speakers_date: 2007
  validity: preliminary
cym:
  name: Welsh
  orthographies:
  - autonym: Cymraeg
    base: A B C D E F G H I J K L M N O P Q R S T U V W X Y Z À Á Â Ä È É Ê Ë Ì Í Î Ï Ò Ó Ô Ö Ù Ú Û Ü Ý Ÿ Ŵ Ŷ Ẁ Ẃ Ẅ Ỳ a b c d e f g h i j k l m n o p q r s t u v w x y z à á â ä è é ê ë ì í î ï ò ó ô ö ù ú û ü ý ÿ ŵ ŷ ẁ ẃ ẅ ỳ
    marks: ◌̀ ◌́ ◌̂ ◌̈
    script: Latin
    status: primary
  source:
  - Omniglot
  - Wikipedia
  - CLDR
  speakers: 700000
  speakers_date: 2012
  status: living
  validity: preliminary
dag:
  name: Dagbani
  orthographies:
  - base: A B C D E F G H I J K L M N O P R S T U V W Y Z Ɛ Ɣ Ɨ Ŋ Ɔ Ʒ a b c d e f g h i j k l m n o p r s t u v w y z ' ɛ ɣ ɨ ŋ ɔ ʒ
    script: Latin
    status: primary
  source:
  - Omniglot
  - Wikipedia
  speakers: 1160000
  speakers_date: 2013
  validity: preliminary
dan:
  name: Danish
  orthographies:
  - autonym: Dansk
    auxiliary: Ǻ ǻ
    base: A B C D E F G H I J K L M N O P Q R S T U V W X Y Z Å Æ Ø a b c d e f g h i j k l m n o p q r s t u v w x y z å æ ø
    marks: ◌̊ ◌́
    script: Latin
    status: primary
  source:
  - Omniglot
  - Wikipedia
  - CLDR
  speakers: 6000000
  speakers_date: 2019
  status: living
  validity: verified
dar:
  name: Dargwa
  orthographies:
  - autonym: Дарган
    base: А Б В Г Д Е Ж З И Й К Л М Н О П Р С Т У Ф Х Ц Ч Ш Щ Ъ Ы Ь Э Ю Я Ё Ӏ а б в г д е ж з и й к л м н о п р с т у ф х ц ч ш щ ъ ы ь э ю я ё ӏ
    marks: ◌̆ ◌̈
    script: Cyrillic
    status: primary
  source:
  - Omniglot
  - Wikipedia
  speakers: 490000
  speakers_date: 2010
  status: living
  validity: preliminary
dav:
  name: Taita
  orthographies:
  - autonym: Kidawida
    auxiliary: Q X q x
    base: A B C D E F G H I J K L M N O P R S T U V W Y Z a b c d e f g h i j k l m n o p r s t u v w y z
    script: Latin
    status: primary
  source:
  - CLDR
  speakers: 370000
  speakers_date: 1992-2009
  status: living
  validity: draft
ddn:
  name: Dendi (Benin)
  orthographies:
  - autonym: Dandawa
    base: A B Ɓ C D Ɖ Ɗ E Ɛ Ǝ F Ƒ G Ɣ H I Ɩ J K L M N O Ɔ U W Ʊ À Á Ǎ Â Ā È É Ě Ê Ē Ə Ì Í Ǐ Î Ī Ḿ Ǹ Ń Ň Ò Ó Ǒ Ô Ō Ù Ú Ǔ Û Ū Ã Ẽ Ĩ Ṍ Ṹ Ḛ Ḭ Ṵ a b ɓ c d ɖ ɗ e ɛ ǝ f ƒ g ɣ h i ɩ j k l m n o ɔ u w ʊ à á ǎ â ā è é ě ê ē ə ì í ǐ î ī ḿ ǹ ń ň ò ó ǒ ô ō ù ú ǔ û ū ã ẽ ĩ ṍ ṹ ḛ ḭ ṵ
    marks: ◌̀ ◌́ ◌̂ ◌̃ ◌̄ ◌̌ ◌̰
    script: Latin
    status: primary
  source:
  - Wikipedia
  speakers: 257050
  speakers_date: 2000-2016
  validity: draft
ddo:
  name: Dido
  orthographies:
  - autonym: Цез
    base: А Б В Г Д Е Ж З И Й К Л М Н О П Р С Т У Х Ц Ч Ш Э Ӏ а б в г д е ж з и й к л м н о п р с т у х ц ч ш э ӏ
    marks: ◌̄ ◌̆
    script: Cyrillic
    status: primary
  source:
  - Omniglot
  - Wikipedia
  speakers: 13000
  speakers_date: 2010
  status: living
  validity: preliminary
deh:
  name: Dehwari
  orthographies:
  - autonym: دهواری
    inherit: pes
    script: Arabic
    status: primary
  source:
  - Wikipedia
  speakers: 14600
  speakers_date: 2004
  status: living
  validity: draft
deu:
  name: German
  orthographies:
  - autonym: Deutsch
    auxiliary: À É ẞ à é
    base: A B C D E F G H I J K L M N O P Q R S T U V W X Y Z Ä Ö Ü a b c d e f g h i j k l m n o p q r s t u v w x y z ß ä ö ü
    marks: ◌̈ ◌̀ ◌́
    note: Includes capital Eszett as an auxiliary character for capitalization of ß.
    script: Latin
    status: primary
  - autonym: Deutsch
    auxiliary: À É à é
    base: A B C D E F G H I J K L M N O P Q R S T U V W X Y Z Ä Ö Ü a b c d e f g h i j k l m n o p q r s t u v w x y z ß ä ö ü
    marks: ◌̈ ◌̀ ◌́
    note: An orthography that was used prior to an introduction of the capital Eszett which was added to Unicode in 2008 and subsequently to the official German orthography in 2017.
    script: Latin
    status: historical
  source:
  - Omniglot
  - Wikipedia
  speakers: 90000000
  speakers_date: 2010
  status: living
  validity: verified
dga:
  name: Southern Dagaare
  orthographies:
  - base: A B D E Ɛ F G H I J K L M N O Ɔ P R S T U V W Y Z a b d e ɛ f g h i j k l m n o ɔ p r s t u v w y z
    script: Latin
    status: primary
  source:
  - Omniglot
  - Wikipedia
  speakers: 1100000
  speakers_date: 2001-2003
  validity: preliminary
dgl:
  name: Andaandi
  orthographies:
  - base: ⲁ ⲃ ⲅ ⲇ ⲉ ⲍ ⲏ ⲓ ⲕ ⲗ ⲙ ⲛ ⲟ ⲡ ⲣ ⲥ ⲧ ⲩ ⲫ ⲭ ⲱ ⳡ ⳣ ⳝ ⳟ ϣ ϩ ϭ
    marks: ◌̄ ◌̈
    script: Coptic/Nubian
    status: historical
  - base: A B C D E F G H I J K L M N O P R S T U W Y Z a b c d e f g h i j k l m n o p r s t u w y z
    script: Latin
    status: primary
  preferred_name: Andaandi, Dongolawi
  source:
  - Wikipedia
  speakers: 70000
  speakers_date: 2014
  status: living
  validity: verified
dgo:
  name: Dogri (individual language)
  orthographies:
  - autonym: डोगरी
    auxiliary: ॐ
    base: अ आ इ ई उ ऊ ऋ ए ऐ ओ औ क ख ग घ ङ च छ ज झ ञ ट ठ ड ढ ण त थ द ध न प फ ब भ म य र ल व श ष स ह ʼ ऽ ‌ ‍
    design_note: Mark positioning and numerous precomposed forms (namely conjunct ligatures) are required for proper representation of the language.
    marks: ◌ँ ◌ं ◌ः ◌़ ◌ा ◌ि ◌ी ◌ु ◌ू ◌ृ ◌े ◌ै ◌ो ◌ौ ◌्
    note: Used in India
    numerals: ० १ २ ३ ४ ५ ६ ७ ८ ९ 0 1 2 3 4 5 6 7 8 9
    punctuation: । ॥ ॰
    script: Devanagari
    status: primary
  - autonym: ڈوگَرِی
    design_note: Nastaʼlīq style of the Arabic script is preferred. Positional forms of the characters (initial, medial, and final forms) and some ligatures are required for proper representation of the language.
    inherit: urd
    note: Used in Pakistan
    script: Arabic
    status: primary
  source:
  - Wikipedia
  - Unicode
  speakers: 1600000
  speakers_date: 2011
  validity: preliminary
dhv:
  name: Dehu
  note: The speaker count includes 13000 L2 speakers.
  orthographies:
  - autonym: Drehu
    base: A B C D E F G H I J K L M N O P Q R S T U V W X Y Z Ë Ö a b c d e f g h i j k l m n o p q r s t u v w x y z ë ö
    marks: ◌̈
    script: Latin
    status: primary
  source:
  - Omniglot
  - Wikipedia
  speakers: 13000
  speakers_date: 2009
  status: living
  validity: preliminary
din:
  name: Dinka
  orthographies:
  - base: A B C D E Ɛ G Ɣ I K L M N Ŋ O Ɔ P R S T U W Y Ä Ë Ï Ö a b c d e ɛ g ɣ i k l m n ŋ o ɔ p r s t u w y ä ë ï ö
    marks: ◌̈
    script: Latin
    status: primary
  source:
  - Omniglot
  - Wikipedia
  speakers: 1300000
  speakers_date: 2008-2016
  validity: preliminary
dip:
  name: Northeastern Dinka
  orthographies:
  - autonym: Padang
    inherit: din
    script: Latin
    status: primary
  source:
  - Omniglot
  - Wikipedia
  speakers: 1300000
  speakers_date: 2008-2016
  validity: preliminary
diq:
  name: Dimli (individual language)
  orthographies:
  - autonym: Dimlî
    base: A B C D E F G H I J K L M N O P Q R S T U V W X Y Z Ç Ê Î Û Ü Ş Ǧ a b c d e f g h i j k l m n o p q r s t u v w x y z ç ê î û ü İ ı ş ǧ
    marks: ◌̂ ◌̇ ◌̈ ◌̌ ◌̧
    script: Latin
    status: primary
  preferred_name: Dimli
  source:
  - Omniglot
  - Wikipedia
  speakers: 1334000
  speakers_date: 2020
  status: living
  validity: preliminary
div:
  name: Dhivehi
  orthographies:
  - autonym: ދިވެހި
    base: އ ކ ޅ ބ ރ ނ ށ ހ ޏ ގ ލ ތ ދ ފ މ ވ ޗ ޖ ޕ ޔ ޓ ޒ ޑ ސ ޱ ‎
    marks: ◌ަ ◌ާ ◌ި ◌ީ ◌ު ◌ޫ ◌ެ ◌ޭ ◌ޮ ◌ޯ ◌ް
    script: Thaana
    status: primary
  source:
  - Omniglot
  - Wikipedia
  speakers: 340000
  speakers_date: 2012
  validity: preliminary
dje:
  name: Zarma
  orthographies:
  - autonym: Zarmaciine
    base: A B C D E F G H I J K L M N O P Q R S T U V W X Y Z Ŋ Ɲ À Á Ã Ǎ Í Õ Ǒ Ô Š Ẽ Ě Ê Ž a b c d e f g h i j k l m n o p q r s t u v w x y z ŋ ɲ à á ã ǎ í õ ǒ ô š ẽ ě ê ž
    marks: ◌̀ ◌́ ◌̂ ◌̃ ◌̌
    script: Latin
    status: primary
  source:
  - Omniglot
  - Wikipedia
  - CLDR
  speakers: 3600000
  speakers_date: 2019
  status: living
  validity: verified
dlg:
  name: Dolgan
  orthographies:
  - autonym: Дулҕан
    base: А Б В Г Д Е Ж З И Й К Л М Н О П Р С Т У Ф Х Ц Ч Ш Щ Ъ Ы Ь Э Ю Я Ё Ү Һ Ӈ Ө Ҕ а б в г д е ж з и й к л м н о п р с т у ф х ц ч ш щ ъ ы ь э ю я ё ү һ ӈ ө ҕ
    marks: ◌̆ ◌̈
    script: Cyrillic
    status: primary
  source:
  - Omniglot
  - Wikipedia
  speakers: 1100
  speakers_date: 2010
  status: living
  validity: preliminary
dng:
  name: Dungan
  orthographies:
  - autonym: Хуэйзў
    base: А Б В Г Д Е Ж З И Й К Л М Н О П Р С Т У Ф Х Ц Ч Ш Щ Ъ Ы Ь Э Ю Я Ё Ў Җ Ң Ү Ә а б в г д е ж з и й к л м н о п р с т у ф х ц ч ш щ ъ ы ь э ю я ё ў җ ң ү ә
    marks: ◌̆ ◌̈
    script: Cyrillic
    status: primary
  source:
  - Omniglot
  - Wikipedia
  speakers: 110000
  status: living
  validity: preliminary
doi:
  includes:
  - dgo
  - xnr
  name: Dogri (macrolanguage)
  source:
  - Wikipedia
  speakers: 1600000
  speakers_date: 2011
  validity: verified
dsb:
  name: Lower Sorbian
  orthographies:
  - autonym: Dolnoserbšćina
    base: A B C D E F G H I J K L M N O P Q R S T U V W X Y Z Ó Ć Č Ě Ł Ń Ř Ŕ Ś Š Ź Ž a b c d e f g h i j k l m n o p q r s t u v w x y z ó ć č ě ł ń ř ŕ ś š ź ž
    marks: ◌́ ◌̌
    script: Latin
    status: primary
  source:
  - Omniglot
  - CLDR
  - Alvestrand
  speakers: 6900
  speakers_date: 2007
  status: living
  validity: verified
dty:
  name: Dotyali
  orthographies:
  - autonym: डोटेली
    auxiliary: ॐ
    inherit: npi
    script: Devanagari
    status: primary
  source:
  - Wikipedia
  - Unicode
  speakers: 790000
  speakers_date: 2011
  validity: preliminary
dua:
  name: Duala
  note: The number of speakers is a conservative estimate.
  orthographies:
  - autonym: Duálá
    auxiliary: H Q V X Z h q v x z
    base: A B C D E F G I J K L M N O P R S T U W Y Á É Í Ó Ú Ŋ Ū Ɓ Ɔ Ɗ Ɛ a b c d e f g i j k l m n o p r s t u w y á é í ó ú ŋ ū ɓ ɔ ɗ ɛ
    marks: ◌́ ◌̄
    script: Latin
    status: primary
  source:
  - Omniglot
  - CLDR
  speakers: 87700
  speakers_date: 1982
  status: living
  validity: verified
dyo:
  name: Jola-Fonyi
  orthographies:
  - autonym: Jóola-Fóoñi
    auxiliary: Z z
    base: A B C D E F G H I J K L M N O P Q R S T U V W X Y Á É Í Ñ Ó Ú Ŋ a b c d e f g h i j k l m n o p q r s t u v w x y á é í ñ ó ú ŋ
    marks: ◌́ ◌̃
    script: Latin
    status: primary
  source:
  - Omniglot
  - CLDR
  speakers: 410000
  status: living
  validity: verified
dyu:
  name: Dyula
  note: There are approximately 10300000 L2 speakers.
  orthographies:
  - autonym: Julakan
    base: A B C D E Ɛ F G H I J K L M N Ɲ Ŋ O Ɔ P R S T U V W Y Z a b c d e ɛ f g h i j k l m n ɲ ŋ o ɔ p r s t u v w y z
    script: Latin
    status: primary
  - autonym: ߖߎ߬ߟߊ߬ߞߊ߲
    base: ߐ ߏ ߎ ߍ ߌ ߋ ߊ ߙ ߘ ߗ ߖ ߕ ߔ ߓ ߡ ߟ ߞ ߝ ߜ ߛ ߚ ߒ ߦ ߥ ߤ ߣ ߢ
    marks: ◌߫ ◌߬ ◌߭ ◌߮ ◌߯ ◌߰ ◌߱
    note: The use of N'Ko script is not widespread, due to the lack of official support.
    numerals: ߀ ߁ ߂ ߃ ߄ ߅ ߆ ߇ ߈ ߉
    script: N'Ko
    status: secondary
  source:
  - Omniglot
  - Wikipedia
  speakers: 6852620
  speakers_date: 2019
  validity: preliminary
dzo:
  name: Dzongkha
  orthographies:
  - autonym: རྫོང་ཁ་
    base: ཀ ཁ ག ང ཅ ཆ ཇ ཉ ཏ ཐ ད ན པ ཕ བ མ ཙ ཚ ཛ ཝ ཞ ཟ འ ཡ ར ལ ཤ ས ཧ ཨ ཊ ཋ ཌ ཎ ཥ
    design_note: Mark positioning and numerous precomposed forms (namely conjunct ligatures) are required for proper representation of the language.
    marks: ◌ི ◌ུ ◌ེ ◌ོ ◌ྵ
    numerals: ༠ ༡ ༢ ༣ ༤ ༥ ༦ ༧ ༨ ༩
    script: Tibetan
    status: primary
  source:
  - Omniglot
  - Wikipedia
  speakers: 171080
  speakers_date: 2013
  validity: preliminary
ebu:
  name: Embu
  orthographies:
  - autonym: Kiembu
    base: A B C D E F G H I J K L M N O P Q R S T U V W X Y Z Ĩ Ũ a b c d e f g h i j k l m n o p q r s t u v w x y z ĩ ũ
    marks: ◌̃
    script: Latin
    status: primary
  source:
  - CLDR
  speakers: 320000
  speakers_date: 2009
  status: living
  validity: draft
ekk:
  name: Standard Estonian
  orthographies:
  - autonym: Eesti
    base: A B C D E F G H I J K L M N O P Q R S T U V W X Y Z Ä Õ Ö Ü Š Ž a b c d e f g h i j k l m n o p q r s t u v w x y z ä õ ö ü š ž
    marks: ◌̃ ◌̈ ◌̌
    script: Latin
    status: primary
  source:
  - Omniglot
  - CLDR
  - Alvestrand
  speakers: 1100000
  speakers_date: 2012
  status: living
  validity: preliminary
ell:
  name: Modern Greek (1453-)
  orthographies:
  - autonym: Ελληνικά
    base: Α Β Γ Δ Ε Ζ Η Θ Ι Κ Λ Μ Ν Ξ Ο Π Ρ Σ Τ Υ Φ Χ Ψ Ω Ά Έ Ή Ί Ό Ύ Ώ Ϊ Ϋ α β γ δ ε ζ η θ ι κ λ μ ν ξ ο π ρ ς σ τ υ φ χ ψ ω ά έ ή ί ό ύ ώ ϊ ϋ ΐ ΰ
    marks: ◌́ ◌̈
    script: Greek
    status: primary
  preferred_name: Modern Greek
  source:
  - Omniglot
  - CLDR
  - Wikipedia
  speakers: 13400000
  speakers_date: 2007
  status: living
  validity: verified
emk:
  name: Eastern Maninkakan
  orthographies:
  - autonym: Maninkakan
    base: A B C D E Ɛ F G H I J K L M N Ɲ Ŋ O Ɔ P R S T U V W Y Z a b c d e ɛ f g h i j k l m n ɲ ŋ o ɔ p r s t u v w y z
    script: Latin
    status: primary
  - autonym: ߡߊߣߌ߲ߞߊߞߊ߲
    base: ߐ ߏ ߎ ߍ ߌ ߋ ߊ ߙ ߘ ߗ ߖ ߕ ߔ ߓ ߡ ߟ ߞ ߝ ߜ ߛ ߚ ߒ ߦ ߥ ߤ ߣ ߢ
    marks: ◌߫ ◌߬ ◌߭ ◌߮ ◌߯ ◌߰ ◌߱
    numerals: ߀ ߁ ߂ ߃ ߄ ߅ ߆ ߇ ߈ ߉
    script: N'Ko
    status: secondary
  source:
  - Omniglot
  - Wikipedia
  speakers: 5000000
  speakers_date: 1999-2012
  validity: preliminary
enf:
  name: Forest Enets
  orthographies:
  - autonym: Онэй база
    base: А Б В Г Д Е Ж З И Й К Л М Н О П Р С Т У Ф Х Ц Ч Ш Щ Ъ Ы Ь Э Ю Я Ё Ҫ Ӈ Ԑ а б в г д е ж з и й к л м н о п р с т у ф х ц ч ш щ ъ ы ь э ю я ё ҫ ӈ ԑ
    marks: ◌̆ ◌̈
    script: Cyrillic
    status: primary
  source:
  - Omniglot
  - Wikipedia
  speakers: 5
  speakers_date: 2010
  status: living
  validity: verified
eng:
  name: English
  orthographies:
  - autonym: English
    auxiliary: Á Ç È É Ê Ë Ï Ñ Ô Ö á ç è é ê ë ï ñ ô ö
    base: A B C D E F G H I J K L M N O P Q R S T U V W X Y Z Æ Œ a b c d e f g h i j k l m n o p q r s t u v w x y z æ œ
    marks: ◌̀ ◌́ ◌̂ ◌̃ ◌̈ ◌̧
    script: Latin
    status: primary
  source:
  - Omniglot
  - Wikipedia
  - CLDR
  - Alvestrand
  speakers: 400000000
  speakers_date: 2006
  status: living
  validity: preliminary
enh:
  name: Tundra Enets
  orthographies:
  - autonym: Онэй база
    base: А Б В Г Д Е Ж З И Й К Л М Н О П Р С Т У Ф Х Ц Ч Ш Щ Ъ Ы Ь Э Ю Я Ё Ҫ Ӈ Ԑ а б в г д е ж з и й к л м н о п р с т у ф х ц ч ш щ ъ ы ь э ю я ё ҫ ӈ ԑ
    design_note: Characters Ҫ ҫ are sometimes represented with a cedilla instead of a descender (spike).
    marks: ◌̆ ◌̈
    script: Cyrillic
    status: primary
  source:
  - Wikipedia
  - Omniglot
  speakers: 5
  speakers_date: 2010
  status: living
  validity: preliminary
epo:
  name: Esperanto
  orthographies:
  - autonym: Esperanto
    base: A B C D E F G H I J K L M N O P Q R S T U V W X Y Z Ĉ Ĝ Ĥ Ĵ Ŝ Ŭ a b c d e f g h i j k l m n o p q r s t u v w x y z ĉ ĝ ĥ ĵ ŝ ŭ
    marks: ◌̂ ◌̆
    script: Latin
    status: primary
  source:
  - Omniglot
  - Alvestrand
  speakers: 1000
  status: constructed
  validity: verified
ese:
  name: Ese Ejja
  orthographies:
  - base: B P D T K S J C M N Y W Ñ b p d t k s j c m n y w ñ
    marks: ◌̃
    script: Latin
    status: primary
  source:
  - Wikipedia
  speakers: 700
  speakers_date: 2007
  validity: draft
ess:
  name: Central Siberian Yupik
  orthographies:
  - autonym: Юпик
    base: А Б В Г Д Е Ж З И Й К Л М Н О П Р С Т У Ф Х Ц Ч Ш Щ Ъ Ы Ь Э Ю Я Ё Ў Қ Ң Ҳ Ҕ а б в г д е ж з и й к л м н о п р с т у ф х ц ч ш щ ъ ы ь э ю я ё ў қ ң ҳ ҕ ’
    marks: ◌̆ ◌̈
    script: Cyrillic
    status: primary
  source:
  - Omniglot
  - Wikipedia
  speakers: 1200
  speakers_date: 2010
  status: living
  validity: verified
esu:
  name: Central Yupik
  orthographies:
  - autonym: Yupʼik
    base: A C G I K L M N P Q R S T U V W Y Ń Ə Ḿ a c g i k l m n p q r s t u v w y ń ə ḿ ʼ
    marks: ◌́ ◌͡
    script: Latin
    status: primary
  preferred_name: Central Alaskan Yupik
  source:
  - Wikipedia
  - Omniglot
  speakers: 10000
  speakers_date: 2010
  status: living
  validity: preliminary
eus:
  name: Basque
  orthographies:
  - autonym: Euskara
    base: A B C D E F G H I J K L M N O P Q R S T U V W X Y Z Ñ Ü a b c d e f g h i j k l m n o p q r s t u v w x y z ñ ü
    marks: ◌̃ ◌̈
    script: Latin
    status: primary
  source:
  - Omniglot
  - Wikipedia
  speakers: 750000
  speakers_date: 2016
  status: living
  validity: verified
eve:
  name: Even
  orthographies:
  - autonym: Эвэды торэн
    base: А Б В Г Д Е Ж З И Й К Л М Н О П Р С Т У Ф Х Ц Ч Ш Щ Ъ Ы Ь Э Ю Я Ё Ӈ Ө Ӫ Ӣ Ӯ а б в г д е ж з и й к л м н о п р с т у ф х ц ч ш щ ъ ы ь э ю я ё ӈ ө ӫ ӣ ӯ
    marks: ◌̄ ◌̆ ◌̈
    script: Cyrillic
    status: primary
  source:
  - Omniglot
  - Wikipedia
  speakers: 5700
  speakers_date: 2010
  status: living
  validity: verified
evn:
  name: Evenki
  orthographies:
  - autonym: Эвэнки
    base: А Б В Г Д Е Ж З И Й К Л М Н О П Р С Т У Ф Х Ц Ч Ш Щ Ъ Ы Ь Э Ю Я Ё Ӈ Ә а б в г д е ж з и й к л м н о п р с т у ф х ц ч ш щ ъ ы ь э ю я ё ӈ ә
    marks: ◌̄ ◌̆ ◌̈
    script: Cyrillic
    status: primary
  source:
  - Omniglot
  - Wikipedia
  speakers: 26580
  speakers_date: 2007-2010
  status: living
  validity: verified
ewe:
  name: Ewe
  orthographies:
  - autonym: Èʋegbe
    auxiliary: C J Q Â Ä Å Æ Ç Ê Ë Î Ï Ñ Ô Ö Ø Û Ü Ÿ Ā Ă Ĕ Ĭ Ŏ Œ Ŭ c j q â ä å æ ç ê ë î ï ñ ô ö ø û ü ÿ ā ă ĕ ĭ ŏ œ ŭ
    base: A B D E F G H I K L M N O P R S T U V W X Y Z À Á Ã È É Ì Í Ò Ó Õ Ù Ú Ĩ Ŋ Ũ Ƒ Ɔ Ɖ Ɛ Ɣ Ʋ Ẽ a b d e f g h i k l m n o p r s t u v w x y z à á ã è é ì í ò ó õ ù ú ĩ ŋ ũ ƒ ɔ ɖ ɛ ɣ ʋ ẽ
    marks: ◌̀ ◌́ ◌̃ ◌̂ ◌̄ ◌̆ ◌̈ ◌̊ ◌̧
    script: Latin
    status: primary
  source:
  - Omniglot
  - CLDR
  speakers: 5000000
  speakers_date: 1991-2013
  status: living
  validity: verified
ewo:
  name: Ewondo
  orthographies:
  - autonym: Ewondo
    auxiliary: C J Q X c j q x
    base: A B D E F G H I K L M N O P R S T U V W Y Z À Á Â È É Ê Ì Í Î Ò Ó Ô Ù Ú Û Ě Ń Ŋ Ǎ Ǐ Ǒ Ǔ Ǹ Ɔ Ə Ɛ a b d e f g h i k l m n o p r s t u v w y z à á â è é ê ì í î ò ó ô ù ú û ě ń ŋ ǎ ǐ ǒ ǔ ǹ ɔ ə ɛ
    marks: ◌̀ ◌́ ◌̂ ◌̌
    script: Latin
    status: primary
  source:
  - Omniglot
  - Wikipedia
  - CLDR
  speakers: 580000
  speakers_date: 1982
  status: living
  validity: verified
fao:
  name: Faroese
  orthographies:
  - autonym: Føroyskt
    base: A B C D E F G H I J K L M N O P Q R S T U V W X Y Z Á Å Æ Í Ð Ó Ø Ú Ý a b c d e f g h i j k l m n o p q r s t u v w x y z á å æ í ð ó ø ú ý
    marks: ◌́ ◌̊
    script: Latin
    status: primary
  source:
  - Omniglot
  - Wikipedia
  speakers: 72000
  speakers_date: 2007
  status: living
  validity: verified
fat:
  name: Fanti
  orthographies:
  - autonym: Fante
    base: A B D E F G H I K M N O P R S T U W Y Z Ɛ Ɔ a b d e f g h i k m n o p r s t u w y z ɛ ɔ
    script: Latin
    status: primary
  source:
  - Omniglot
  - Wikipedia
  speakers: 2700000
  speakers_date: 2019
  status: living
  validity: verified
ffm:
  name: Maasina Fulfulde
  note: Used in Mali and Ghana.
  orthographies:
  - autonym: Maasinankoore
    inherit: fue
    script: Latin
    status: primary
  source:
  - Omniglot
  - Wikipedia
  - CLDR
  speakers: 1000000
  speakers_date: 2007
  status: living
  validity: verified
fia:
  name: Nobiin
  orthographies:
  - inherit: dgl
    script: Coptic/Nubian
    status: historical
  - inherit: dgl
    script: Latin
    status: primary
  source:
  - Wikipedia
  speakers: 669000
  speakers_date: 1996–2006
  status: living
  validity: verified
fij:
  name: Fijian
  orthographies:
  - autonym: Vakaviti
    base: A B C D E F G H I J K L M N O P Q R S T U V W X Y Z a b c d e f g h i j k l m n o p q r s t u v w x y z
    script: Latin
    status: primary
  source:
  - Omniglot
  - Wikipedia
  speakers: 339210
  speakers_date: 1996
  status: living
  validity: verified
fil:
  name: Filipino
  orthographies:
  - autonym: Filipino
    base: A B C D E F G H I J K L M N O P Q R S T U V W X Y Z Ñ a b c d e f g h i j k l m n o p q r s t u v w x y z ñ
    marks: ◌̃
    script: Latin
    status: primary
  source:
  - CLDR
  - Omniglot
  - Wikipedia
  speakers: 45000000
  speakers_date: 2013
  status: living
  validity: preliminary
fin:
  name: Finnish
  orthographies:
  - autonym: Suomi
    auxiliary: Æ Õ Ø Ü Š Ž æ õ ø ü š ž
    base: A B C D E F G H I J K L M N O P Q R S T U V W X Y Z Ä Ö Å a b c d e f g h i j k l m n o p q r s t u v w x y z ä ö å
    marks: ◌̈ ◌̊ ◌̃ ◌̌
    script: Latin
    status: primary
  source:
  - Omniglot
  - CLDR
  - Alvestrand
  - Native
  speakers: 5400000
  speakers_date: 2009-2012
  status: living
  validity: preliminary
fkv:
  name: Kven Finnish
  orthographies:
  - autonym: Kvääni
    base: A B C D Ð E F G H I J K L M N O P Q R S Š T U V W X Y Z Ä Ö a b c d ð e f g h i j k l m n o p q r s š t u v w x y z ä ö
    marks: ◌̈ ◌̌
    script: Latin
    status: primary
  source:
  - Omniglot
  - Wikipedia
  speakers: 8000
  speakers_date: 2005
  validity: preliminary
fon:
  name: Fon
  orthographies:
  - autonym: fɔ̀ngbè
    base: A B C D E F G I J K L M N O P R S T U V W X Y Z Ɖ Ɛ Ɔ À Á È É Ì Í Ò Ó Ù Ú a b c d e f g i j k l m n o p r s t u v w x y z ɖ ɛ ɔ à á è é ì í ò ó ù ú
    marks: ◌̀ ◌́
    script: Latin
    status: primary
  source:
  - Omniglot
  - Wikipedia
  speakers: 2200000
  speakers_date: 2000-2006
  validity: preliminary
fra:
  name: French
  orthographies:
  - autonym: Français
    base: A B C D E F G H I J K L M N O P Q R S T U V W X Y Z À Â Æ Ç È É Ê Ë Î Ï Ô Ù Û Ü Ÿ Œ a b c d e f g h i j k l m n o p q r s t u v w x y z à â æ ç è é ê ë î ï ô ù û ü ÿ œ
    marks: ◌̀ ◌́ ◌̂ ◌̈ ◌̧
    script: Latin
    status: primary
  source:
  - Omniglot
  - Wikipedia
  - CLDR
  - Alvestrand
  speakers: 76800000
  speakers_date: 2014
  status: living
  validity: verified
fry:
  name: Western Frisian
  orthographies:
  - autonym: Frysk
    base: A B C D E F G H I J K L M N O P Q R S T U V W X Y Z Â Ä É Ê Ë Ï Ô Ö Ú Û Ü a b c d e f g h i j k l m n o p q r s t u v w x y z â ä é ê ë ï ô ö ú û ü
    marks: ◌́ ◌̂ ◌̈
    script: Latin
    status: primary
  source:
  - Omniglot
  - Wikipedia
  - Alvestrand
  speakers: 470000
  speakers_date: 2001
  status: living
  validity: verified
fub:
  name: Adamawa Fulfulde
  note: Used in Cameroon, Chad, and Sudan.
  orthographies:
  - base: A B C D E F G H I J K L M N O P R S T U W Y X Ŋ Ƴ Ɓ Ɗ a b c d e f g h i j k l m n o p r s t u w y x ŋ ƴ ɓ ɗ
    script: Latin
    status: primary
  source:
  - Omniglot
  - Wikipedia
  - CLDR
  status: living
  validity: verified
fuc:
  name: Pulaar
  note: Used in Senegal, Gambia, and Mauritania.
  orthographies:
  - autonym: Futa Tooro
    base: A B C D E F G H I J K L M N O P R S T U W Y X Ñ Ŋ Ƴ Ɓ Ɗ a b c d e f g h i j k l m n o p r s t u w y x ñ ŋ ƴ ɓ ɗ
    marks: ◌̃
    script: Latin
    status: primary
  source:
  - Omniglot
  - Wikipedia
  - CLDR
  speakers: 4450000
  speakers_date: 2019
  status: living
  validity: verified
fue:
  name: Borgu Fulfulde
  note: Used in Benin and Togo.
  orthographies:
  - autonym: Fulfulde
    base: A B C D E F G H I J K L M N O P R S T U W Y X Ŋ Ƴ Ɓ Ɗ Ɲ a b c d e f g h i j k l m n o p r s t u w y x ŋ ƴ ɓ ɗ ɲ
    script: Latin
    status: primary
  source:
  - Omniglot
  - Wikipedia
  - CLDR
  status: living
  validity: verified
fuf:
  name: Pular
  note: Used in Guinea and Sierra Leone.
  orthographies:
  - autonym: Fuuta Jalon
    base: A B C D E F G H I J K L M N O P R S T U W Y Ŋ Ƴ Ɓ Ɗ Ɠ Ɲ a b c d e f g h i j k l m n o p r s t u w y ŋ ƴ ɓ ɗ ɠ ɲ
    script: Latin
    status: primary
  source:
  - Omniglot
  - Wikipedia
  - CLDR
  speakers: 3808200
  speakers_date: 1991-2016
  status: living
  validity: verified
fuh:
  name: Western Niger Fulfulde
  note: Used in Burkina Faso and Niger.
  orthographies:
  - autonym: Fulfulde
    inherit: fue
    script: Latin
    status: primary
  source:
  - Omniglot
  - Wikipedia
  - CLDR
  status: living
  validity: verified
fui:
  name: Bagirmi Fulfulde
  note: Used in Central African Republic.
  orthographies:
  - base: A B C D E F G H I J K L M N O P R S T U W Y X Ŋ Ƴ Ɓ Ɗ a b c d e f g h i j k l m n o p r s t u w y x ŋ ƴ ɓ ɗ
    script: Latin
    status: primary
  source:
  - Omniglot
  - Wikipedia
  - CLDR
  status: living
  validity: verified
fuq:
  name: Central-Eastern Niger Fulfulde
  note: Used in Niger.
  orthographies:
  - base: A B C D E F G H I J K L M N O P R S T U W Y X Ŋ Ƴ Ɓ Ɗ a b c d e f g h i j k l m n o p r s t u w y x ŋ ƴ ɓ ɗ
    script: Latin
    status: primary
  source:
  - Omniglot
  - Wikipedia
  - CLDR
  status: living
  validity: verified
fur:
  name: Friulian
  note: The speaker count includes up to 180000 non-native speakers.
  orthographies:
  - autonym: Furlan
    base: A B C D E F G H I J K L M N O P Q R S T U V W X Y Z Ç Â Ê Î Ô Û À È Ì Ò Ù a b c d e f g h i j k l m n o p q r s t u v w x y z ç â ê î ô û à è ì ò ù
    marks: ◌̀ ◌̂ ◌̧
    script: Latin
    status: primary
  source:
  - Omniglot
  - Wikipedia
  speakers: 600000
  speakers_date: 2015
  status: living
  validity: verified
fuv:
  name: Nigerian Fulfulde
  note: Used in Nigeria.
  orthographies:
  - base: A B C D E F G H I J K L M N O P R S T U W Y X Ɓ Ɗ a b c d e f g h i j k l m n o p r s t u w y x ɓ ɗ
    script: Latin
    status: primary
  source:
  - Omniglot
  - Wikipedia
  - CLDR
  status: living
  validity: verified
gaa:
  name: Ga
  orthographies:
  - autonym: Gã
    base: A B D E Ɛ F G H I J K L M N Ŋ O Ɔ P R S T U V W Y Z Ã Ẽ Ĩ Õ Ũ a b d e ɛ f g h i j k l m n ŋ o ɔ p r s t u v w y z ã ẽ ĩ õ ũ
    marks: ◌̃
    script: Latin
    status: primary
  source:
  - Omniglot
  - Wikipedia
  speakers: 8500000
  speakers_date: 2007
  validity: preliminary
gag:
  name: Gagauz
  orthographies:
  - base: А Б В Г Д Е Ж З И Й К Л М Н О П Р С Т У Ф Х Ц Ч Ш Щ Ъ Ы Ь Э Ю Я Ё Ӂ Ӓ Ӧ Ӱ а б в г д е ж з и й к л м н о п р с т у ф х ц ч ш щ ъ ы ь э ю я ё ӂ ӓ ӧ ӱ
    marks: ◌̆ ◌̈
    script: Cyrillic
    status: deprecated
  - autonym: Gagauzça
    base: A B C D E F G H I J K L M N O P Q R S T U V W X Y Z Ä Ç Ê Ö Ü Ğ Ş Ţ Ș Ț a b c d e f g h i j k l m n o p q r s t u v w x y z ä ç ê ö ü ğ İ ı ş ţ ș ț
    marks: ◌̂ ◌̆ ◌̇ ◌̈ ◌̦ ◌̧
    script: Latin
    status: primary
  source:
  - Omniglot
  - Wikipedia
  speakers: 140000
  speakers_date: 2009
  status: living
  validity: preliminary
gan:
  name: Gan Chinese
  orthographies:
  - autonym: 赣语 / 江西话
    inherit: cmn
    script: Chinese
    status: primary
  - autonym: Gann ua
    base: B P M F D T L Z C S J Q X G K H I U Y A E O N b p m f d t l z c s j q x g k h i u y a e o n
    note: Pinfa romanization system
    script: Latin
    status: transliteration
  preferred_name: Gan
  source:
  - Omniglot
  - Wikipedia
  speakers: 22000000
  speakers_date: 2018
  validity: preliminary
gax:
  name: Borana-Arsi-Guji Oromo
  orthographies:
  - autonym: Borana
    base: A B C D E F G H I J K L M N O P Q R S T U V W X Y Z a b c d e f g h i j k l m n o p q r s t u v w x y z '
    script: Latin
    status: primary
  source:
  - Omniglot
  - Wikipedia
  - CLDR
  - Alvestrand
  speakers: 3900000
  speakers_date: 2000-2009
  status: living
  validity: verified
gaz:
  name: West Central Oromo
  note: The speaker count is an estimate based on the total for Oromo macrolanguage.
  orthographies:
  - autonym: Afaan Oromoo
    inherit: gax
    script: Latin
    status: primary
  source:
  - Wikipedia
  speakers: 26000000
  speakers_date: 2015
  status: living
  validity: verified
gcf:
  name: Guadeloupean Creole French
  orthographies:
  - autonym: Kreyol
    base: A B C D E F G H I J K L M N O P Q R S T U V W X Y Z È É Ò a b c d e f g h i j k l m n o p q r s t u v w x y z è é ò
    marks: ◌̀ ◌́
    script: Latin
    status: primary
  source:
  - Omniglot
  - Wikipedia
  speakers: 1200000
  speakers_date: 1998-2001
  status: living
  validity: preliminary
gil:
  name: Gilbertese
  orthographies:
  - autonym: Kiribati
    base: A B E I K M N G O R T U W a b e i k m n g o r t u w
    script: Latin
    status: primary
  source:
  - Omniglot
  - Wikipedia
  speakers: 120000
  speakers_date: 1988-2010
  status: living
  validity: verified
gjn:
  name: Gonja
  orthographies:
  - autonym: Ngbanyito
    base: A B C D E Ɛ F G H I J K L M N Ŋ O Ɔ P R S T U V W Y Z a b c d e ɛ f g h i j k l m n ŋ o ɔ p r s t u v w y z '
    script: Latin
    status: primary
  source:
  - Omniglot
  - Wikipedia
  speakers: 230000
  speakers_date: 2004
  validity: preliminary
gkp:
  name: Guinea Kpelle
  orthographies:
  - autonym: Kpɛlɛwoo
    base: A B Ɓ D E Ɛ F G Ɣ I K L M N Ŋ O Ɔ P R S T U V W X Y Z a b ɓ d e ɛ f g ɣ i k l m n ŋ o ɔ p r s t u v w x y z
    marks: ◌̀ ◌́ ◌̂
    script: Latin
    status: primary
  source:
  - Omniglot
  - Wikipedia
  speakers: 1300000
  speakers_date: 1991-2012
  validity: preliminary
gla:
  name: Scottish Gaelic
  orthographies:
  - autonym: Gàidhlig
    base: A B C D E F G H I J K L M N O P Q R S T U V W X Y Z À È É Ì Ò Ó Ù a b c d e f g h i j k l m n o p q r s t u v w x y z à è é ì ò ó ù
    marks: ◌̀ ◌́
    script: Latin
    status: primary
  source:
  - Omniglot
  - CLDR
  - Wikipedia
  speakers: 57000
  speakers_date: 2011
  status: living
  validity: preliminary
gld:
  name: Nanai
  orthographies:
  - autonym: Нанай
    base: А Б В Г Д Е Ж З И Й К Л М Н О П Р С Т У Ф Х Ц Ч Ш Щ Ъ Ы Ь Э Ю Я Ё Ӈ а б в г д е ж з и й к л м н о п р с т у ф х ц ч ш щ ъ ы ь э ю я ё ӈ
    marks: ◌̄ ◌̆ ◌̈
    script: Cyrillic
    status: primary
  source:
  - Omniglot
  - Wikipedia
  speakers: 1400
  speakers_date: 2010
  status: living
  validity: preliminary
gle:
  name: Irish
  orthographies:
  - autonym: Gaeilge
    base: A B C D E F G H I J K L M N O P Q R S T U V W X Y Z Á É Í Ó Ú a b c d e f g h i j k l m n o p q r s t u v w x y z á é í ó ú
    marks: ◌́
    script: Latin
    status: primary
  source:
  - Omniglot
  - Wikipedia
  - CLDR
  speakers: 141000
  speakers_date: 2012
  status: living
  validity: preliminary
glg:
  name: Galician
  note: 58% of the population of Galicia are L1 speakers.
  orthographies:
  - autonym: Galego
    base: A B C D E F G H I J K L M N O P Q R S T U V W X Y Z Á É Í Ñ Ó Ú Ü a b c d e f g h i j k l m n o p q r s t u v w x y z á é í ñ ó ú ü
    marks: ◌́ ◌̃ ◌̈
    script: Latin
    status: primary
  source:
  - Omniglot
  - Wikipedia
  speakers: 1560000
  speakers_date: 2007
  status: living
  validity: preliminary
glv:
  name: Manx
  orthographies:
  - autonym: Gaelg
    base: A B C D E F G H I J K L M N O P Q R S T U V W X Y Z Ç a b c d e f g h i j k l m n o p q r s t u v w x y z ç
    marks: ◌̧
    script: Latin
    status: primary
  source:
  - Omniglot
  - Wikipedia
  - CLDR
  speakers: 0
  status: living
  validity: verified
gni:
  name: Gooniyandi
  orthographies:
  - autonym: Gooniyandi
    auxiliary: ẞ
    base: A B C D E F G H I J K L M N O P Q R S T U V W X Y Z À Ä É Ö Ü a b c d e f g h i j k l m n o p q r s t u v w x y z ß à ä é ö ü
    marks: ◌̀ ◌́ ◌̈
    script: Latin
    status: primary
  source:
  - CLDR
  - Omniglot
  speakers: 134
  speakers_date: 2016
  status: living
  validity: preliminary
gom:
  name: Goan Konkani
  orthographies:
  - autonym: गोवन कोंकणी
    inherit: hin
    script: Devanagari
    status: primary
  - autonym: Konknni
    base: A Ã B C Ç D E Ẽ F G H I Ĩ J K L M N Ñ O Õ P Q R S T U V W X Y Z a ã b c ç d e ẽ f g h i ĩ j k l m n ñ o õ p q r s t u v w x y z
    marks: ◌̃ ◌̧
    note: Konkani in the Latin script (called Romi Konkani) is widely used
    script: Latin
    status: secondary
  source:
  - Wikipedia
  - Unicode
  speakers: 2300000
  speakers_date: 2011
  validity: preliminary
gqa:
  name: Ga'anda
  orthographies:
  - autonym: Kaandata
    base: A B C D E F G H I J K L M N O P Q R S T U V W X Y Z Ŋ a b c d e f g h i j k l m n o p q r s t u v w x y z ŋ
    script: Latin
    status: primary
  preferred_name: Ga’anda
  source:
  - Omniglot
  speakers: 43000
  speakers_date: 1992
  status: living
  validity: draft
grc:
  name: Ancient Greek (to 1453)
  orthographies:
  - autonym: Ελληνικά
    base: Α Β Γ Δ Ε Ζ Η Θ Ι Κ Λ Μ Ν Ξ Ο Π Ρ Σ Τ Υ Φ Χ Ψ Ω Ά Έ Ή Ί Ό Ύ Ώ Ϊ Ϋ α β γ δ ε ζ η θ ι κ λ μ ν ξ ο π ρ ς σ τ υ φ χ ψ ω ά έ ή ί ό ύ ώ ϊ ϋ ἀ Ἀ ἄ Ἄ ᾄ ᾌ ἂ Ἂ ᾂ ᾊ ἆ Ἆ ᾆ ᾎ ᾀ ᾈ ἁ Ἁ ἅ Ἅ ᾅ ᾍ ἃ Ἃ ᾃ ᾋ ἇ Ἇ ᾇ ᾏ ᾁ ᾉ ᾴ ὰ Ὰ ᾲ ᾰ Ᾰ ᾶ ᾷ ᾱ Ᾱ ᾳ ᾼ ἐ Ἐ ἔ Ἔ ἒ Ἒ ἑ Ἑ ἕ Ἕ ἓ Ἓ ὲ Ὲ ἠ Ἠ ἤ Ἤ ᾔ ᾜ ἢ Ἢ ᾒ ᾚ ἦ Ἦ ᾖ ᾞ ᾐ ᾘ ἡ Ἡ ἥ Ἥ ᾕ ᾝ ἣ Ἣ ᾓ ᾛ ἧ Ἧ ᾗ ᾟ ᾑ ᾙ ῄ ὴ Ὴ ῂ ῆ ῇ ῃ ῌ ἰ Ἰ ἴ Ἴ ἲ Ἲ ἶ Ἶ ἱ Ἱ ἵ Ἵ ἳ Ἳ ἷ Ἷ ὶ Ὶ ῐ Ῐ ῖ ΐ ῒ ῗ ῑ Ῑ ὀ Ὀ ὄ Ὄ ὂ Ὂ ὁ Ὁ ὅ Ὅ ὃ Ὃ ὸ Ὸ ῤ ῥ Ῥ ὐ ὔ ὒ ὖ ὑ Ὑ ὕ Ὕ ὓ Ὓ ὗ Ὗ ὺ Ὺ ῠ Ῠ ῦ ΰ ῢ ῧ ῡ Ῡ ὠ Ὠ ὤ Ὤ ᾤ ᾬ ὢ Ὢ ᾢ ᾪ ὦ Ὦ ᾦ ᾮ ᾠ ᾨ ὡ Ὡ ὥ Ὥ ᾥ ᾭ ὣ Ὣ ᾣ ᾫ ὧ Ὧ ᾧ ᾯ ᾡ ᾩ ῴ ὼ Ὼ ῲ ῶ ῷ ῳ ῼ
    marks: ◌̀ ◌́ ◌̄ ◌̆ ◌̈ ◌̓ ◌̔ ◌͂ ◌ͅ
    script: Greek
    status: primary
  preferred_name: Ancient Greek
  source:
  - Omniglot
  - Wikipedia
  speakers: 0
  status: historical
  validity: verified
gsw:
  name: Swiss German
  orthographies:
  - autonym: Schwyzerdütsch
    base: A B C D E F G H I J K L M N O P Q R S T U V W X Y Z Ä Ö Ü a b c d e f g h i j k l m n o p q r s t u v w x y z ä ö ü
    marks: ◌̈
    script: Latin
    status: primary
  source:
  - Omniglot
  - CLDR
  speakers: 4930000
  speakers_date: 2013
  status: living
  validity: verified
guc:
  name: Wayuu
  orthographies:
  - autonym: Wayuunaiki
    base: A B C D E F G H I J K L M N O P Q R S T U V W X Y Z Ñ Ü a b c d e f g h i j k l m n o p q r s t u v w x y z ñ ü
    marks: ◌̃ ◌̈
    script: Latin
    status: primary
  source:
  - Omniglot
  - Wikipedia
  speakers: 320000
  speakers_date: 2001-2007
  status: living
  validity: verified
gug:
  name: Paraguayan Guaraní
  orthographies:
  - autonym: Avañe'ẽ
    base: A Ã C E Ẽ G G̃ H I Ĩ J K L M N Ñ O Õ P R S T U Ũ V Y Ỹ a ã c e ẽ g g̃ h i ĩ j k l m n ñ o õ p r s t u ũ v y ỹ ʼ
    marks: ◌̃
    script: Latin
    status: primary
  source:
  - Omniglot
  - Wikipedia
  - https://en.wikipedia.org/wiki/Guarani_alphabet
  speakers: 4850000
  speakers_date: 1995
  validity: preliminary
guj:
  name: Gujarati
  note: There are approximately 4000000 L2 speakers.
  orthographies:
  - autonym: ગુજરાતી
    auxiliary: ॐ
    base: અ આ ઇ ઈ ઉ ઊ ઋ પ એ ઐ ઓ ઔ ક ખ ગ ઘ ઙ ચ છ જ ઝ ઞ ટ ઠ ડ ઢ ણ ત થ દ ધ ન ફ બ ભ મ ય ર લ વ શ ષ સ હ ળ
    design_note: Mark positioning and numerous precomposed forms (namely conjunct ligatures) are required for proper representation of the language.
    marks: ◌ં ◌ઃ ◌ા ◌િ ◌ી ◌ુ ◌ૂ ◌ૃ ◌ે ◌ૈ ◌ો ◌ૌ ◌્
    numerals: ૦ ૧ ૨ ૩ ૪ ૫ ૬ ૭ ૮ ૯ 0 1 2 3 4 5 6 7 8 9
    punctuation: । ॥ ॰
    script: Gujarati
    status: primary
  source:
  - Omniglot
  - Wikipedia
  speakers: 56000000
  speakers_date: 2011
  validity: preliminary
guu:
  name: Yanomamö
  orthographies:
  - autonym: Yąnomamɨ
    base: A E F H I J K M N O P R S T U W Y Ã Ẽ Ə Ĩ Ɨ Õ Ũ a e f h i j k m n o p r s t u w y ã ẽ ə ĩ ɨ õ ũ
    marks: ◌̃ ◌̨
    script: Latin
    status: primary
  source:
  - Wikipedia
  speakers: 20000
  speakers_date: 2000-2006
  validity: draft
guz:
  name: Gusii
  orthographies:
  - autonym: Ekegusii
    auxiliary: Q X q x
    base: A B C D E F G H I J K L M N O P R S T U V W Y Z a b c d e f g h i j k l m n o p r s t u v w y z
    script: Latin
    status: primary
  source:
  - Omniglot
  - CLDR
  speakers: 2200000
  speakers_date: 2009
  status: living
  validity: verified
gwi:
  name: Gwichʼin
  orthographies:
  - autonym: Dinju Zhuh K’yuu
    base: A B C D E F G H I J K L M N O P Q R S T U V W X Y Z À Ą È É Ę Ì Í Ò Ó Ǫ Ù Ú Ł a b c d e f g h i j k l m n o p q r s t u v w x y z à ą è é ę ì í ò ó ǫ ’ ù ú ł
    marks: ◌̀ ◌́ ◌̨
    script: Latin
    status: primary
  source:
  - Omniglot
  - Wikipedia
  speakers: 560
  speakers_date: 2007-2016
  status: living
  validity: verified
haa:
  name: Han
  orthographies:
  - autonym: Tr’ondëk Hwëch’in
    base: A B C D E F G H I J K L M N O P Q R S T U V W X Y Z Ä À Â Ǎ Ą Ë a b c d e f g h i j k l m n o p q r s t u v w x y z ä à â ǎ ą ë ’
    marks: ◌̀ ◌̂ ◌̈ ◌̌ ◌̨
    script: Latin
    status: primary
  preferred_name: Hän
  source:
  - Omniglot
  - Wikipedia
  speakers: 20
  speakers_date: 1997-2007
  status: living
  validity: verified
hae:
  name: Eastern Oromo
  orthographies:
  - autonym: Harar
    inherit: gax
    script: Latin
    status: primary
  source:
  - Wikipedia
  speakers: 4500000
  speakers_date: 1994
  status: living
  validity: verified
haj:
  name: Hajong
  note: The speaker count includes 8000 speakers in Bangladesh (undated).
  orthographies:
  - autonym: হাজং
    base: অ আ ই উ এ ঐ ও ঔ ক খ গ ঘ ঙ চ ছ জ ঝ ঞ ত থ দ ধ ন প ফ ব ভ ম র হ
    design_note: Mark positioning and numerous precomposed forms (namely conjunct ligatures) are required for proper representation of the language.
    marks: ◌ঁ ◌ং ◌ঃ ◌় ◌া ◌ি ◌ে ◌ৈ ◌্ ◌ৗ
    numerals: ০ ১ ২ ৩ ৪ ৫ ৬ ৭ ৮ ৯
    script: Bengali
    status: primary
  source:
  - Wikipedia
  speakers: 79800
  speakers_date: 2011
  validity: preliminary
hak:
  name: Hakka Chinese
  orthographies:
  - autonym: 客家话 / 客家話
    inherit: cmn
    script: Chinese
    status: primary
  - autonym: hak ga wa
    inherit: cmn
    note: Hànyǔ Pīnyīn (pinyin) romanization
    script: Latin
    status: transliteration
  source:
  - Omniglot
  - Wikipedia
  speakers: 47800000
  speakers_date: 2007
  validity: preliminary
hat:
  name: Haitian
  orthographies:
  - autonym: Kreyòl Ayisyen
    auxiliary: Q X À Á É Ó q x à á é ó
    base: A B C D E F G H I J K L M N O P R S T U V W Y Z È Ò a b c d e f g h i j k l m n o p r s t u v w y z è ò
    marks: ◌̀ ◌́
    script: Latin
    status: primary
  source:
  - Omniglot
  - Wikipedia
  speakers: 9600000
  speakers_date: 2007
  status: living
  validity: verified
hau:
  name: Hausa
  orthographies:
  - autonym: Hausa
    auxiliary: P Q V X À Á Â È É Ê Ì Í Î Ò Ó Ô Ù Ú Û p q v x à á â è é ê ì í î ò ó ô ù ú û
    base: A B C D E F G H I J K L M N O R S T U W Y Z Ƙ Ƴ Ɓ Ɗ a b c d e f g h i j k l m n o r s t u w y z ƙ ƴ ɓ ɗ ʼ
    marks: ◌̃ ◌̀ ◌́ ◌̂
    script: Latin
    status: primary
  source:
  - Omniglot
  - Wikipedia
  - CLDR
  speakers: 40000000
  speakers_date: 2015-2016
  status: living
  validity: verified
haw:
  name: Hawaiian
  orthographies:
  - autonym: ’Olelo Hawai’i
    base: A B C D E F G H I J K L M N O P Q R S T U V W X Y Z Ā Ē Ī Ō Ū a b c d e f g h i j k l m n o p q r s t u v w x y z ā ē ī ō ū ’
    marks: ◌̄
    script: Latin
    status: primary
  source:
  - Omniglot
  - Wikipedia
  - CLDR
  speakers: 24000
  speakers_date: 2008
  status: living
  validity: preliminary
haz:
  name: Hazaragi
  note: The number of speakers is an estimate based on the Hazaras population.
  orthographies:
  - autonym: هزارگی
    inherit: pes
    script: Arabic
    status: primary
  source:
  - Wikipedia
  speakers: 8000000
  speakers_date: 2014
  status: living
  validity: draft
hea:
  name: Northern Qiandong Miao
  orthographies:
  - autonym: hveb Hmub
    base: A B C D E F G H I J K L M N O P Q R S T U V W X Y Z a b c d e f g h i j k l m n o p q r s t u v w x y z -
    script: Latin
    status: primary
  source:
  - Omniglot
  - Wikipedia
  speakers: 2100000
  speakers_date: 1995
  validity: preliminary
heb:
  name: Hebrew
  orthographies:
  - autonym: עברית
    auxiliary: ״ ׳ ־ ׃ ׆
    base: שׁ שׂ בּ תּ כּ ךּ פּ ףּ א ב ג ד ה ו ז ח ט י כ ך ל מ ם נ ן ס ע פ ף צ ץ ק ר ש ת
    marks: ◌ְ ◌ֱ ◌ֲ ◌ֳ ◌ִ ◌ֵ ◌ֶ ◌ַ ◌ָ ◌ֹ ◌ֻ ◌ּ ◌ׁ ◌ׂ
    script: Hebrew
    status: primary
  source:
  - Omniglot
  - CLDR
  speakers: 9000000
  status: living
  validity: verified
hil:
  name: Hiligaynon
  orthographies:
  - autonym: Ilonggo
    base: A B C D E F G H I J K L M N O P Q R S T U V W X Y Z a b c d e f g h i j k l m n o p q r s t u v w x y z
    script: Latin
    status: primary
  source:
  - Omniglot
  - Wikipedia
  speakers: 9300000
  speakers_date: 2010
  status: living
  validity: preliminary
hin:
  name: Hindi
  note: There are approximately 270000000 of L2 speakers.
  orthographies:
  - autonym: हिन्दी
    auxiliary: ॐ
    base: अ आ इ ई उ ऊ ऋ ए ऐ ओ औ क ख ग घ ङ च छ ज झ ञ ट ठ ड ढ ण त थ द ध न प फ ब भ म य र ल व श ष स ह ‌ ‍
    design_note: Mark positioning and numerous precomposed forms (namely conjunct ligatures) are required for proper representation of the language.
    marks: ◌ँ ◌ं ◌ः ◌़ ◌ा ◌ि ◌ी ◌ु ◌ू ◌ृ ◌े ◌ै ◌ो ◌ौ ◌्
    numerals: ० १ २ ३ ४ ५ ६ ७ ८ ९ 0 1 2 3 4 5 6 7 8 9
    punctuation: । ॥ ॰
    script: Devanagari
    status: primary
  source:
  - Omniglot
  - Wikipedia
  speakers: 322000000
  speakers_date: 2011
  validity: preliminary
hms:
  name: Southern Qiandong Miao
  orthographies:
  - autonym: hveb Hmub
    base: A B C D E F G H I J K L M N O P Q R S T U V W X Y Z a b c d e f g h i j k l m n o p q r s t u v w x y z -
    script: Latin
    status: primary
  source:
  - Omniglot
  - Wikipedia
  speakers: 2100000
  speakers_date: 1995
  validity: preliminary
hni:
  name: Hani
  orthographies:
  - autonym: Haqniqdoq
    base: A B C D E F G H I J K L M N O Q R S T U V W X Y Z a b c d e f g h i j k l m n o q r s t u v w x y z
    script: Latin
    status: primary
  source:
  - Omniglot
  - Wikipedia
  speakers: 1800000
  speakers_date: 1995-2007
  validity: preliminary
hnn:
  name: Hanunoo
  orthographies:
  - autonym: ᜱᜨᜳᜨᜳᜢ
    base: ᜠ ᜡ ᜢ ᜣ ᜤ ᜥ ᜦ ᜧ ᜨ ᜩ ᜪ ᜫ ᜬ ᜭ ᜮ ᜯ ᜰ ᜱ
    marks: ◌ᜲ ◌ᜳ ◌᜴
    note: This orthography includes the pamudpod, as is used in modern Hanunó'o. The pamudpud began as an innovation of Antoon Postma in the 1970’s, one of the leading researchers of Philippine scripts.
    punctuation: ᜵ ᜶
    script: Hanunoo
    status: primary
  source:
  - Ethnologue
  - Wikipedia
  - Unicode Consortium (Core Spec, Hanunoo block)
  speakers: 13000
  speakers_date: 2000
  validity: preliminary
hns:
  name: Caribbean Hindustani
  orthographies:
  - base: A B C D E F G H I J K L M N O Q R S T U V W X Y Z a b c d e f g h i j k l m n o q r s t u v w x y z
    marks: ◌̃
    note: The use of Devanagari, Kaithi, and Urdu is declining. Latin is currently the favoured script.
    script: Latin
    status: primary
  source:
  - Omniglot
  - Wikipedia
  speakers: 166233
  validity: preliminary
hop:
  name: Hopi
  orthographies:
  - autonym: Hopilàvayi
    base: A B C D E F G H I J K L M N O P Q R S T U V W X Y Z À Ö a b c d e f g h i j k l m n o p q r s t u v w x y z à ö
    marks: ◌̀ ◌̈
    script: Latin
    status: primary
  source:
  - Omniglot
  - Wikipedia
  speakers: 6780
  speakers_date: 2010
  status: living
  validity: verified
hrv:
  name: Croatian
  orthographies:
  - autonym: Hrvatski
    base: A B C D E F G H I J K L M N O P Q R S T U V W X Y Z Ć Č Đ Š Ž a b c d e f g h i j k l m n o p q r s t u v w x y z ć č đ š ž
    marks: ◌́ ◌̌
    script: Latin
    status: primary
  source:
  - Omniglot
  - Wikipedia
  - CLDR
  speakers: 5600000
  speakers_date: 1991-2006
  status: living
  validity: preliminary
hsb:
  name: Upper Sorbian
  orthographies:
  - autonym: Hornjoserbšćina
    base: A B C D E F G H I J K L M N O P Q R S T U V W X Y Z Ó Ć Č Ě Ł Ń Ř Ś Š Ź Ž a b c d e f g h i j k l m n o p q r s t u v w x y z ó ć č ě ł ń ř ś š ź ž
    marks: ◌́ ◌̌
    script: Latin
    status: primary
  source:
  - Omniglot
  - CLDR
  - Alvestrand
  speakers: 13000
  speakers_date: 2007
  status: living
  validity: verified
hun:
  name: Hungarian
  orthographies:
  - autonym: Magyar
    base: A B C D E F G H I J K L M N O P Q R S T U V W X Y Z Á É Í Ó Ö Ú Ü Ő Ű a b c d e f g h i j k l m n o p q r s t u v w x y z á é í ó ö ú ü ő ű
    marks: ◌́ ◌̈ ◌̋
    script: Latin
    status: primary
  source:
  - Omniglot
  - Alvestrand
  - Native
  speakers: 13000000
  speakers_date: 2003-2014
  status: living
  validity: verified
hus:
  name: Huastec
  orthographies:
  - autonym: Teenek
    base: A B C E I J K L M N O P R S T U W X Y Z a b c e i j k l m n o p r s t u w x y z '
    script: Latin
    status: primary
  source:
  - Omniglot
  - Wikipedia
  speakers: 161120
  speakers_date: 2010
  validity: preliminary
huu:
  name: Murui Huitoto
  orthographies:
  - base: A B C D E F G I J L M N O R S T V Ɨ Ñ a b c d e f g i j l m n o r s t v ɨ ñ
    marks: ◌̃
    script: Latin
    status: primary
  source:
  - Omniglot
  - Wikipedia
  speakers: 7800
  speakers_date: 1995-2002
  validity: preliminary
huz:
  name: Hunzib
  orthographies:
  - autonym: Гьонкьос
    base: А Б В Г Д Е Ж З И Й К Л М Н О П Р С Т У Ф Х Ц Ч Ш Щ Ъ Ы Ь Э Ӏ Ә Ȧ Ӯ а б в г д е ж з и й к л м н о п р с т у ф х ц ч ш щ ъ ы ь э ӏ ә ȧ ӯ
    marks: ◌̄ ◌̆ ◌̇
    script: Cyrillic
    status: primary
  source:
  - Omniglot
  speakers: 1400
  speakers_date: 2006-2010
  status: living
  validity: draft
hye:
  name: Armenian
  orthographies:
  - autonym: Հայերեն
    base: Ա Բ Գ Դ Ե Զ Է Ը Թ Ժ Ի Լ Խ Ծ Կ Հ Ձ Ղ Ճ Մ Յ Ն Շ Ո Չ Պ Ջ Ռ Ս Վ Տ Ր Ց Ւ Փ Ք Օ Ֆ ա բ գ դ ե զ է ը թ ժ ի լ խ ծ կ հ ձ ղ ճ մ յ ն շ ո չ պ ջ ռ ս վ տ ր ց ւ փ ք օ ֆ և
    note: Eastern Armenian replaces ‹Ւ› with ‹ՈՒ› and ‹ւ› with ‹ու› in the alphabet. Some versions of the Eastern alphabet add the ‹և› as a full letter.
    punctuation: ՛ ՜ ՝ ՞ ։
    script: Armenian
    status: primary
  preferred_name: Eastern Armenian
  source:
  - Omniglot
  - Wikipedia
  speakers: 6700000
  speakers_date: 2015
  validity: verified
hyw:
  name: Western Armenian
  note: The language count is very conservative (could be up to 4 million). Wikipedia said 1.4 million. We raised it to 2 million.
  orthographies:
  - autonym: Հայերէն
    inherit: hye
    script: Armenian
    status: primary
  source:
  - Omniglot
  - Wikipedia
  speakers: 2000000
  speakers_date: 2001-2016
  validity: verified
ibb:
  name: Ibibio
  orthographies:
  - base: A B D E F G H I Ị K M N Ñ O Ọ P R S T U Ʌ W Y a b d e f g h i ị k m n ñ o ọ p r s t u ʌ w y
    marks: ◌̃ ◌̣
    script: Latin
    status: primary
  source:
  - Omniglot
  - Wikipedia
  speakers: 2000000
  speakers_date: 1998
  validity: preliminary
ibo:
  name: Igbo
  orthographies:
  - autonym: Igbo
    base: A B C D E F G H I J K L M N O P Q R S T U V W X Y Z À Á È É Ì Í Ò Ó Ù Ú Ā Ē Ī Ń Ō Ū Ị Ọ Ụ Ṅ Ẹ a b c d e f g h i j k l m n o p q r s t u v w x y z à á è é ì í ò ó ù ú ā ē ī ń ō ū ị ọ ụ ṅ ẹ
    marks: ◌̀ ◌́ ◌̄ ◌̇ ◌̣
    script: Latin
    status: primary
  source:
  - Omniglot
  - Wikipedia
  - CLDR
  speakers: 27000000
  speakers_date: 2015
  status: living
  validity: verified
ido:
  name: Ido
  orthographies:
  - autonym: Ido
    base: A B C D E F G H I J K L M N O P Q R S T U V W X Y Z a b c d e f g h i j k l m n o p q r s t u v w x y z
    script: Latin
    status: primary
  source:
  - Omniglot
  - Wikipedia
  speakers: 200
  speakers_date: 2015
  status: constructed
  validity: verified
igs:
  name: Interglossa
  orthographies:
  - autonym: Interglossa
    base: A B C D E F G H I J K L M N O P Q R S T U V W X Y Z a b c d e f g h i j k l m n o p q r s t u v w x y z
    script: Latin
    status: primary
  source:
  - Omniglot
  speakers: 0
  status: constructed
  validity: verified
iii:
  name: Sichuan Yi
  orthographies:
  - autonym: ꆈꌠꉙ
    base: ꀀ ꀖ ꀸ ꁖ ꁶ ꂑ ꂮ ꃍ ꃢ ꄀ ꄚ ꄶ ꅑ ꅨ ꅽ ꆗ ꆷ ꇚ ꇸ ꈔ ꉆ ꉮ ꊍ ꊮ ꋐ ꋭ ꌉ ꌪ ꏠ ꏼ ꐘ ꐱ ꑊ ꑝ ꑱ ꀁ ꀗ ꀹ ꁗ ꁷ ꂒ ꂯ ꃎ ꃣ ꄁ ꄛ ꄷ ꅒ ꅩ ꅾ ꆘ ꆸ ꇛ ꇹ ꈕ ꉇ ꊎ ꊯ ꋑ ꋮ ꌊ ꌫ ꏡ ꏽ ꐙ ꐲ ꑋ ꑞ ꑲ ꀂ ꀘ ꀺ ꁘ ꁸ ꂓ ꂰ ꃏ ꃤ ꄂ ꄜ ꄸ ꅓ ꅪ ꅿ ꆙ ꆹ ꇜ ꇺ ꈖ ꉈ ꊏ ꊰ ꋒ ꋯ ꌋ ꌬ ꏢ ꏾ ꐚ ꐳ ꑌ ꑟ ꑳ ꀃ ꀙ ꀻ ꁙ ꁹ ꂔ ꂱ ꃐ ꃥ ꄃ ꄝ ꄹ ꅔ ꅫ ꆀ ꆚ ꆺ ꇝ ꇻ ꉉ ꊐ ꊱ ꋓ ꋰ ꌌ ꌭ ꏣ ꏿ ꐛ ꐴ ꑍ ꑠ ꑴ ꀄ ꀚ ꁚ ꃦ ꅬ ꆻ ꇞ ꉊ ꊲ ꋔ ꏤ ꐀ ꐜ ꐵ ꑎ ꑡ ꑵ ꀅ ꀛ ꀼ ꁛ ꁺ ꂕ ꂲ ꃧ ꄄ ꄞ ꄺ ꅕ ꅭ ꆁ ꆛ ꆼ ꇟ ꇼ ꈗ ꈰ ꉋ ꉝ ꉯ ꊑ ꊳ ꋕ ꋱ ꌍ ꌮ ꏥ ꐁ ꐝ ꐶ ꑏ ꑢ ꑶ ꀆ ꀜ ꀽ ꁜ ꁻ ꂖ ꂳ ꃨ ꄅ ꄟ ꄻ ꅖ ꅮ ꆂ ꆜ ꆽ ꇠ ꇽ ꈘ ꈱ ꉌ ꉞ ꉰ ꊒ ꊴ ꋖ ꋲ ꌎ ꌯ ꏦ ꐂ ꐞ ꐷ ꑐ ꑣ ꑷ ꀇ ꀝ ꀾ ꁝ ꁼ ꂗ ꂴ ꃩ ꄆ ꄠ ꄼ ꅯ ꆃ ꆝ ꆾ ꇡ ꇾ ꈙ ꉍ ꉟ ꊓ ꊵ ꋗ ꋳ ꌏ ꌰ ꏧ ꐃ ꐟ ꐸ ꑑ ꑤ ꑸ ꀈ ꀞ ꀿ ꁞ ꁽ ꂘ ꂵ ꃑ ꃪ ꄇ ꄡ ꄽ ꅗ ꅰ ꆞ ꆿ ꇢ ꇿ ꈚ ꈲ ꉎ ꉠ ꉱ ꊀ ꊔ ꊶ ꋘ ꋴ ꌐ ꌱ ꍆ ꍡ ꎔ ꎫ ꏆ ꀉ ꀟ ꁀ ꁟ ꁾ ꂙ ꂶ ꃒ ꃫ ꄈ ꄢ ꄾ ꅘ ꅱ ꆄ ꆟ ꇀ ꇣ ꈀ ꈛ ꈳ ꉏ ꉡ ꉲ ꊁ ꊕ ꊷ ꋙ ꋵ ꌑ ꌲ ꍇ ꍢ ꍼ ꎕ ꎬ ꏇ ꀊ ꀠ ꁁ ꁠ ꁿ ꂚ ꂷ ꃓ ꃬ ꄉ ꄣ ꄿ ꅙ ꅲ ꆅ ꆠ ꇁ ꇤ ꈁ ꈜ ꈴ ꉐ ꉢ ꉳ ꊂ ꊖ ꊸ ꋚ ꋶ ꌒ ꌳ ꍈ ꍣ ꍽ ꎖ ꎭ ꏈ ꀋ ꀡ ꁂ ꁡ ꂀ ꂛ ꂸ ꃔ ꃭ ꄊ ꄤ ꅀ ꅚ ꅳ ꆆ ꆡ ꇂ ꇥ ꈂ ꈝ ꈵ ꉑ ꉣ ꉴ ꊃ ꊗ ꊹ ꋛ ꋷ ꌓ ꌴ ꍉ ꍤ ꎗ ꎮ ꏉ ꂹ ꄥ ꇃ ꇦ ꈞ ꉒ ꉤ ꉵ ꍥ ꏨ ꐄ ꑹ ꀌ ꀢ ꁃ ꁢ ꂜ ꂺ ꄋ ꄦ ꅁ ꅴ ꆇ ꆢ ꇄ ꇧ ꈃ ꈟ ꈶ ꉓ ꉥ ꉶ ꊄ ꊘ ꊺ ꋸ ꌔ ꍊ ꍦ ꍾ ꎯ ꏊ ꏩ ꐅ ꐠ ꐹ ꑒ ꑥ ꑺ ꀍ ꀣ ꁄ ꁣ ꂝ ꂻ ꄌ ꄧ ꅂ ꅵ ꆈ ꆣ ꇅ ꇨ ꈄ ꈠ ꈷ ꉔ ꉦ ꉷ ꊅ ꊙ ꊻ ꋹ ꌕ ꍋ ꍧ ꍿ ꎰ ꏋ ꏪ ꐆ ꐡ ꐺ ꑓ ꑦ ꑻ ꀎ ꀤ ꁅ ꁤ ꂞ ꂼ ꄨ
      ꅃ ꆉ ꆤ ꇆ ꇩ ꈅ ꈡ ꈸ ꉕ ꉸ ꊆ ꊚ ꊼ ꌖ ꍌ ꍨ ꎱ ꏌ ꏫ ꐇ ꐢ ꑔ ꑼ ꀏ ꀥ ꁆ ꁥ ꂁ ꂟ ꂽ ꃮ ꄍ ꄩ ꅄ ꅛ ꅶ ꆊ ꇇ ꇪ ꈆ ꈢ ꈹ ꉖ ꉧ ꉹ ꊛ ꊽ ꌗ ꌵ ꍍ ꍩ ꎀ ꎲ ꏍ ꏬ ꐈ ꐣ ꐻ ꑕ ꑧ ꑽ ꀐ ꀦ ꁇ ꁦ ꂂ ꂠ ꂾ ꃕ ꃯ ꄎ ꄪ ꅅ ꅜ ꅷ ꆋ ꆥ ꇈ ꇫ ꈇ ꈣ ꈺ ꉗ ꉨ ꉺ ꊇ ꊜ ꊾ ꋜ ꋺ ꌘ ꌶ ꍎ ꍪ ꎁ ꎘ ꎳ ꏎ ꏭ ꐉ ꐤ ꐼ ꑖ ꑨ ꑾ ꀑ ꀧ ꁈ ꁧ ꂃ ꂡ ꂿ ꃖ ꃰ ꄏ ꄫ ꅆ ꅝ ꆌ ꆦ ꇉ ꇬ ꈈ ꈤ ꈻ ꉘ ꉩ ꉻ ꊈ ꊝ ꊿ ꋝ ꌙ ꌷ ꍏ ꍫ ꎂ ꎙ ꎴ ꏏ ꏮ ꐊ ꐥ ꐽ ꑗ ꑩ ꑿ ꀒ ꀨ ꁉ ꁨ ꂄ ꂢ ꃀ ꃗ ꃱ ꄐ ꄬ ꅇ ꅞ ꅸ ꆍ ꆧ ꇊ ꇭ ꈉ ꈥ ꈼ ꉙ ꉪ ꉼ ꊉ ꊞ ꋀ ꋞ ꋻ ꌚ ꌸ ꍐ ꍬ ꎃ ꎚ ꎵ ꏐ ꏯ ꐋ ꐦ ꐾ ꑘ ꑪ ꒀ ꇮ ꈊ ꈦ ꍑ ꍭ ꎄ ꎛ ꎶ ꀓ ꀩ ꁩ ꃁ ꃲ ꄑ ꄭ ꅈ ꅟ ꅹ ꆎ ꆨ ꇋ ꇯ ꈋ ꈧ ꈽ ꉚ ꉫ ꉽ ꊊ ꊟ ꋁ ꋟ ꋼ ꌛ ꌹ ꍒ ꍮ ꎅ ꎜ ꎷ ꏑ ꀔ ꀪ ꁪ ꃂ ꄒ ꄮ ꅉ ꅠ ꅺ ꆏ ꆩ ꇌ ꇰ ꈌ ꈨ ꈾ ꉛ ꉬ ꉾ ꊋ ꊠ ꋂ ꋠ ꋽ ꌜ ꌺ ꍓ ꍯ ꎆ ꎝ ꎸ ꏒ ꀫ ꁫ ꃳ ꄓ ꄯ ꅊ ꅡ ꅻ ꆐ ꆪ ꇍ ꇱ ꈍ ꈩ ꈿ ꉜ ꉭ ꉿ ꊌ ꊡ ꋃ ꋡ ꌝ ꌻ ꍔ ꍰ ꎇ ꎞ ꎹ ꏓ ꀬ ꁊ ꁬ ꂅ ꂣ ꃃ ꃘ ꃴ ꄔ ꄰ ꅋ ꅢ ꅼ ꆑ ꆫ ꇎ ꇲ ꈎ ꈪ ꉀ ꊢ ꋄ ꌞ ꌼ ꍕ ꎈ ꎟ ꎺ ꏔ ꏰ ꐌ ꐧ ꑙ ꒁ ꀭ ꁋ ꁭ ꂆ ꂤ ꃄ ꃙ ꃵ ꄕ ꄱ ꅌ ꅣ ꆒ ꆬ ꇏ ꇳ ꈏ ꈫ ꉁ ꊣ ꋅ ꋢ ꋾ ꌟ ꌽ ꍖ ꍱ ꎉ ꎠ ꎻ ꏕ ꏱ ꐍ ꐨ ꐿ ꑚ ꒂ ꀮ ꁌ ꁮ ꂇ ꂥ ꃅ ꃚ ꃶ ꄖ ꄲ ꅍ ꅤ ꆓ ꆭ ꇐ ꇴ ꈐ ꈬ ꉂ ꊤ ꋆ ꋣ ꋿ ꌠ ꌾ ꍗ ꍲ ꎊ ꎡ ꎼ ꏖ ꏲ ꐎ ꐩ ꑀ ꑛ ꒃ ꀯ ꁍ ꁯ ꂈ ꂦ ꃆ ꃛ ꃷ ꄗ ꄳ ꅎ ꅥ ꆔ ꆮ ꇑ ꇵ ꈑ ꈭ ꉃ ꊥ ꋇ ꋤ ꌀ ꌡ ꌿ ꍘ ꍳ ꎋ ꎢ ꎽ ꏗ ꏳ ꐏ ꐪ ꑁ ꑜ ꒄ ꀰ ꁎ ꁰ ꂉ ꂧ ꃇ ꃜ ꃸ ꄘ ꄴ ꅏ ꅦ ꆕ ꆯ ꇒ ꇶ ꈒ ꈮ ꉄ ꊦ ꋈ ꋥ ꌁ ꌢ ꍙ ꍴ ꎌ ꎣ ꎾ ꏘ ꏴ ꐐ ꐫ ꑂ ꒅ ꀱ ꁏ ꁱ ꂊ ꂨ ꃈ ꃝ ꃹ ꄙ ꄵ ꅐ ꅧ ꆖ ꆰ ꇓ ꇷ ꈓ ꈯ ꉅ ꊧ ꋉ ꋦ ꌂ ꌣ
      ꍚ ꍵ ꎍ ꎤ ꎿ ꏙ ꏵ ꐑ ꐬ ꑃ ꒆ ꀲ ꁐ ꁲ ꂋ ꃉ ꃞ ꃺ ꆱ ꇔ ꊨ ꋊ ꋧ ꌃ ꌤ ꍀ ꍛ ꍶ ꎎ ꎥ ꏀ ꏚ ꏶ ꐒ ꐭ ꑄ ꑫ ꒇ ꀳ ꁑ ꁳ ꂌ ꂩ ꃊ ꃟ ꃻ ꆲ ꇕ ꊩ ꋋ ꋨ ꌄ ꌥ ꍁ ꍜ ꍷ ꎏ ꎦ ꏁ ꏛ ꏷ ꐓ ꐮ ꑅ ꑬ ꒈ ꀴ ꁒ ꁴ ꂍ ꂪ ꃋ ꃠ ꃼ ꆳ ꇖ ꊪ ꋌ ꋩ ꌅ ꌦ ꍂ ꍝ ꍸ ꎐ ꎧ ꏂ ꏜ ꏸ ꐔ ꐯ ꑆ ꑭ ꒉ ꀵ ꁓ ꁵ ꂎ ꂫ ꃌ ꃡ ꃽ ꆴ ꇗ ꊫ ꋍ ꋪ ꌆ ꌧ ꍃ ꍞ ꍹ ꎑ ꎨ ꏃ ꏝ ꏹ ꐕ ꐰ ꑇ ꑮ ꒊ ꀶ ꁔ ꂏ ꂬ ꃾ ꆵ ꇘ ꊬ ꋎ ꋫ ꌇ ꌨ ꍄ ꍟ ꍺ ꎒ ꎩ ꏄ ꏞ ꏺ ꐖ ꑈ ꑯ ꒋ ꀷ ꁕ ꂐ ꂭ ꃿ ꆶ ꇙ ꊭ ꋏ ꋬ ꌈ ꌩ ꍅ ꍠ ꍻ ꎓ ꎪ ꏅ ꏟ ꏻ ꐗ ꑉ ꑰ ꒌ
    script: Modern Yi
    status: primary
  preferred_name: Nuosu
  source:
  - Wikipedia
  speakers: 2000000
  speakers_date: 2000
  validity: preliminary
ike:
  name: Eastern Canadian Inuktitut
  note: Despite being considered different languages ike and ikt are under the iku inclusive ISO 639-3 code.
  orthographies:
  - autonym: ᐃᓄᒃᑎᑐᑦ
    base: ᐃ ᐄ ᐅ ᐆ ᐊ ᐋ ᐦ ᐱ ᐲ ᐳ ᐴ ᐸ ᐹ ᑉ ᑎ ᑏ ᑐ ᑑ ᑕ ᑖ ᑦ ᑭ ᑮ ᑯ ᑰ ᑲ ᑳ ᒃ ᒋ ᒌ ᒍ ᒎ ᒐ ᒑ ᒡ ᒥ ᒦ ᒧ ᒨ ᒪ ᒫ ᒻ ᓂ ᓃ ᓄ ᓅ ᓇ ᓈ ᓐ ᓯ ᓰ ᓱ ᓲ ᓴ ᓵ ᔅ ᓕ ᓖ ᓗ ᓘ ᓚ ᓛ ᓪ ᔨ ᔩ ᔪ ᔫ ᔭ ᔮ ᔾ ᕕ ᕖ ᕗ ᕘ ᕙ ᕚ ᕝ ᕆ ᕇ ᕈ ᕉ ᕋ ᕌ ᕐ ᕿ ᖀ ᖁ ᖂ ᖃ ᖄ ᖅ ᖏ ᖐ ᖑ ᖒ ᖓ ᖔ ᖕ ᖠ ᖡ ᖢ ᖣ ᖤ ᖥ ᖦ
    script: Inuktitut Syllabics
    status: primary
  source:
  - Omniglot
  - Wikipedia
  speakers: 39475
  speakers_date: 2016
  validity: preliminary
ile:
  name: Interlingue
  note: Constructed language, also known as Occidental. Not to be confused with Interlingua.
  orthographies:
  - autonym: Interlingue
    base: A B C D E F G H I J K L M N O P Q R S T U V W X Y Z Á É Í Ó Ú a b c d e f g h i j k l m n o p q r s t u v w x y z á é í ó ú
    marks: ◌́
    script: Latin
    status: primary
  source:
  - Omniglot
  speakers: 0
  status: constructed
  validity: verified
ilo:
  name: Iloko
  orthographies:
  - autonym: Ilokano
    base: A B C D E F G H I J K L M N O P Q R S T U V W X Y Z Ñ a b c d e f g h i j k l m n o p q r s t u v w x y z ñ
    marks: ◌̃
    script: Latin
    status: primary
  source:
  - Omniglot
  - Wikipedia
  speakers: 9100000
  speakers_date: 2015
  status: living
  validity: verified
ina:
  name: Interlingua (International Auxiliary Language Association)
  note: Not to be confused with Interlingue.
  orthographies:
  - autonym: Interlingua
    base: A B C D E F G H I J K L M N O P Q R S T U V W X Y Z a b c d e f g h i j k l m n o p q r s t u v w x y z
    script: Latin
    status: primary
  preferred_name: Interlingua
  source:
  - Omniglot
  speakers: 1500
  speakers_date: 2000
  status: constructed
  validity: verified
ind:
  name: Indonesian
  orthographies:
  - autonym: Indonesia
    inherit: zsm
    script: Latin
    status: primary
  source:
  - Omniglot
  - Wikipedia
  speakers: 43000000
  speakers_date: 2010
  status: living
  validity: verified
inh:
  name: Ingush
  orthographies:
  - autonym: Гӏалгӏай
    base: А Б В Г Д Е Ж З И Й К Л М Н О П Р С Т У Ф Х Ц Ч Ш Щ Ъ Ы Ь Э Ю Я Ё Ӏ а б в г д е ж з и й к л м н о п р с т у ф х ц ч ш щ ъ ы ь э ю я ё ӏ
    marks: ◌̆ ◌̈
    script: Cyrillic
    status: primary
  source:
  - Omniglot
  - Wikipedia
  speakers: 306000
  speakers_date: 1999-2010
  status: living
  validity: preliminary
isl:
  name: Icelandic
  orthographies:
  - autonym: Íslenska
    auxiliary: Ǽ Ǫ Œ ǽ ǫ œ
    base: A B C D E F G H I J K L M N O P Q R S T U V W X Y Z Á Æ É Í Ð Ó Ö Ú Ý Þ a b c d e f g h i j k l m n o p q r s t u v w x y z á æ é í ð ó ö ú ý þ
    marks: ◌́ ◌̈ ◌̨
    script: Latin
    status: primary
  source:
  - Omniglot
  - Wikipedia
  - Alvestrand
  speakers: 314000
  speakers_date: 2015
  status: living
  validity: verified
ita:
  name: Italian
  orthographies:
  - autonym: Italiano
    auxiliary: J K W X Y Î Ï j k w x y î ï
    base: A B C D E F G H I L M N O P Q R S T U V Z À Á È É Ì Í Ò Ó Ù Ú a b c d e f g h i l m n o p q r s t u v z à á è é ì í ò ó ù ú
    marks: ◌̀ ◌́ ◌̂ ◌̈
    script: Latin
    status: primary
  source:
  - Omniglot
  - Wikipedia
  speakers: 90000000
  speakers_date: 2012
  status: living
  validity: verified
itl:
  name: Itelmen
  orthographies:
  - autonym: Итэнмэн
    base: А Б В Г Д Е Ж З И Й К Л М Н О П Р С Т У Ф Х Ц Ч Ш Щ Ъ Ы Ь Э Ю Я Ё Љ Њ Ў Ҳ Ӄ Ӆ Ӈ Ӑ Ә а б в г д е ж з и й к л м н о п р с т у ф х ц ч ш щ ъ ы ь э ю я ё љ њ ў ҳ ӄ ӆ ӈ ӑ ә
    marks: ◌́ ◌̆ ◌̈ ◌̊
    script: Cyrillic
    status: primary
  source:
  - Omniglot
  - Wikipedia
  speakers: 82
  speakers_date: 2010
  status: living
  validity: verified
jam:
  name: Jamaican Creole English
  orthographies:
  - autonym: Jamiekan
    base: A B C D E F G H I J K L M N O P Q R S T U V W X Y Z a b c d e f g h i j k l m n o p q r s t u v w x y z
    script: Latin
    status: primary
  source:
  - Omniglot
  - Wikipedia
  speakers: 3200000
  speakers_date: 2000-2001
  status: living
  validity: verified
jav:
  name: Javanese
  orthographies:
  - autonym: Jawa
    base: A B C D E F G H I J K L M N O P Q R S T U V W X Y Z É È a b c d e f g h i j k l m n o p q r s t u v w x y z é è
    marks: ◌̀ ◌́
    script: Latin
    status: primary
  - autonym: ꦧꦱꦗꦮ
    auxiliary: ꦑ ꦖ ꦘ ꦙ ꦜ ꦡ ꦬ ꦰ
    base: ꦄ ꦅ ꦆ ꦇ ꦈ ꦉ ꦊ ꦋ ꦌ ꦍ ꦎ ꦏ ꦐ ꦒ ꦓ ꦔ ꦕ ꦗ ꦚ ꦛ ꦝ ꦞ ꦟ ꦠ ꦢ ꦣ ꦤ ꦥ ꦦ ꦧ ꦨ ꦩ ꦪ ꦫ ꦭ ꦮ ꦯ ꦱ ꦲ
    design_note: Mark positioning and numerous precomposed forms (namely conjunct ligatures) are required for proper representation of the language.
    marks: ◌ꦀ ◌ꦁ ◌ꦂ ◌ꦃ ◌꦳ ◌ꦴ ◌ꦵ ◌ꦶ ◌ꦷ ◌ꦸ ◌ꦹ ◌ꦺ ◌ꦻ ◌ꦼ ◌ꦽ ◌ꦾ ◌ꦿ ◌꧀
    note: The Latin script is the most used nowadays.
    numerals: ꧐ ꧑ ꧒ ꧓ ꧔ ꧕ ꧖ ꧗ ꧘ ꧙ 0 1 2 3 4 5 6 7 8 9
    punctuation: ꧏ ꧞ ꧟ ꧁ ꧂ ꧃ ꧄ ꧅ ꧆ ꧇ ꧈ ꧉ ꧊ ꧋ ꧌ ꧍
    script: Javanese
    status: secondary
  source:
  - Omniglot
  - https://en.wikipedia.org/wiki/Javanese_script
  speakers: 82000000
  speakers_date: 2007
  status: living
  validity: verified
jbo:
  name: Lojban
  orthographies:
  - autonym: Lojban
    base: A B C D E F G H I J K L M N O P Q R S T U V W X Y Z a b c d e f g h i j k l m n o p q r s t u v w x y z
    script: Latin
    status: primary
  source:
  - Omniglot
  - Wikipedia
  speakers: 0
  status: constructed
  validity: verified
jct:
  name: Krymchak
  orthographies:
  - autonym: Кърымчах
    base: А Б В Г Д Е Ж З И Й К Л М Н О П Р С Т У Ф Х Ц Ч Ш Щ Ъ Ы Ь Э Ӧ Ӱ а б в г д е ж з и й к л м н о п р с т у ф х ц ч ш щ ъ ы ь э ӧ ӱ
    marks: ◌̆ ◌̈
    script: Cyrillic
    status: primary
  source:
  - Omniglot
  - Wikipedia
  speakers: 200
  speakers_date: 2007
  status: living
  validity: preliminary
jdt:
  name: Judeo-Tat
  orthographies:
  - autonym: Жугьури
    base: А Б В Г Д Е Ж З И Й К Л М Н О П Р С Т У Ф Х Ц Ч Ш Щ Ъ Ы Ь Э Ю Я Ё Ӏ а б в г д е ж з и й к л м н о п р с т у ф х ц ч ш щ ъ ы ь э ю я ё ӏ
    marks: ◌̆ ◌̈
    script: Cyrillic
    status: primary
  - autonym: ז׳אוּהאוּראִ
    base: א ב ג ד ה ו ז ח י כ ל מ נ ס ע פ צ ק ר ש ת ׳ וּ אִ אַ אָ בּ כּ פּ
    marks: ◌ִ ◌ַ ◌ָ ◌ּ
    note: Regaining popularity.
    script: Hebrew
    status: secondary
  - autonym: Çuhuri
    base: A B C Ç D E Ə F G H Ḩ Ћ I J K L M N O P Q R S Ş T U V X Y Z a b c ç d e ə f g h ḩ ћ i j k l m n o p q r s ş t u v x y z
    marks: ◌̧
    script: Latin
    status: deprecated
  source:
  - Omniglot
  - Wikipedia
  speakers: 101000
  status: living
  validity: preliminary
jgo:
  name: Ngomba
  orthographies:
  - autonym: Cú-Mbɔ́ndaa
    auxiliary: E O Q R X e o q r x
    base: A B C D F G H I J K L M N P S T U V W Y Z Á Â Í Î Ú Û Ń Ŋ Ǎ Ǐ Ǔ Ǹ Ɔ Ɛ Ʉ Ḿ Ẅ Ꞌ a b c d f g h i j k l m n p s t u v w y z á â í î ú û ń ŋ ǎ ǐ ǔ ǹ ɔ ɛ ʉ ḿ ẅ ꞌ
    marks: ◌̀ ◌́ ◌̂ ◌̄ ◌̈ ◌̌
    script: Latin
    status: primary
  source:
  - CLDR
  - Wikipedia
  speakers: 63000
  speakers_date: 1999
  status: living
  validity: preliminary
jiv:
  name: Shuar
  orthographies:
  - autonym: Shiwar chicham
    base: A C E H I J K M N Ñ P R S T U W Y Ã Ẽ Ĩ Ũ a c e h i j k m n ñ p r s t u w y ' ã ẽ ĩ ũ
    marks: ◌̃
    script: Latin
    status: primary
  source:
  - Omniglot
  - Wikipedia
  speakers: 25000
  speakers_date: 2007
  validity: preliminary
jpn:
  name: Japanese
  orthographies:
  - autonym: 日本語
    auxiliary: 丑 亥 亨 兌 兎 卯 嘉 壬 寅 巳 庚 弘 戊 戌 拼 昌 楔 猪 癸 祚 禄 禎 辰 酉 錄 閏 雉 鳳 鼠
    base: 一 丁 七 万 丈 三 上 下 不 与 且 世 丘 丙 両 並 中 丸 丹 主 久 乏 乗 乙 九 乱 乳 乾 亀 了 予 争 事 二 互 五 井 亜 亡 交 享 京 亭 人 仁 今 介 仏 仕 他 付 仙 代 令 以 仮 仰 仲 件 任 企 伏 伐 休 会 伝 伯 伴 伸 伺 似 但 位 低 住 佐 体 何 余 作 佳 併 使 例 侍 供 依 価 侮 侯 侵 便 係 促 俊 俗 保 信 修 俳 俵 俸 俺 倉 個 倍 倒 候 借 倣 値 倫 倹 偉 偏 停 健 側 偵 偶 偽 傍 傑 傘 備 催 債 傷 傾 働 像 僕 僚 僧 儀 億 儒 償 優 元 兄 充 兆 先 光 克 免 児 党 入 全 八 公 六 共 兵 具 典 兼 内 円 冊 再 冒 冗 写 冠 冬 冷 准 凍 凝 凡 処 凶 凸 凹 出 刀 刃 分 切 刈 刊 刑 列 初 判 別 利 到 制 刷 券 刺 刻 則 削 前 剖 剛 剣 剤 剥 副 剰 割 創 劇 力 功 加 劣 助 努 励 労 効 劾 勅 勇 勉 動 勘 務 勝 募 勢 勤 勧 勲 包 化 北 匠 匹 区 医 匿 十 千 升 午 半 卑 卒 卓 協 南 単 博 占 印 危 即 却 卵 卸 厄 厘 厚 原 厳 去 参 又 及 友 双 反 収 叔 取 受 叙 口 古 句 叫 召 可 台 叱 史 右 号 司 各 合 吉 同 名 后 吏 吐 向 君 吟 否 含 吸 吹 呈 呉 告 周 味 呼 命 和 咲 哀 品 員 哲 唆 唇 唐 唯 唱 商 問 啓 善 喚 喜 喝 喪 喫 営 嗣 嘆 嘱 器 噴 嚇 囚 四 回 因 団 困 囲 図 固 国 圏 園 土 圧 在 地 坂 均 坊 坑 坪 垂 型 垣 埋 城 域 執 培 基 埼 堀 堂 堅 堕 堤 堪 報 場 塀 塁 塊 塑 塔 塗 塚 塩 填 塾 境 墓 増 墜 墨 墳 墾 壁 壇 壊 壌 士 壮 声 壱 売 変 夏 夕 外 多 夜 夢 大 天 太 夫 央 失 奇 奈 奉 奏 契 奔 奥 奨 奪 奮 女 奴 好 如 妃 妄 妊 妙 妥 妨 妹 妻 姉 始 姓 委 姫 姻 姿 威 娘 娠 娯 婆 婚 婦 婿 媒 嫁 嫌 嫡 嬢 子 孔 字 存 孝 季 孤 学 孫 宅 宇 守 安 完 宗 官 宙 定 宜 宝 実 客 宣 室 宮 宰 害 宴 宵 家 容 宿 寂 寄 密 富 寒 寛 寝 察
      寡 寧 審 寮 寸 寺 対 寿 封 専 射 将 尉 尊 尋 導 小 少 尚 就 尺 尼 尽 尾 尿 局 居 屈 届 屋 展 属 層 履 屯 山 岐 岡 岩 岬 岳 岸 峠 峡 峰 島 崇 崎 崩 川 州 巡 巣 工 左 巧 巨 差 己 巻 市 布 帆 希 帝 帥 師 席 帯 帰 帳 常 帽 幅 幕 幣 干 平 年 幸 幹 幻 幼 幽 幾 庁 広 床 序 底 店 府 度 座 庫 庭 庶 康 庸 廃 廉 廊 延 廷 建 弁 弊 式 弐 弓 弔 引 弟 弦 弧 弱 張 強 弾 当 形 彩 彫 彰 影 役 彼 往 征 径 待 律 後 徐 徒 従 得 御 復 循 微 徳 徴 徹 心 必 忌 忍 志 忘 忙 応 忠 快 念 怒 怖 思 怠 急 性 怪 恋 恐 恒 恥 恨 恩 恭 息 恵 悔 悟 悠 患 悦 悩 悪 悲 悼 情 惑 惜 惨 惰 想 愁 愉 意 愚 愛 感 慈 態 慌 慎 慕 慢 慣 慨 慮 慰 慶 憂 憎 憤 憩 憲 憶 憾 懇 懐 懲 懸 成 我 戒 戦 戯 戸 戻 房 所 扇 扉 手 才 打 払 扱 扶 批 承 技 抄 把 抑 投 抗 折 抜 択 披 抱 抵 抹 押 抽 担 拍 拐 拒 拓 拘 拙 招 拝 拠 拡 括 拷 拾 持 指 挑 挙 挟 振 挿 捕 捜 捨 据 掃 授 掌 排 掘 掛 採 探 接 控 推 措 掲 描 提 揚 換 握 揮 援 揺 損 搬 搭 携 搾 摂 摘 摩 撃 撤 撮 撲 擁 操 擦 擬 支 改 攻 放 政 故 敏 救 敗 教 敢 散 敬 数 整 敵 敷 文 斉 斎 斗 料 斜 斤 斥 断 新 方 施 旅 旋 族 旗 既 日 旧 旨 早 旬 昆 昇 明 易 昔 星 映 春 昨 昭 是 昼 時 晩 普 景 晴 晶 暁 暇 暑 暖 暗 暦 暫 暮 暴 曇 曜 曲 更 書 曹 替 最 月 有 服 朕 朗 望 朝 期 木 未 末 本 札 朱 朴 机 朽 杉 材 村 束 条 来 杯 東 松 板 析 林 枚 果 枝 枠 枢 枯 架 柄 某 染 柔 柱 柳 査 栄 栓 校 株 核 根 格 栽 桃 案 桑 桜 桟 梅 械 棄 棋 棒 棚 棟 森 棺 植 検 業 極 楼 楽 概 構 様 槽 標 模 権 横 樹 橋 機 欄 欠 次 欧 欲 欺 款 歌 歓 止 正 武 歩 歯 歳 歴 死 殉 殊 残 殖 殴 段 殺 殻 殿 母 毎 毒 比 毛 氏
      民 気 水 氷 永 汁 求 汎 汗 汚 江 池 決 汽 沈 沖 没 沢 河 沸 油 治 沼 沿 況 泉 泊 泌 法 泡 波 泣 泥 注 泰 泳 洋 洗 洞 津 洪 活 派 流 浄 浅 浜 浦 浪 浮 浴 海 浸 消 涙 涯 液 涼 淑 淡 深 混 添 清 渇 済 渉 渋 渓 減 渡 渦 温 測 港 湖 湯 湾 湿 満 源 準 溝 溶 滅 滋 滑 滝 滞 滴 漁 漂 漆 漏 演 漠 漢 漫 漬 漸 潔 潜 潟 潤 潮 澄 激 濁 濃 濫 濯 瀬 火 灯 灰 災 炉 炊 炎 炭 点 為 烈 無 焦 然 焼 煙 照 煩 煮 熟 熱 燃 燥 爆 爵 父 片 版 牙 牛 牧 物 牲 特 犠 犬 犯 状 狂 狩 独 狭 猛 猟 猫 献 猶 猿 獄 獣 獲 玄 率 玉 王 珍 珠 班 現 球 理 琴 環 璽 瓶 甘 甚 生 産 用 田 由 甲 申 男 町 画 界 畑 畔 留 畜 畝 略 番 異 畳 疎 疑 疫 疲 疾 病 症 痘 痛 痢 痴 療 癒 癖 発 登 白 百 的 皆 皇 皮 皿 盆 益 盗 盛 盟 監 盤 目 盲 直 相 盾 省 看 県 真 眠 眺 眼 着 睡 督 瞬 矛 矢 知 短 矯 石 砂 研 砕 砲 破 硝 硫 硬 碁 碑 確 磁 磨 礁 礎 示 礼 社 祈 祉 祖 祝 神 祥 票 祭 禁 禅 禍 福 秀 私 秋 科 秒 秘 租 秩 称 移 程 税 稚 種 稲 稼 稿 穀 穂 積 穏 穫 穴 究 空 突 窃 窒 窓 窮 窯 立 竜 章 童 端 競 竹 笑 笛 符 第 筆 等 筋 筒 答 策 箇 算 管 箱 節 範 築 篤 簡 簿 籍 米 粉 粋 粒 粗 粘 粛 粧 精 糖 糧 糸 系 糾 紀 約 紅 紋 納 純 紙 級 紛 素 紡 索 紫 累 細 紳 紹 紺 終 組 経 結 絞 絡 給 統 絵 絶 絹 継 続 維 綱 網 綿 緊 総 緑 緒 線 締 編 緩 緯 練 縁 縄 縛 縦 縫 縮 績 繁 繊 織 繕 繭 繰 缶 罪 置 罰 署 罷 羅 羊 美 群 義 羽 翁 翌 習 翻 翼 老 考 者 耐 耕 耗 耳 聖 聞 聴 職 肉 肌 肖 肝 肢 肥 肩 肪 肯 育 肺 胃 胆 背 胎 胞 胴 胸 能 脂 脅 脈 脚 脱 脳 腐 腕 腰 腸 腹 膚 膜 膨 臓 臣 臨 自 臭 至 致 興 舌 舎 舗 舞 舟 航 般 舶 船 艇 艦 良 色 芋 芝 花 芳
      芸 芽 苗 若 苦 英 茂 茎 茶 草 荒 荘 荷 菊 菌 菓 菜 華 落 葉 著 葬 蒸 蓄 蔵 薄 薦 薪 薫 薬 藤 藩 藻 虎 虐 虚 虜 虞 虫 蚊 蚕 蛇 蛍 蛮 融 血 衆 行 術 街 衛 衝 衡 衣 表 衰 衷 袋 被 裁 裂 装 裏 裕 補 裸 製 複 褐 褒 襟 襲 西 要 覆 覇 見 規 視 覚 覧 親 観 角 解 触 言 訂 計 討 訓 託 記 訟 訪 設 許 訳 訴 診 証 詐 詔 評 詞 詠 試 詩 詰 話 該 詳 誇 誉 誌 認 誓 誕 誘 語 誠 誤 説 読 誰 課 調 談 請 論 諭 諮 諸 諾 謀 謁 謄 謙 講 謝 謡 謹 識 譜 警 議 譲 護 谷 豆 豊 豚 象 豪 貝 貞 負 財 貢 貧 貨 販 貫 責 貯 貴 買 貸 費 貿 賀 賃 賄 資 賊 賓 賛 賜 賞 賠 賢 賦 質 購 贈 赤 赦 走 赴 起 超 越 趣 足 距 跡 路 跳 践 踊 踏 躍 身 車 軌 軍 軒 軟 転 軸 軽 較 載 輝 輩 輪 輸 轄 辛 辞 辱 農 辺 込 迅 迎 近 返 迫 迭 述 迷 追 退 送 逃 逆 透 逐 逓 途 通 逝 速 造 連 逮 週 進 逸 遂 遅 遇 遊 運 遍 過 道 達 違 遠 遣 適 遭 遮 遵 遷 選 遺 避 還 邦 邪 邸 郊 郎 郡 部 郭 郵 郷 都 酌 配 酒 酔 酢 酪 酬 酵 酷 酸 醜 醸 釈 里 重 野 量 金 針 釣 鈍 鈴 鉄 鉛 鉢 鉱 銀 銃 銅 銘 銭 鋭 鋳 鋼 錠 錬 錯 録 鍛 鎖 鎮 鏡 鐘 鑑 長 門 閉 開 閑 間 関 閣 閥 閲 闘 阪 防 阻 附 降 限 陛 院 陣 除 陥 陪 陰 陳 陵 陶 陸 険 陽 隅 隆 隊 階 随 隔 際 障 隠 隣 隷 隻 雄 雅 集 雇 雌 雑 離 難 雨 雪 雰 雲 零 雷 電 需 震 霊 霜 霧 露 青 静 非 面 革 靴 韓 音 韻 響 頂 頃 項 順 預 頑 頒 領 頬 頭 頻 頼 題 額 顔 顕 願 類 顧 風 飛 食 飢 飯 飲 飼 飽 飾 養 餓 館 首 香 馬 駄 駅 駆 駐 騎 騒 験 騰 驚 骨 髄 高 髪 鬼 魂 魅 魔 魚 鮮 鯨 鳥 鳴 鶏 鹿 麗 麦 麻 黄 黒 黙 鼓 鼻 齢
    marks: ◌̅
    numerals: '% + - . 0 1 2 3 4 5 6 7 8 9 ‰'
    preferred_as_group: true
    punctuation: '! " # % & ( ) * - . / : ; ? @ [ \ ] _ § ¶ ‐ — ― ‖ ‘ ’ “ ” † ‡ ‥ … ‰ ′ ″ ※ ‾ 、 。 〃 〈 〉 《 》 「 」 『 』 【 】 〔 〕 〜 ・ ！ ＂ ＃ ％ ＆ ＇ （ ） ＊ ， － ． ／ ： ； ？ ＠ ［ ＼ ］ ＿ ｛ ｝ ｡ ｢ ｣ ､ ･'
    script: Kanji
    status: primary
  - base: あ い う え お k か き く け こ g が ぎ ぐ げ ご s さ し す せ そ z ざ じ ず ぜ ぞ t た ち つ て と d だ ぢ づ で ど n な に ぬ ね の h は ひ ふ へ ほ b ば び ぶ べ ぼ p ぱ ぴ ぷ ぺ ぽ m ま み む め も y や ゆ よ r ら り る れ ろ w わ ゐ ゑ を ん っ ゝ
    marks: ◌゙ ◌゚
    preferred_as_group: true
    script: Hiragana
    status: primary
  - base: ゠ ァ ア ィ イ ゥ ウ ェ エ ォ オ カ ガ キ ギ ク グ ケ ゲ コ ゴ サ ザ シ ジ ス ズ セ ゼ ソ ゾ タ ダ チ ヂ ッ ツ ヅ テ デ ト ド ナ ニ ヌ ネ ノ ハ バ パ ヒ ビ ピ フ ブ プ ヘ ベ ペ ホ ボ ポ マ ミ ム メ モ ャ ヤ ュ ユ ョ ヨ ラ リ ル レ ロ ヮ ワ ヰ ヱ ヲ ン ヴ ヵ ヶ ヷ ヸ ヹ ヺ ・ ー ヽ ヾ ヿ ㇰ ㇱ ㇲ ㇳ ㇴ ㇵ ㇶ ㇷ ㇸ ㇹ ㇺ ㇻ ㇼ ㇽ ㇾ ㇿ
    marks: ◌゙ ◌゚
    preferred_as_group: true
    script: Katakana
    status: primary
  - base: A B C D E F G H I J K L M N O P Q R S T U V W X Y Z a b c d e f g h i j k l m n o p q r s t u v w x y z
    note: The Latin script is used for imported acronyms.
    script: Latin
    status: primary
  - base: A B D E F G H I J K L M N O P R S T U V W Y Z Ā Ē Ī Ō Ū a b d e f g h i j k l m n o p r s t u v w y z ā ē ī ō ū
    marks: ◌̄
    note: Rōmaji is used to transcribe Japanese for use by foreigners. The most commonly used orthography is this one, for the Hepburn romanization system.
    script: Latin
    status: transliteration
  source:
  - Omniglot
  - Wikipedia
  - CLDR
  speakers: 128000000
  speakers_date: 2020
  validity: preliminary
jpr:
  name: Judeo-Persian
  orthographies:
  - inherit: heb
    script: Hebrew
    status: primary
  speakers: 60000
  speakers_date: 1995
  status: living
  validity: draft
kaa:
  name: Kara-Kalpak
  orthographies:
  - autonym: Қарақалпақ
    base: А Б В Г Д Е Ж З И Й К Л М Н О П Р С Т У Ф Х Ц Ч Ш Щ Ъ Ы Ь Э Ю Я Ё Ў Ғ Қ Ң Ү Ҳ Ә Ө а б в г д е ж з и й к л м н о п р с т у ф х ц ч ш щ ъ ы ь э ю я ё ў ғ қ ң ү ҳ ә ө
    marks: ◌̆ ◌̈
    script: Cyrillic
    status: secondary
  - autonym: Qaraqalpaq
    base: A B C D E F G H I J K L M N O P Q R S T U V W X Y Z Á Ǵ Ń Ú a b c d e f g h i j k l m n o p q r s t u v w x y z á İ ı ǵ ń ú
    marks: ◌́ ◌̇
    script: Latin
    status: primary
  source:
  - Omniglot
  - Wikipedia
  speakers: 583410
  speakers_date: 2010
  status: living
  validity: preliminary
kab:
  name: Kabyle
  orthographies:
  - autonym: Taqbaylit
    auxiliary: O V o v
    base: A B C D E F G H I J K L M N P Q R S T U W X Y Z Č Ǧ Ɛ Ɣ Ḍ Ḥ Ṛ Ṣ Ṭ Ẓ a b c d e f g h i j k l m n p q r s t u w x y z č ǧ ɛ ɣ ḍ ḥ ṛ ṣ ṭ ẓ
    marks: ◌̌ ◌̣
    script: Latin
    status: primary
  source:
  - Omniglot
  - Wikipedia
  - CLDR
  speakers: 5600000
  speakers_date: 2012
  status: living
  validity: verified
kal:
  name: Kalaallisut
  orthographies:
  - autonym: Kalaallisut
    auxiliary: À Ì Ù à ì ù
    base: A B C D E F G H I J K L M N O P Q R S T U V W X Y Z Á Â Ã Å Æ Ê Í Î Ĩ Ô Ø Ú Û Ũ a b c d e f g h i j k l m n o p q r s t u v w x y z á â ã å æ ê í î ĩ ô ø ú û ĸ ũ
    marks: ◌́ ◌̂ ◌̃ ◌̊ ◌̀
    note: Alphabet invented by Samuel Kleinschmidt. Used until 1973.
    script: Latin
    status: deprecated
  - autonym: Kalaallisut
    auxiliary: B C D H W X Y Z Å Æ Ø b c d h w x y z å æ ø
    base: A E F G I J K L M N O P Q R S T U V a e f g i j k l m n o p q r s t u v
    marks: ◌̊
    script: Latin
    status: primary
  source:
  - Omniglot
  - Wikipedia
  speakers: 57000
  speakers_date: 2007
  status: living
  validity: verified
kam:
  name: Kamba (Kenya)
  orthographies:
  - autonym: Kikamba
    base: A B C D E F G H I J K L M N O P Q R S T U V W Y Z Ĩ Ũ a b c d e f g h i j k l m n o p q r s t u v w y z ĩ ũ
    marks: ◌̃
    script: Latin
    status: primary
  source:
  - CLDR
  - Wikipedia
  speakers: 3900000
  speakers_date: 2009
  status: living
  validity: preliminary
kan:
  name: Kannada
  note: There are approximately 600000 L2 speakers.
  orthographies:
  - autonym: ಕನ್ನಡ
    base: ಕ ಖ ಗ ಘ ಙ ಚ ಛ ಜ ಝ ಞ ಟ ಠ ಡ ಢ ಣ ತ ಥ ದ ಧ ನ ಪ ಫ ಬ ಭ ಮ ಯ ರ ಲ ವ ಶ ಷ ಸ ಹ ಳ ಅ ಆ ಇ ಈ ಉ ಊ ಋ ೠ ಎ ಏ ಐ ಒ ಓ ಔ
    design_note: Mark positioning and numerous precomposed forms (namely conjunct ligatures) are required for proper representation of the language.
    marks: ◌ಂ ◌ಃ ◌ಾ ◌ಿ ◌ು ◌ೂ ◌ೃ ◌ೄ ◌ೆ ◌ೌ ◌್ ◌ೕ ◌ೖ
    numerals: ೧ ೨ ೩ ೪ ೫ ೬ ೭ ೮ ೯ ೦
    script: Kannada
    status: primary
  source:
  - Omniglot
  - Wikipedia
  speakers: 43000000
  speakers_date: 2011
  validity: preliminary
kap:
  name: Bezhta
  orthographies:
  - autonym: Бежкьалас миц
    base: А Б В Г Д Е Ж З И Й К Л М Н О П Р С Т У Ф Х Ц Ч Ш Щ Ъ Ы Ь Э Я Ӏ а б в г д е ж з и й к л м н о п р с т у ф х ц ч ш щ ъ ы ь э я ӏ
    marks: ◌̄ ◌̆
    script: Cyrillic
    status: primary
  source:
  - Omniglot
  - Wikipedia
  speakers: 6800
  speakers_date: 2006-2010
  status: living
  validity: verified
kat:
  name: Georgian
  orthographies:
  - autonym: ქართული
    base: Ა Ბ Გ Დ Ე Ვ Ზ Თ Ი Კ Ლ Მ Ნ Ო Პ Ჟ Რ Ს Ტ Უ Ფ Ქ Ღ Ყ Შ Ჩ Ც Ძ Წ Ჭ Ხ Ჯ Ჰ ა ბ გ დ ე ვ ზ თ ი კ ლ მ ნ ო პ ჟ რ ს ტ უ ფ ქ ღ ყ შ ჩ ც ძ წ ჭ ხ ჯ ჰ
    design_note: Mkhedruli (lowercase letters) and Mtavruli (capital letters, added to Unicode in 2018). It is recommended that font developers supporting contemporary use of the Georgian language include both sets of letters.
    script: Georgian
    status: primary
  - base: Ⴀ Ⴁ Ⴂ Ⴃ Ⴄ Ⴅ Ⴆ Ⴇ Ⴈ Ⴉ Ⴊ Ⴋ Ⴌ Ⴍ Ⴎ Ⴏ Ⴐ Ⴑ Ⴒ Ⴓ Ⴔ Ⴕ Ⴖ Ⴗ Ⴘ Ⴙ Ⴚ Ⴛ Ⴜ Ⴝ Ⴞ Ⴟ Ⴠ Ⴡ Ⴢ Ⴣ Ⴤ Ⴥ
    design_note: The capital letters (Asomtavruli) of the old ecclesiastical alphabet Khutsuri. Asomtavruli is used intensively in iconography, murals, and exterior design. Asomtavruli and Nuskhuri (the lowercase letters) are officially used by the Georgian Orthodox Church alongside Mkhedruli.
    script: Georgian
    status: secondary
  - base: ⴀ ⴁ ⴂ ⴃ ⴄ ⴅ ⴆ ⴇ ⴈ ⴉ ⴊ ⴋ ⴌ ⴍ ⴎ ⴏ ⴐ ⴑ ⴒ ⴓ ⴔ ⴕ ⴖ ⴗ ⴘ ⴙ ⴚ ⴛ ⴜ ⴝ ⴞ ⴟ ⴠ ⴡ ⴢ ⴣ ⴤ ⴥ
    design_note: The lowercase letters (Nuskhuri) of the old ecclesiastical alphabet Khutsuri. Asomtavruli (the capital letters) and Nuskhuri are officially used by the Georgian Orthodox Church alongside Mkhedruli, today.
    script: Georgian
    status: secondary
  source:
  - Omniglot
  - Wikipedia
  speakers: 3700000
  speakers_date: 2014
  validity: preliminary
kau:
  includes:
  - knc
  - kby
  - krt
  - bms
  - kbl
  name: Kanuri
  note: These are part of a dialect continuuum and therefore not necessarilyy mutually intelligible.
  orthographies:
  - base: A B C D E Ǝ F G H I J K L M N O P R Ɍ S T U W Y Z a b c d e ǝ f g h i j k l m n o p r ɍ s t u w y z
    script: Latin
    status: primary
  source:
  - Omniglot
  - Wikipedia
  speakers: 8600000
  speakers_date: 1988-2015
  validity: preliminary
kaz:
  name: Kazakh
  orthographies:
  - autonym: Қазақ тілі
    base: А Б В Г Д Е Ж З И Й К Л М Н О П Р С Т У Ф Х Ц Ч Ш Щ Ъ Ы Ь Э Ю Я Ё І Ғ Қ Ң Ү Ұ Һ Ә Ө а б в г д е ж з и й к л м н о п р с т у ф х ц ч ш щ ъ ы ь э ю я ё і ғ қ ң ү ұ һ ә ө
    marks: ◌̆ ◌̈
    script: Cyrillic
    status: primary
  source:
  - Omniglot
  - Wikipedia
  - CLDR
  speakers: 11700000
  speakers_date: 2009
  status: living
  validity: preliminary
kbd:
  name: Kabardian
  orthographies:
  - autonym: Адыгэбзэ
    base: А Б В Г Д Е Ж З И Й К Л М Н О П Р С Т У Ф Х Ц Ч Ш Щ Ъ Ы Ь Э Ю Я Ё Ӏ а б в г д е ж з и й к л м н о п р с т у ф х ц ч ш щ ъ ы ь э ю я ё ӏ
    marks: ◌̆ ◌̈
    script: Cyrillic
    status: primary
  source:
  - Omniglot
  - Wikipedia
  speakers: 1600000
  speakers_date: 2005-2010
  status: living
  validity: preliminary
kbp:
  name: Kabiyè
  orthographies:
  - base: A B C D Ɖ E Ɛ F G Ɣ H I Ɩ J K L M N Ñ Ŋ O Ɔ P R S T U Ʋ V W Y Z a b c d ɖ e ɛ f g ɣ h i ɩ j k l m n ñ ŋ o ɔ p r s t u ʋ v w y z
    marks: ◌̃ ◌̀ ◌́
    script: Latin
    status: primary
  source:
  - Wikipedia
  - https://www.webonary.org/kabiye/browse/browse-vernacular-english/?key=kbp&lang=en
  - https://www.sil.org/resources/archives/1967
  - https://www.bible.com/bible/555/MAT.1.KABI
  - https://www.jw.org/kbp/
  speakers: 1000000
  speakers_date: 2012
  validity: preliminary
kca:
  name: Khanty
  orthographies:
  - autonym: Ханты
    base: А Б В Г Д Е Ж З И Й К Л М Н О П Р С Т У Ф Х Ц Ч Ш Щ Ъ Ы Ь Э Ю Я Ё Є Ў Қ Ң Ҳ Ҷ Ӆ Ӈ Ӑ Ӓ Ә Ӛ Ӧ Ө Ӫ Ӱ Ԓ а б в г д е ж з и й к л м н о п р с т у ф х ц ч ш щ ъ ы ь э ю я ё є ў қ ң ҳ ҷ ӆ ӈ ӑ ӓ ә ӛ ӧ ө ӫ ӱ ԓ
    marks: ◌̆ ◌̈
    script: Cyrillic
    status: primary
  source:
  - Omniglot
  - Wikipedia
  speakers: 9600
  speakers_date: 2010
  status: living
  validity: preliminary
kde:
  name: Makonde
  orthographies:
  - autonym: Chimakonde
    base: A B C D E F G H I J K L M N O P Q R S T U V W X Y Z a b c d e f g h i j k l m n o p q r s t u v w x y z
    script: Latin
    status: primary
  source:
  - Omniglot
  - CLDR
  speakers: 1400000
  speakers_date: 2006
  status: living
  validity: verified
kdh:
  name: Tem
  orthographies:
  - autonym: Kotokoli
    base: A B C D Ɖ E Ɛ F G H I Ɩ J K L M N Ŋ O Ɔ P R S T U Ʊ V W Y Z a b c d ɖ e ɛ f g h i ɩ j k l m n ŋ o ɔ p r s t u ʊ v w y z
    script: Latin
    status: primary
  source:
  - Wikipedia
  speakers: 340000
  speakers_date: 1987-2012
  validity: preliminary
kdr:
  name: Karaim
  orthographies:
  - autonym: Къарай
    base: А Б В Г Д Е Ж З И Й К Л М Н О П Р С Т У Ф Х Ц Ч Ш Щ Ъ Ы Ь Э Ю Я Ӧ Ӱ а б в г д е ж з и й к л м н о п р с т у ф х ц ч ш щ ъ ы ь э ю я ӧ ӱ
    marks: ◌̆ ◌̈
    script: Cyrillic
    status: primary
  source:
  - Omniglot
  - Wikipedia
  speakers: 80
  speakers_date: 2014
  status: living
  validity: preliminary
kea:
  name: Kabuverdianu
  orthographies:
  - autonym: Kabuverdianu
    base: A B C D E F G H I J K L M N O P Q R S T U V W X Y Z À Á Â Ã Ç È É Ê Í Ò Ó Ô Õ Ú Ü a b c d e f g h i j k l m n o p q r s t u v w x y z à á â ã ç è é ê í ò ó ô õ ú ü
    marks: ◌̀ ◌́ ◌̂ ◌̃ ◌̈ ◌̧
    script: Latin
    status: primary
  source:
  - Omniglot
  - Wikipedia
  speakers: 871000
  speakers_date: 2017
  status: living
  validity: verified
kek:
  name: Kekchí
  orthographies:
  - autonym: Q’eqchi’
    base: A B C D E F G H I J K L M N O P Q R S T U V W X Y Z a b c d e f g h i j k l m n o p q r s t u v w x y z ’
    script: Latin
    status: primary
  source:
  - Omniglot
  - Wikipedia
  speakers: 800000
  speakers_date: 2009
  status: living
  validity: verified
ket:
  name: Ket
  orthographies:
  - autonym: Остыганна ӄа’
    base: А Б В Г Д Е Ж З И Й К Л М Н О П Р С Т У Ф Х Ц Ч Ш Щ Ъ Ы Ь Э Ю Я Ё Ӄ Ӈ Ә Ө Ӷ а б в г д е ж з и й к л м н о п р с т у ф х ц ч ш щ ъ ы ь э ю я ё ӄ ӈ ә ө ӷ ’
    marks: ◌̆ ◌̈
    script: Cyrillic
    status: primary
  source:
  - Omniglot
  - Wikipedia
  speakers: 213
  speakers_date: 2010
  status: living
  validity: preliminary
kfr:
  name: Kachhi
  orthographies:
  - autonym: કચ્છી
    inherit: guj
    script: Gujarati
    status: primary
  source:
  - Omniglot
  - Wikipedia
  speakers: 1031000
  speakers_date: 2011
  validity: preliminary
kgp:
  name: Kaingang
  orthographies:
  - autonym: Kanhgág
    base: A B C D E F G H I J K L M N O P Q R S T U V W X Y Z Á Ã É Ó Ĩ Ỹ a b c d e f g h i j k l m n o p q r s t u v w x y z á ã é ó ĩ ỹ
    marks: ◌́ ◌̃
    script: Latin
    status: primary
  source:
  - Omniglot
  - Wikipedia
  speakers: 18000
  speakers_date: 1989
  status: living
  validity: verified
kha:
  name: Khasi
  orthographies:
  - autonym: Ka Ktien Khasi
    base: A B K D E G H I Ï J L M N Ñ O P R S T U W Y a b k d e g h i ï j l m n ñ o p r s t u w y
    marks: ◌̃ ◌̈
    script: Latin
    status: primary
  source:
  - Omniglot
  - Wikipedia
  speakers: 1037964
  speakers_date: 2011
  validity: preliminary
khk:
  name: Halh Mongolian
  orthographies:
  - autonym: Монгол
    base: А Б В Г Д Е Ж З И Й К Л М Н О П Р С Т У Ф Х Ц Ч Ш Щ Ъ Ы Ь Э Ю Я Ё Ү Ө а б в г д е ж з и й к л м н о п р с т у ф х ц ч ш щ ъ ы ь э ю я ё ү ө
    marks: ◌̆ ◌̈
    script: Cyrillic
    status: primary
  source:
  - Omniglot
  - Wikipedia
  speakers: 3600000
  speakers_date: 2014
  status: living
  validity: verified
khm:
  name: Khmer
  orthographies:
  - autonym: ភាសាខ្មែរ
    base: ក ខ គ ឃ ង ច ឆ ជ ឈ ញ ដ ឋ ឌ ឍ ណ ត ថ ទ ធ ន ប ផ ព ភ ម យ រ ល វ ស ហ ឡ អ ឥ ឦ ឧ ឩ ឪ ឫ ឬ ឭ ឮ ឯ ឰ ឱ ឲ ឳ
    design_note: Mark positioning and some character combinations (ligatures) have to be resolved to properly represent the language.
    marks: ◌឴ ◌឵ ◌ា ◌ិ ◌ី ◌ឹ ◌ឺ ◌ុ ◌ូ ◌ួ ◌ើ ◌ឿ ◌ៀ ◌េ ◌ែ ◌ៃ ◌ោ ◌ៅ ◌ំ ◌ះ ◌ៈ ◌៉ ◌៊ ◌់ ◌៍ ◌័ ◌្
    script: Khmer
    status: primary
  source:
  - Omniglot
  - Wikipedia
  speakers: 16000000
  speakers_date: 2007
  validity: draft
khq:
  name: Koyra Chiini Songhay
  orthographies:
  - autonym: Koyra Chiini
    auxiliary: V v
    base: A B C D E F G H I J K L M N O P Q R S T U W X Y Z Ã Õ Ŋ Š Ž Ɲ Ẽ a b c d e f g h i j k l m n o p q r s t u w x y z ã õ ŋ š ž ɲ ẽ
    marks: ◌̃ ◌̌
    script: Latin
    status: primary
  source:
  - CLDR
  speakers: 200000
  speakers_date: 1999
  status: living
  validity: draft
kik:
  name: Kikuyu
  orthographies:
  - autonym: Gĩgĩkũyũ
    base: A B C D E F G H I J K L M N O P Q R S T U V W X Y Z Ĩ Ŋ Ũ a b c d e f g h i j k l m n o p q r s t u v w x y z ĩ ŋ ũ
    marks: ◌̃
    script: Latin
    status: primary
  source:
  - Omniglot
  - CLDR
  - Wikipedia
  speakers: 10000000
  speakers_date: 2009
  status: living
  validity: preliminary
kin:
  name: Kinyarwanda
  orthographies:
  - autonym: Kinyarwanda
    base: A B C D E F G H I J K L M N O P Q R S T U V W X Y Z a b c d e f g h i j k l m n o p q r s t u v w x y z
    script: Latin
    status: primary
  source:
  - Omniglot
  - Wikipedia
  speakers: 9800000
  speakers_date: 2018
  status: living
  validity: preliminary
kir:
  name: Kirghiz
  orthographies:
  - autonym: Кыргызча
    base: А Б В Г Д Е Ж З И Й К Л М Н О П Р С Т У Ф Х Ц Ч Ш Щ Ъ Ы Ь Э Ю Я Ё Ң Ү Ө а б в г д е ж з и й к л м н о п р с т у ф х ц ч ш щ ъ ы ь э ю я ё ң ү ө
    marks: ◌̆ ◌̈
    script: Cyrillic
    status: primary
  source:
  - Omniglot
  - Wikipedia
  speakers: 4300000
  speakers_date: 2009
  status: living
  validity: verified
kiu:
  name: Kirmanjki (individual language)
  orthographies:
  - autonym: Shar Ma
    base: A B C D E F G H I J K L M N O P Q R S T U V W X Y Z Ç Ê Ǧ Î Ş Û a b c d e f g h i j k l m n o p q r s t u v w x y z ç ê ǧ î ş û
    marks: ◌̂ ◌̌ ◌̧
    script: Latin
    status: primary
  preferred_name: Kirmanjki
  source:
  - Omniglot
  - Wikipedia
  status: living
  validity: verified
kjh:
  name: Khakas
  orthographies:
  - autonym: Хакас
    base: А Б В Г Д Е Ж З И Й К Л М Н О П Р С Т У Ф Х Ц Ч Ш Щ Ъ Ы Ь Э Ю Я Ё І Ғ Ң Ӌ Ӧ Ӱ а б в г д е ж з и й к л м н о п р с т у ф х ц ч ш щ ъ ы ь э ю я ё і ғ ң ӌ ӧ ӱ
    marks: ◌̆ ◌̈
    script: Cyrillic
    status: primary
  source:
  - Omniglot
  - Wikipedia
  speakers: 43000
  speakers_date: 2010
  status: living
  validity: preliminary
kjj:
  name: Khinalugh
  orthographies:
  - autonym: Каьтш мицӏ
    base: А Б В Г Д Е Ж З И Й К Л М Н О П Р С Т У Ф Х Ц Ч Ш Щ Ъ Ы Ь Э Ю Я Ӏ Ә а б в г д е ж з и й к л м н о п р с т у ф х ц ч ш щ ъ ы ь э ю я ӏ ә
    marks: ◌̃ ◌̆
    script: Cyrillic
    status: primary
  source:
  - Omniglot
  - Wikipedia
  speakers: 1000
  speakers_date: 2007
  status: living
  validity: preliminary
kkh:
  name: Khün
  orthographies:
  - autonym: ᨴᩱ᩠ᨿᨡᩨ᩠ᨶ
    base: ᨠ ᨡ ᩉ ᨦ ᨧ ᨨ ᨬ ᨭ ᨣ ᨤ ᨥ ᨩ ᨫ ᨮ ᨲ ᨳ ᨶ ᨸ ᨹ ᨺ ᨰ ᨱ ᨴ ᨵ ᨻ ᨽ ᨼ ᨾ ᩃ ᩁ ᩅ ᩆ ᩇ ᨿ ᩓ ᩈ ᩔ ᨪ ᩌ ᩊ ᨯ ᨷ ᩀ ᩋ ᩍ ᩎ ᩏ ᩐ ᩑ ᩒ ᩂ ᩄ
    marks: ◌ᩖ ◌᩠ ◌ᩣ ◌ᩱ
    script: Tham
    status: primary
  source:
  - Omniglot
  - Wikipedia
  speakers: 100000
  speakers_date: 1990
  validity: preliminary
kkj:
  name: Kako
  orthographies:
  - autonym: Kakɔ
    auxiliary: Q X Z q x z
    base: A B C D E F G H I J K L M N O P R S T U V W Y À Á Â È É Ê Ì Í Î Ò Ó Ô Ù Ú Û Ŋ Ǌ Ɓ Ɔ Ɗ Ɛ a b c d e f g h i j k l m n o p r s t u v w y à á â è é ê ì í î ò ó ô ù ú û ŋ ǌ ɓ ɔ ɗ ɛ
    marks: ◌̀ ◌́ ◌̂ ◌̧
    script: Latin
    status: primary
  source:
  - CLDR
  - Wikipedia
  speakers: 120000
  speakers_date: 1996-2003
  status: living
  validity: preliminary
kln:
  includes:
  - enb
  - eyo
  - niq
  - oki
  - pko
  - sgc
  - spy
  - tec
  - tuy
  name: Kalenjin
  note: A cluster of Nandi–Markweta dialects/languages. Approximately 18% of the population of Kenya.
  orthographies:
  - autonym: Markweta
    auxiliary: F Q V X Z f q v x z
    base: A B C D E G H I J K L M N O P R S T U W Y a b c d e g h i j k l m n o p r s t u w y
    script: Latin
    status: primary
  preferred_as_individual: true
  source:
  - Wikipedia
  - CLDR
  speakers: 8561574
  status: living
  validity: preliminary
kmb:
  name: Kimbundu
  orthographies:
  - base: A B D E F H I J K L M N O P S T U V X Z a b d e f h i j k l m n o p s t u v x z
    script: Latin
    status: primary
  source:
  - Omniglot
  - Wikipedia
  speakers: 2100000
  speakers_date: 2014
  validity: preliminary
kmr:
  name: Northern Kurdish
  orthographies:
  - autonym: Kurmancî
    auxiliary: Ḧ Ẍ ḧ ẍ '
    base: A B C D E F G H I J K L M N O P Q R S T U V W X Y Z Ç Ê Î Ş Û a b c d e f g h i j k l m n o p q r s t u v w x y z ç ê î ş û
    marks: ◌̂ ◌̧ ◌̈
    script: Latin
    status: secondary
  - autonym: Kurmancî
    auxiliary: Ḧ Ẍ ḧ ẍ '
    base: A B C D E F G H I J K L M N O P Q R S T U V W X Y Z Ç Ê Î Ş Û Ł Ň Ř Ü a b c d e f g h i j k l m n o p q r s t u v w x y z ç ê î ş û ł ň ř ü
    marks: ◌̂ ◌̈ ◌̌ ◌̧
    note: Used in Turkey, Syria, Iraq and Iran.
    script: Latin
    status: primary
  - base: А Б В Г Д Е Ә Ж З Й К Л М Н О Ӧ П Р С Т У Ф Х Һ Ч Ш Щ Ь Э Ԛ Ԝ а б в г д е ә ж з й к л м н о ӧ п р с т у ф х һ ч ш щ ь э ԛ ԝ '
    marks: ◌̆ ◌̈
    note: Used in Russia and Armenia.
    script: Cyrillic
    status: primary
  source:
  - Wikipedia
  - Omniglot
  speakers: 15000000
  speakers_date: 2009
  status: living
  validity: preliminary
knn:
  name: Konkani (individual language)
  orthographies:
  - autonym: महाराष्ट्रीय कोंकणी
    inherit: hin
    script: Devanagari
    status: primary
  preferred_name: Maharashtrian Konkani
  source:
  - Wikipedia
  - Unicode
  speakers: 2400000
  speakers_date: 2011
  validity: preliminary
koi:
  name: Komi-Permyak
  orthographies:
  - autonym: Перем Коми
    base: А Б В Г Д Е Ж З И Й К Л М Н О П Р С Т У Ф Х Ц Ч Ш Щ Ъ Ы Ь Э Ю Я Ё І Ӧ а б в г д е ж з и й к л м н о п р с т у ф х ц ч ш щ ъ ы ь э ю я ё і ӧ
    marks: ◌̆ ◌̈
    script: Cyrillic
    status: primary
  source:
  - Omniglot
  - Wikipedia
  speakers: 63000
  speakers_date: 2010
  status: living
  validity: verified
kok:
  includes:
  - gom
  - knn
  name: Konkani (macrolanguage)
  source:
  - Wikipedia
  speakers: 2300000
  speakers_date: 2011
  validity: verified
kon:
  autonym: Kikongo
  includes:
  - kng
  - ldi
  - kwy
  - yom
  name: Kongo
  note: The speaker count is for all included languages.
  orthographies:
  - base: A B C D E F G H I J K L M N O P Q R S T U V W X Y Z a b c d e f g h i j k l m n o p q r s t u v w x y z
    script: Latin
    status: primary
  preferred_as_individual: true
  source:
  - Wikipedia
  - Omniglot
  speakers: 6500000
  speakers_date: 1982-2012
  status: living
  validity: preliminary
koo:
  name: Konzo
  orthographies:
  - autonym: Lhukonzo
    base: A B D E F G H I Ï K L M N O P R S T U Ü V W Y Z a b d e f g h i ï k l m n o p r s t u ü v w y z
    marks: ◌̈
    script: Latin
    status: primary
  source:
  - Omniglot
  - Wikipedia
  speakers: 610000
  speakers_date: 2002
  validity: preliminary
kor:
  name: Korean
  orthographies:
  - autonym: 한국어 / 조선말
    auxiliary: ᅡ ᅢ ᅣ ᅤ ᅥ ᅦ ᅧ ᅨ ᅩ ᅪ ᅫ ᅬ ᅭ ᅮ ᅯ ᅰ ᅱ ᅲ ᅳ ᅴ ᅵ ᄀ ᄁ ᄂ ᄃ ᄄ ᄅ ᄆ ᄇ ᄈ ᄉ ᄊ ᄋ ᄌ ㅉ ᄎ ᄏ ᄐ ᄑ ᄒ
    base: 가 각 갂 갃 간 갅 갆 갇 갈 갉 갊 갋 갌 갍 갎 갏 감 갑 값 갓 갔 강 갖 갗 갘 같 갚 갛 개 객 갞 갟 갠 갡 갢 갣 갤 갥 갦 갧 갨 갩 갪 갫 갬 갭 갮 갯 갰 갱 갲 갳 갴 갵 갶 갷 갸 갹 갺 갻 갼 갽 갾 갿 걀 걁 걂 걃 걄 걅 걆 걇 걈 걉 걊 걋 걌 걍 걎 걏 걐 걑 걒 걓 걔 걕 걖 걗 걘 걙 걚 걛 걜 걝 걞 걟 걠 걡 걢 걣 걤 걥 걦 걧 걨 걩 걪 걫 걬 걭 걮 걯 거 걱 걲 걳 건 걵 걶 걷 걸 걹 걺 걻 걼 걽 걾 걿 검 겁 겂 것 겄 겅 겆 겇 겈 겉 겊 겋 게 겍 겎 겏 겐 겑 겒 겓 겔 겕 겖 겗 겘 겙 겚 겛 겜 겝 겞 겟 겠 겡 겢 겣 겤 겥 겦 겧 겨 격 겪 겫 견 겭 겮 겯 결 겱 겲 겳 겴 겵 겶 겷 겸 겹 겺 겻 겼 경 겾 겿 곀 곁 곂 곃 계 곅 곆 곇 곈 곉 곊 곋 곌 곍 곎 곏 곐 곑 곒 곓 곔 곕 곖 곗 곘 곙 곚 곛 곜 곝 곞 곟 고 곡 곢 곣 곤 곥 곦 곧 골 곩 곪 곫 곬 곭 곮 곯 곰 곱 곲 곳 곴 공 곶 곷 곸 곹 곺 곻 과 곽 곾 곿 관 괁 괂 괃 괄 괅 괆 괇 괈 괉 괊 괋 괌 괍 괎 괏 괐 광 괒 괓 괔 괕 괖 괗 괘 괙 괚 괛 괜 괝 괞 괟 괠 괡 괢 괣 괤 괥 괦 괧 괨 괩 괪 괫 괬 괭 괮 괯 괰 괱 괲 괳 괴 괵 괶 괷 괸 괹 괺 괻 괼 괽 괾 괿 굀 굁 굂 굃 굄 굅 굆 굇 굈 굉 굊 굋 굌 굍 굎 굏 교 굑 굒 굓 굔 굕 굖 굗 굘 굙 굚 굛 굜 굝 굞 굟 굠 굡 굢 굣 굤 굥 굦 굧 굨 굩 굪 굫 구 국 굮 굯 군 굱 굲 굳 굴 굵 굶 굷 굸 굹 굺 굻 굼 굽 굾 굿 궀 궁 궂 궃 궄 궅 궆 궇 궈 궉 궊 궋 권 궍 궎 궏 궐 궑 궒 궓 궔 궕 궖 궗 궘 궙 궚 궛 궜 궝 궞 궟 궠 궡 궢 궣 궤 궥 궦 궧 궨 궩 궪 궫 궬 궭 궮 궯 궰 궱 궲 궳 궴 궵 궶 궷 궸 궹 궺 궻 궼 궽 궾 궿 귀 귁 귂 귃 귄 귅 귆 귇 귈 귉 귊 귋 귌 귍 귎 귏 귐 귑 귒 귓 귔 귕 귖 귗 귘 귙 귚 귛 규 귝 귞 귟 균 귡 귢 귣 귤 귥 귦 귧 귨 귩 귪 귫 귬 귭 귮 귯
      귰 귱 귲 귳 귴 귵 귶 귷 그 극 귺 귻 근 귽 귾 귿 글 긁 긂 긃 긄 긅 긆 긇 금 급 긊 긋 긌 긍 긎 긏 긐 긑 긒 긓 긔 긕 긖 긗 긘 긙 긚 긛 긜 긝 긞 긟 긠 긡 긢 긣 긤 긥 긦 긧 긨 긩 긪 긫 긬 긭 긮 긯 기 긱 긲 긳 긴 긵 긶 긷 길 긹 긺 긻 긼 긽 긾 긿 김 깁 깂 깃 깄 깅 깆 깇 깈 깉 깊 깋 까 깍 깎 깏 깐 깑 깒 깓 깔 깕 깖 깗 깘 깙 깚 깛 깜 깝 깞 깟 깠 깡 깢 깣 깤 깥 깦 깧 깨 깩 깪 깫 깬 깭 깮 깯 깰 깱 깲 깳 깴 깵 깶 깷 깸 깹 깺 깻 깼 깽 깾 깿 꺀 꺁 꺂 꺃 꺄 꺅 꺆 꺇 꺈 꺉 꺊 꺋 꺌 꺍 꺎 꺏 꺐 꺑 꺒 꺓 꺔 꺕 꺖 꺗 꺘 꺙 꺚 꺛 꺜 꺝 꺞 꺟 꺠 꺡 꺢 꺣 꺤 꺥 꺦 꺧 꺨 꺩 꺪 꺫 꺬 꺭 꺮 꺯 꺰 꺱 꺲 꺳 꺴 꺵 꺶 꺷 꺸 꺹 꺺 꺻 꺼 꺽 꺾 꺿 껀 껁 껂 껃 껄 껅 껆 껇 껈 껉 껊 껋 껌 껍 껎 껏 껐 껑 껒 껓 껔 껕 껖 껗 께 껙 껚 껛 껜 껝 껞 껟 껠 껡 껢 껣 껤 껥 껦 껧 껨 껩 껪 껫 껬 껭 껮 껯 껰 껱 껲 껳 껴 껵 껶 껷 껸 껹 껺 껻 껼 껽 껾 껿 꼀 꼁 꼂 꼃 꼄 꼅 꼆 꼇 꼈 꼉 꼊 꼋 꼌 꼍 꼎 꼏 꼐 꼑 꼒 꼓 꼔 꼕 꼖 꼗 꼘 꼙 꼚 꼛 꼜 꼝 꼞 꼟 꼠 꼡 꼢 꼣 꼤 꼥 꼦 꼧 꼨 꼩 꼪 꼫 꼬 꼭 꼮 꼯 꼰 꼱 꼲 꼳 꼴 꼵 꼶 꼷 꼸 꼹 꼺 꼻 꼼 꼽 꼾 꼿 꽀 꽁 꽂 꽃 꽄 꽅 꽆 꽇 꽈 꽉 꽊 꽋 꽌 꽍 꽎 꽏 꽐 꽑 꽒 꽓 꽔 꽕 꽖 꽗 꽘 꽙 꽚 꽛 꽜 꽝 꽞 꽟 꽠 꽡 꽢 꽣 꽤 꽥 꽦 꽧 꽨 꽩 꽪 꽫 꽬 꽭 꽮 꽯 꽰 꽱 꽲 꽳 꽴 꽵 꽶 꽷 꽸 꽹 꽺 꽻 꽼 꽽 꽾 꽿 꾀 꾁 꾂 꾃 꾄 꾅 꾆 꾇 꾈 꾉 꾊 꾋 꾌 꾍 꾎 꾏 꾐 꾑 꾒 꾓 꾔 꾕 꾖 꾗 꾘 꾙 꾚 꾛 꾜 꾝 꾞 꾟 꾠 꾡 꾢 꾣 꾤 꾥 꾦 꾧 꾨 꾩 꾪 꾫 꾬 꾭 꾮 꾯 꾰 꾱 꾲 꾳 꾴 꾵 꾶 꾷 꾸 꾹 꾺 꾻 꾼 꾽 꾾 꾿 꿀 꿁 꿂 꿃 꿄 꿅 꿆 꿇 꿈 꿉 꿊 꿋 꿌 꿍 꿎 꿏 꿐 꿑 꿒 꿓 꿔 꿕 꿖 꿗 꿘 꿙 꿚 꿛 꿜 꿝 꿞 꿟 꿠 꿡
      꿢 꿣 꿤 꿥 꿦 꿧 꿨 꿩 꿪 꿫 꿬 꿭 꿮 꿯 꿰 꿱 꿲 꿳 꿴 꿵 꿶 꿷 꿸 꿹 꿺 꿻 꿼 꿽 꿾 꿿 뀀 뀁 뀂 뀃 뀄 뀅 뀆 뀇 뀈 뀉 뀊 뀋 뀌 뀍 뀎 뀏 뀐 뀑 뀒 뀓 뀔 뀕 뀖 뀗 뀘 뀙 뀚 뀛 뀜 뀝 뀞 뀟 뀠 뀡 뀢 뀣 뀤 뀥 뀦 뀧 뀨 뀩 뀪 뀫 뀬 뀭 뀮 뀯 뀰 뀱 뀲 뀳 뀴 뀵 뀶 뀷 뀸 뀹 뀺 뀻 뀼 뀽 뀾 뀿 끀 끁 끂 끃 끄 끅 끆 끇 끈 끉 끊 끋 끌 끍 끎 끏 끐 끑 끒 끓 끔 끕 끖 끗 끘 끙 끚 끛 끜 끝 끞 끟 끠 끡 끢 끣 끤 끥 끦 끧 끨 끩 끪 끫 끬 끭 끮 끯 끰 끱 끲 끳 끴 끵 끶 끷 끸 끹 끺 끻 끼 끽 끾 끿 낀 낁 낂 낃 낄 낅 낆 낇 낈 낉 낊 낋 낌 낍 낎 낏 낐 낑 낒 낓 낔 낕 낖 낗 나 낙 낚 낛 난 낝 낞 낟 날 낡 낢 낣 낤 낥 낦 낧 남 납 낪 낫 났 낭 낮 낯 낰 낱 낲 낳 내 낵 낶 낷 낸 낹 낺 낻 낼 낽 낾 낿 냀 냁 냂 냃 냄 냅 냆 냇 냈 냉 냊 냋 냌 냍 냎 냏 냐 냑 냒 냓 냔 냕 냖 냗 냘 냙 냚 냛 냜 냝 냞 냟 냠 냡 냢 냣 냤 냥 냦 냧 냨 냩 냪 냫 냬 냭 냮 냯 냰 냱 냲 냳 냴 냵 냶 냷 냸 냹 냺 냻 냼 냽 냾 냿 넀 넁 넂 넃 넄 넅 넆 넇 너 넉 넊 넋 넌 넍 넎 넏 널 넑 넒 넓 넔 넕 넖 넗 넘 넙 넚 넛 넜 넝 넞 넟 넠 넡 넢 넣 네 넥 넦 넧 넨 넩 넪 넫 넬 넭 넮 넯 넰 넱 넲 넳 넴 넵 넶 넷 넸 넹 넺 넻 넼 넽 넾 넿 녀 녁 녂 녃 년 녅 녆 녇 녈 녉 녊 녋 녌 녍 녎 녏 념 녑 녒 녓 녔 녕 녖 녗 녘 녙 녚 녛 녜 녝 녞 녟 녠 녡 녢 녣 녤 녥 녦 녧 녨 녩 녪 녫 녬 녭 녮 녯 녰 녱 녲 녳 녴 녵 녶 녷 노 녹 녺 녻 논 녽 녾 녿 놀 놁 놂 놃 놄 놅 놆 놇 놈 놉 놊 놋 놌 농 놎 놏 놐 놑 높 놓 놔 놕 놖 놗 놘 놙 놚 놛 놜 놝 놞 놟 놠 놡 놢 놣 놤 놥 놦 놧 놨 놩 놪 놫 놬 놭 놮 놯 놰 놱 놲 놳 놴 놵 놶 놷 놸 놹 놺 놻 놼 놽 놾 놿 뇀 뇁 뇂 뇃 뇄 뇅 뇆 뇇 뇈 뇉 뇊 뇋 뇌 뇍 뇎 뇏 뇐 뇑 뇒 뇓
      뇔 뇕 뇖 뇗 뇘 뇙 뇚 뇛 뇜 뇝 뇞 뇟 뇠 뇡 뇢 뇣 뇤 뇥 뇦 뇧 뇨 뇩 뇪 뇫 뇬 뇭 뇮 뇯 뇰 뇱 뇲 뇳 뇴 뇵 뇶 뇷 뇸 뇹 뇺 뇻 뇼 뇽 뇾 뇿 눀 눁 눂 눃 누 눅 눆 눇 눈 눉 눊 눋 눌 눍 눎 눏 눐 눑 눒 눓 눔 눕 눖 눗 눘 눙 눚 눛 눜 눝 눞 눟 눠 눡 눢 눣 눤 눥 눦 눧 눨 눩 눪 눫 눬 눭 눮 눯 눰 눱 눲 눳 눴 눵 눶 눷 눸 눹 눺 눻 눼 눽 눾 눿 뉀 뉁 뉂 뉃 뉄 뉅 뉆 뉇 뉈 뉉 뉊 뉋 뉌 뉍 뉎 뉏 뉐 뉑 뉒 뉓 뉔 뉕 뉖 뉗 뉘 뉙 뉚 뉛 뉜 뉝 뉞 뉟 뉠 뉡 뉢 뉣 뉤 뉥 뉦 뉧 뉨 뉩 뉪 뉫 뉬 뉭 뉮 뉯 뉰 뉱 뉲 뉳 뉴 뉵 뉶 뉷 뉸 뉹 뉺 뉻 뉼 뉽 뉾 뉿 늀 늁 늂 늃 늄 늅 늆 늇 늈 늉 늊 늋 늌 늍 늎 늏 느 늑 늒 늓 는 늕 늖 늗 늘 늙 늚 늛 늜 늝 늞 늟 늠 늡 늢 늣 늤 능 늦 늧 늨 늩 늪 늫 늬 늭 늮 늯 늰 늱 늲 늳 늴 늵 늶 늷 늸 늹 늺 늻 늼 늽 늾 늿 닀 닁 닂 닃 닄 닅 닆 닇 니 닉 닊 닋 닌 닍 닎 닏 닐 닑 닒 닓 닔 닕 닖 닗 님 닙 닚 닛 닜 닝 닞 닟 닠 닡 닢 닣 다 닥 닦 닧 단 닩 닪 닫 달 닭 닮 닯 닰 닱 닲 닳 담 답 닶 닷 닸 당 닺 닻 닼 닽 닾 닿 대 댁 댂 댃 댄 댅 댆 댇 댈 댉 댊 댋 댌 댍 댎 댏 댐 댑 댒 댓 댔 댕 댖 댗 댘 댙 댚 댛 댜 댝 댞 댟 댠 댡 댢 댣 댤 댥 댦 댧 댨 댩 댪 댫 댬 댭 댮 댯 댰 댱 댲 댳 댴 댵 댶 댷 댸 댹 댺 댻 댼 댽 댾 댿 덀 덁 덂 덃 덄 덅 덆 덇 덈 덉 덊 덋 덌 덍 덎 덏 덐 덑 덒 덓 더 덕 덖 덗 던 덙 덚 덛 덜 덝 덞 덟 덠 덡 덢 덣 덤 덥 덦 덧 덨 덩 덪 덫 덬 덭 덮 덯 데 덱 덲 덳 덴 덵 덶 덷 델 덹 덺 덻 덼 덽 덾 덿 뎀 뎁 뎂 뎃 뎄 뎅 뎆 뎇 뎈 뎉 뎊 뎋 뎌 뎍 뎎 뎏 뎐 뎑 뎒 뎓 뎔 뎕 뎖 뎗 뎘 뎙 뎚 뎛 뎜 뎝 뎞 뎟 뎠 뎡 뎢 뎣 뎤 뎥 뎦 뎧 뎨 뎩 뎪 뎫 뎬 뎭 뎮 뎯 뎰 뎱 뎲 뎳 뎴 뎵 뎶 뎷 뎸 뎹 뎺 뎻 뎼 뎽 뎾 뎿 돀 돁 돂 돃 도 독
      돆 돇 돈 돉 돊 돋 돌 돍 돎 돏 돐 돑 돒 돓 돔 돕 돖 돗 돘 동 돚 돛 돜 돝 돞 돟 돠 돡 돢 돣 돤 돥 돦 돧 돨 돩 돪 돫 돬 돭 돮 돯 돰 돱 돲 돳 돴 돵 돶 돷 돸 돹 돺 돻 돼 돽 돾 돿 됀 됁 됂 됃 됄 됅 됆 됇 됈 됉 됊 됋 됌 됍 됎 됏 됐 됑 됒 됓 됔 됕 됖 됗 되 됙 됚 됛 된 됝 됞 됟 될 됡 됢 됣 됤 됥 됦 됧 됨 됩 됪 됫 됬 됭 됮 됯 됰 됱 됲 됳 됴 됵 됶 됷 됸 됹 됺 됻 됼 됽 됾 됿 둀 둁 둂 둃 둄 둅 둆 둇 둈 둉 둊 둋 둌 둍 둎 둏 두 둑 둒 둓 둔 둕 둖 둗 둘 둙 둚 둛 둜 둝 둞 둟 둠 둡 둢 둣 둤 둥 둦 둧 둨 둩 둪 둫 둬 둭 둮 둯 둰 둱 둲 둳 둴 둵 둶 둷 둸 둹 둺 둻 둼 둽 둾 둿 뒀 뒁 뒂 뒃 뒄 뒅 뒆 뒇 뒈 뒉 뒊 뒋 뒌 뒍 뒎 뒏 뒐 뒑 뒒 뒓 뒔 뒕 뒖 뒗 뒘 뒙 뒚 뒛 뒜 뒝 뒞 뒟 뒠 뒡 뒢 뒣 뒤 뒥 뒦 뒧 뒨 뒩 뒪 뒫 뒬 뒭 뒮 뒯 뒰 뒱 뒲 뒳 뒴 뒵 뒶 뒷 뒸 뒹 뒺 뒻 뒼 뒽 뒾 뒿 듀 듁 듂 듃 듄 듅 듆 듇 듈 듉 듊 듋 듌 듍 듎 듏 듐 듑 듒 듓 듔 듕 듖 듗 듘 듙 듚 듛 드 득 듞 듟 든 듡 듢 듣 들 듥 듦 듧 듨 듩 듪 듫 듬 듭 듮 듯 듰 등 듲 듳 듴 듵 듶 듷 듸 듹 듺 듻 듼 듽 듾 듿 딀 딁 딂 딃 딄 딅 딆 딇 딈 딉 딊 딋 딌 딍 딎 딏 딐 딑 딒 딓 디 딕 딖 딗 딘 딙 딚 딛 딜 딝 딞 딟 딠 딡 딢 딣 딤 딥 딦 딧 딨 딩 딪 딫 딬 딭 딮 딯 따 딱 딲 딳 딴 딵 딶 딷 딸 딹 딺 딻 딼 딽 딾 딿 땀 땁 땂 땃 땄 땅 땆 땇 땈 땉 땊 땋 때 땍 땎 땏 땐 땑 땒 땓 땔 땕 땖 땗 땘 땙 땚 땛 땜 땝 땞 땟 땠 땡 땢 땣 땤 땥 땦 땧 땨 땩 땪 땫 땬 땭 땮 땯 땰 땱 땲 땳 땴 땵 땶 땷 땸 땹 땺 땻 땼 땽 땾 땿 떀 떁 떂 떃 떄 떅 떆 떇 떈 떉 떊 떋 떌 떍 떎 떏 떐 떑 떒 떓 떔 떕 떖 떗 떘 떙 떚 떛 떜 떝 떞 떟 떠 떡 떢 떣 떤 떥 떦 떧 떨 떩 떪 떫 떬 떭 떮 떯 떰 떱 떲 떳 떴 떵 떶 떷
      떸 떹 떺 떻 떼 떽 떾 떿 뗀 뗁 뗂 뗃 뗄 뗅 뗆 뗇 뗈 뗉 뗊 뗋 뗌 뗍 뗎 뗏 뗐 뗑 뗒 뗓 뗔 뗕 뗖 뗗 뗘 뗙 뗚 뗛 뗜 뗝 뗞 뗟 뗠 뗡 뗢 뗣 뗤 뗥 뗦 뗧 뗨 뗩 뗪 뗫 뗬 뗭 뗮 뗯 뗰 뗱 뗲 뗳 뗴 뗵 뗶 뗷 뗸 뗹 뗺 뗻 뗼 뗽 뗾 뗿 똀 똁 똂 똃 똄 똅 똆 똇 똈 똉 똊 똋 똌 똍 똎 똏 또 똑 똒 똓 똔 똕 똖 똗 똘 똙 똚 똛 똜 똝 똞 똟 똠 똡 똢 똣 똤 똥 똦 똧 똨 똩 똪 똫 똬 똭 똮 똯 똰 똱 똲 똳 똴 똵 똶 똷 똸 똹 똺 똻 똼 똽 똾 똿 뙀 뙁 뙂 뙃 뙄 뙅 뙆 뙇 뙈 뙉 뙊 뙋 뙌 뙍 뙎 뙏 뙐 뙑 뙒 뙓 뙔 뙕 뙖 뙗 뙘 뙙 뙚 뙛 뙜 뙝 뙞 뙟 뙠 뙡 뙢 뙣 뙤 뙥 뙦 뙧 뙨 뙩 뙪 뙫 뙬 뙭 뙮 뙯 뙰 뙱 뙲 뙳 뙴 뙵 뙶 뙷 뙸 뙹 뙺 뙻 뙼 뙽 뙾 뙿 뚀 뚁 뚂 뚃 뚄 뚅 뚆 뚇 뚈 뚉 뚊 뚋 뚌 뚍 뚎 뚏 뚐 뚑 뚒 뚓 뚔 뚕 뚖 뚗 뚘 뚙 뚚 뚛 뚜 뚝 뚞 뚟 뚠 뚡 뚢 뚣 뚤 뚥 뚦 뚧 뚨 뚩 뚪 뚫 뚬 뚭 뚮 뚯 뚰 뚱 뚲 뚳 뚴 뚵 뚶 뚷 뚸 뚹 뚺 뚻 뚼 뚽 뚾 뚿 뛀 뛁 뛂 뛃 뛄 뛅 뛆 뛇 뛈 뛉 뛊 뛋 뛌 뛍 뛎 뛏 뛐 뛑 뛒 뛓 뛔 뛕 뛖 뛗 뛘 뛙 뛚 뛛 뛜 뛝 뛞 뛟 뛠 뛡 뛢 뛣 뛤 뛥 뛦 뛧 뛨 뛩 뛪 뛫 뛬 뛭 뛮 뛯 뛰 뛱 뛲 뛳 뛴 뛵 뛶 뛷 뛸 뛹 뛺 뛻 뛼 뛽 뛾 뛿 뜀 뜁 뜂 뜃 뜄 뜅 뜆 뜇 뜈 뜉 뜊 뜋 뜌 뜍 뜎 뜏 뜐 뜑 뜒 뜓 뜔 뜕 뜖 뜗 뜘 뜙 뜚 뜛 뜜 뜝 뜞 뜟 뜠 뜡 뜢 뜣 뜤 뜥 뜦 뜧 뜨 뜩 뜪 뜫 뜬 뜭 뜮 뜯 뜰 뜱 뜲 뜳 뜴 뜵 뜶 뜷 뜸 뜹 뜺 뜻 뜼 뜽 뜾 뜿 띀 띁 띂 띃 띄 띅 띆 띇 띈 띉 띊 띋 띌 띍 띎 띏 띐 띑 띒 띓 띔 띕 띖 띗 띘 띙 띚 띛 띜 띝 띞 띟 띠 띡 띢 띣 띤 띥 띦 띧 띨 띩 띪 띫 띬 띭 띮 띯 띰 띱 띲 띳 띴 띵 띶 띷 띸 띹 띺 띻 라 락 띾 띿 란 랁 랂 랃 랄 랅 랆 랇 랈 랉 랊 랋 람 랍 랎 랏 랐 랑 랒 랓 랔 랕 랖 랗 래 랙 랚 랛 랜 랝 랞 랟 랠 랡 랢 랣 랤 랥 랦 랧 램 랩
      랪 랫 랬 랭 랮 랯 랰 랱 랲 랳 랴 략 랶 랷 랸 랹 랺 랻 랼 랽 랾 랿 럀 럁 럂 럃 럄 럅 럆 럇 럈 량 럊 럋 럌 럍 럎 럏 럐 럑 럒 럓 럔 럕 럖 럗 럘 럙 럚 럛 럜 럝 럞 럟 럠 럡 럢 럣 럤 럥 럦 럧 럨 럩 럪 럫 러 럭 럮 럯 런 럱 럲 럳 럴 럵 럶 럷 럸 럹 럺 럻 럼 럽 럾 럿 렀 렁 렂 렃 렄 렅 렆 렇 레 렉 렊 렋 렌 렍 렎 렏 렐 렑 렒 렓 렔 렕 렖 렗 렘 렙 렚 렛 렜 렝 렞 렟 렠 렡 렢 렣 려 력 렦 렧 련 렩 렪 렫 렬 렭 렮 렯 렰 렱 렲 렳 렴 렵 렶 렷 렸 령 렺 렻 렼 렽 렾 렿 례 롁 롂 롃 롄 롅 롆 롇 롈 롉 롊 롋 롌 롍 롎 롏 롐 롑 롒 롓 롔 롕 롖 롗 롘 롙 롚 롛 로 록 롞 롟 론 롡 롢 롣 롤 롥 롦 롧 롨 롩 롪 롫 롬 롭 롮 롯 롰 롱 롲 롳 롴 롵 롶 롷 롸 롹 롺 롻 롼 롽 롾 롿 뢀 뢁 뢂 뢃 뢄 뢅 뢆 뢇 뢈 뢉 뢊 뢋 뢌 뢍 뢎 뢏 뢐 뢑 뢒 뢓 뢔 뢕 뢖 뢗 뢘 뢙 뢚 뢛 뢜 뢝 뢞 뢟 뢠 뢡 뢢 뢣 뢤 뢥 뢦 뢧 뢨 뢩 뢪 뢫 뢬 뢭 뢮 뢯 뢰 뢱 뢲 뢳 뢴 뢵 뢶 뢷 뢸 뢹 뢺 뢻 뢼 뢽 뢾 뢿 룀 룁 룂 룃 룄 룅 룆 룇 룈 룉 룊 룋 료 룍 룎 룏 룐 룑 룒 룓 룔 룕 룖 룗 룘 룙 룚 룛 룜 룝 룞 룟 룠 룡 룢 룣 룤 룥 룦 룧 루 룩 룪 룫 룬 룭 룮 룯 룰 룱 룲 룳 룴 룵 룶 룷 룸 룹 룺 룻 룼 룽 룾 룿 뤀 뤁 뤂 뤃 뤄 뤅 뤆 뤇 뤈 뤉 뤊 뤋 뤌 뤍 뤎 뤏 뤐 뤑 뤒 뤓 뤔 뤕 뤖 뤗 뤘 뤙 뤚 뤛 뤜 뤝 뤞 뤟 뤠 뤡 뤢 뤣 뤤 뤥 뤦 뤧 뤨 뤩 뤪 뤫 뤬 뤭 뤮 뤯 뤰 뤱 뤲 뤳 뤴 뤵 뤶 뤷 뤸 뤹 뤺 뤻 뤼 뤽 뤾 뤿 륀 륁 륂 륃 륄 륅 륆 륇 륈 륉 륊 륋 륌 륍 륎 륏 륐 륑 륒 륓 륔 륕 륖 륗 류 륙 륚 륛 륜 륝 륞 륟 률 륡 륢 륣 륤 륥 륦 륧 륨 륩 륪 륫 륬 륭 륮 륯 륰 륱 륲 륳 르 륵 륶 륷 른 륹 륺 륻 를 륽 륾 륿 릀 릁 릂 릃 름 릅 릆 릇 릈 릉 릊 릋 릌 릍 릎 릏 릐 릑 릒 릓 릔 릕 릖 릗 릘 릙 릚 릛
      릜 릝 릞 릟 릠 릡 릢 릣 릤 릥 릦 릧 릨 릩 릪 릫 리 릭 릮 릯 린 릱 릲 릳 릴 릵 릶 릷 릸 릹 릺 릻 림 립 릾 릿 맀 링 맂 맃 맄 맅 맆 맇 마 막 맊 맋 만 맍 많 맏 말 맑 맒 맓 맔 맕 맖 맗 맘 맙 맚 맛 맜 망 맞 맟 맠 맡 맢 맣 매 맥 맦 맧 맨 맩 맪 맫 맬 맭 맮 맯 맰 맱 맲 맳 맴 맵 맶 맷 맸 맹 맺 맻 맼 맽 맾 맿 먀 먁 먂 먃 먄 먅 먆 먇 먈 먉 먊 먋 먌 먍 먎 먏 먐 먑 먒 먓 먔 먕 먖 먗 먘 먙 먚 먛 먜 먝 먞 먟 먠 먡 먢 먣 먤 먥 먦 먧 먨 먩 먪 먫 먬 먭 먮 먯 먰 먱 먲 먳 먴 먵 먶 먷 머 먹 먺 먻 먼 먽 먾 먿 멀 멁 멂 멃 멄 멅 멆 멇 멈 멉 멊 멋 멌 멍 멎 멏 멐 멑 멒 멓 메 멕 멖 멗 멘 멙 멚 멛 멜 멝 멞 멟 멠 멡 멢 멣 멤 멥 멦 멧 멨 멩 멪 멫 멬 멭 멮 멯 며 멱 멲 멳 면 멵 멶 멷 멸 멹 멺 멻 멼 멽 멾 멿 몀 몁 몂 몃 몄 명 몆 몇 몈 몉 몊 몋 몌 몍 몎 몏 몐 몑 몒 몓 몔 몕 몖 몗 몘 몙 몚 몛 몜 몝 몞 몟 몠 몡 몢 몣 몤 몥 몦 몧 모 목 몪 몫 몬 몭 몮 몯 몰 몱 몲 몳 몴 몵 몶 몷 몸 몹 몺 못 몼 몽 몾 몿 뫀 뫁 뫂 뫃 뫄 뫅 뫆 뫇 뫈 뫉 뫊 뫋 뫌 뫍 뫎 뫏 뫐 뫑 뫒 뫓 뫔 뫕 뫖 뫗 뫘 뫙 뫚 뫛 뫜 뫝 뫞 뫟 뫠 뫡 뫢 뫣 뫤 뫥 뫦 뫧 뫨 뫩 뫪 뫫 뫬 뫭 뫮 뫯 뫰 뫱 뫲 뫳 뫴 뫵 뫶 뫷 뫸 뫹 뫺 뫻 뫼 뫽 뫾 뫿 묀 묁 묂 묃 묄 묅 묆 묇 묈 묉 묊 묋 묌 묍 묎 묏 묐 묑 묒 묓 묔 묕 묖 묗 묘 묙 묚 묛 묜 묝 묞 묟 묠 묡 묢 묣 묤 묥 묦 묧 묨 묩 묪 묫 묬 묭 묮 묯 묰 묱 묲 묳 무 묵 묶 묷 문 묹 묺 묻 물 묽 묾 묿 뭀 뭁 뭂 뭃 뭄 뭅 뭆 뭇 뭈 뭉 뭊 뭋 뭌 뭍 뭎 뭏 뭐 뭑 뭒 뭓 뭔 뭕 뭖 뭗 뭘 뭙 뭚 뭛 뭜 뭝 뭞 뭟 뭠 뭡 뭢 뭣 뭤 뭥 뭦 뭧 뭨 뭩 뭪 뭫 뭬 뭭 뭮 뭯 뭰 뭱 뭲 뭳 뭴 뭵 뭶 뭷 뭸 뭹 뭺 뭻 뭼 뭽 뭾 뭿 뮀 뮁 뮂 뮃 뮄 뮅 뮆 뮇 뮈 뮉 뮊 뮋 뮌 뮍
      뮎 뮏 뮐 뮑 뮒 뮓 뮔 뮕 뮖 뮗 뮘 뮙 뮚 뮛 뮜 뮝 뮞 뮟 뮠 뮡 뮢 뮣 뮤 뮥 뮦 뮧 뮨 뮩 뮪 뮫 뮬 뮭 뮮 뮯 뮰 뮱 뮲 뮳 뮴 뮵 뮶 뮷 뮸 뮹 뮺 뮻 뮼 뮽 뮾 뮿 므 믁 믂 믃 믄 믅 믆 믇 믈 믉 믊 믋 믌 믍 믎 믏 믐 믑 믒 믓 믔 믕 믖 믗 믘 믙 믚 믛 믜 믝 믞 믟 믠 믡 믢 믣 믤 믥 믦 믧 믨 믩 믪 믫 믬 믭 믮 믯 믰 믱 믲 믳 믴 믵 믶 믷 미 믹 믺 믻 민 믽 믾 믿 밀 밁 밂 밃 밄 밅 밆 밇 밈 밉 밊 밋 밌 밍 밎 및 밐 밑 밒 밓 바 박 밖 밗 반 밙 밚 받 발 밝 밞 밟 밠 밡 밢 밣 밤 밥 밦 밧 밨 방 밪 밫 밬 밭 밮 밯 배 백 밲 밳 밴 밵 밶 밷 밸 밹 밺 밻 밼 밽 밾 밿 뱀 뱁 뱂 뱃 뱄 뱅 뱆 뱇 뱈 뱉 뱊 뱋 뱌 뱍 뱎 뱏 뱐 뱑 뱒 뱓 뱔 뱕 뱖 뱗 뱘 뱙 뱚 뱛 뱜 뱝 뱞 뱟 뱠 뱡 뱢 뱣 뱤 뱥 뱦 뱧 뱨 뱩 뱪 뱫 뱬 뱭 뱮 뱯 뱰 뱱 뱲 뱳 뱴 뱵 뱶 뱷 뱸 뱹 뱺 뱻 뱼 뱽 뱾 뱿 벀 벁 벂 벃 버 벅 벆 벇 번 벉 벊 벋 벌 벍 벎 벏 벐 벑 벒 벓 범 법 벖 벗 벘 벙 벚 벛 벜 벝 벞 벟 베 벡 벢 벣 벤 벥 벦 벧 벨 벩 벪 벫 벬 벭 벮 벯 벰 벱 벲 벳 벴 벵 벶 벷 벸 벹 벺 벻 벼 벽 벾 벿 변 볁 볂 볃 별 볅 볆 볇 볈 볉 볊 볋 볌 볍 볎 볏 볐 병 볒 볓 볔 볕 볖 볗 볘 볙 볚 볛 볜 볝 볞 볟 볠 볡 볢 볣 볤 볥 볦 볧 볨 볩 볪 볫 볬 볭 볮 볯 볰 볱 볲 볳 보 복 볶 볷 본 볹 볺 볻 볼 볽 볾 볿 봀 봁 봂 봃 봄 봅 봆 봇 봈 봉 봊 봋 봌 봍 봎 봏 봐 봑 봒 봓 봔 봕 봖 봗 봘 봙 봚 봛 봜 봝 봞 봟 봠 봡 봢 봣 봤 봥 봦 봧 봨 봩 봪 봫 봬 봭 봮 봯 봰 봱 봲 봳 봴 봵 봶 봷 봸 봹 봺 봻 봼 봽 봾 봿 뵀 뵁 뵂 뵃 뵄 뵅 뵆 뵇 뵈 뵉 뵊 뵋 뵌 뵍 뵎 뵏 뵐 뵑 뵒 뵓 뵔 뵕 뵖 뵗 뵘 뵙 뵚 뵛 뵜 뵝 뵞 뵟 뵠 뵡 뵢 뵣 뵤 뵥 뵦 뵧 뵨 뵩 뵪 뵫 뵬 뵭 뵮 뵯 뵰 뵱 뵲 뵳 뵴 뵵 뵶 뵷 뵸 뵹 뵺 뵻 뵼 뵽 뵾 뵿
      부 북 붂 붃 분 붅 붆 붇 불 붉 붊 붋 붌 붍 붎 붏 붐 붑 붒 붓 붔 붕 붖 붗 붘 붙 붚 붛 붜 붝 붞 붟 붠 붡 붢 붣 붤 붥 붦 붧 붨 붩 붪 붫 붬 붭 붮 붯 붰 붱 붲 붳 붴 붵 붶 붷 붸 붹 붺 붻 붼 붽 붾 붿 뷀 뷁 뷂 뷃 뷄 뷅 뷆 뷇 뷈 뷉 뷊 뷋 뷌 뷍 뷎 뷏 뷐 뷑 뷒 뷓 뷔 뷕 뷖 뷗 뷘 뷙 뷚 뷛 뷜 뷝 뷞 뷟 뷠 뷡 뷢 뷣 뷤 뷥 뷦 뷧 뷨 뷩 뷪 뷫 뷬 뷭 뷮 뷯 뷰 뷱 뷲 뷳 뷴 뷵 뷶 뷷 뷸 뷹 뷺 뷻 뷼 뷽 뷾 뷿 븀 븁 븂 븃 븄 븅 븆 븇 븈 븉 븊 븋 브 븍 븎 븏 븐 븑 븒 븓 블 븕 븖 븗 븘 븙 븚 븛 븜 븝 븞 븟 븠 븡 븢 븣 븤 븥 븦 븧 븨 븩 븪 븫 븬 븭 븮 븯 븰 븱 븲 븳 븴 븵 븶 븷 븸 븹 븺 븻 븼 븽 븾 븿 빀 빁 빂 빃 비 빅 빆 빇 빈 빉 빊 빋 빌 빍 빎 빏 빐 빑 빒 빓 빔 빕 빖 빗 빘 빙 빚 빛 빜 빝 빞 빟 빠 빡 빢 빣 빤 빥 빦 빧 빨 빩 빪 빫 빬 빭 빮 빯 빰 빱 빲 빳 빴 빵 빶 빷 빸 빹 빺 빻 빼 빽 빾 빿 뺀 뺁 뺂 뺃 뺄 뺅 뺆 뺇 뺈 뺉 뺊 뺋 뺌 뺍 뺎 뺏 뺐 뺑 뺒 뺓 뺔 뺕 뺖 뺗 뺘 뺙 뺚 뺛 뺜 뺝 뺞 뺟 뺠 뺡 뺢 뺣 뺤 뺥 뺦 뺧 뺨 뺩 뺪 뺫 뺬 뺭 뺮 뺯 뺰 뺱 뺲 뺳 뺴 뺵 뺶 뺷 뺸 뺹 뺺 뺻 뺼 뺽 뺾 뺿 뻀 뻁 뻂 뻃 뻄 뻅 뻆 뻇 뻈 뻉 뻊 뻋 뻌 뻍 뻎 뻏 뻐 뻑 뻒 뻓 뻔 뻕 뻖 뻗 뻘 뻙 뻚 뻛 뻜 뻝 뻞 뻟 뻠 뻡 뻢 뻣 뻤 뻥 뻦 뻧 뻨 뻩 뻪 뻫 뻬 뻭 뻮 뻯 뻰 뻱 뻲 뻳 뻴 뻵 뻶 뻷 뻸 뻹 뻺 뻻 뻼 뻽 뻾 뻿 뼀 뼁 뼂 뼃 뼄 뼅 뼆 뼇 뼈 뼉 뼊 뼋 뼌 뼍 뼎 뼏 뼐 뼑 뼒 뼓 뼔 뼕 뼖 뼗 뼘 뼙 뼚 뼛 뼜 뼝 뼞 뼟 뼠 뼡 뼢 뼣 뼤 뼥 뼦 뼧 뼨 뼩 뼪 뼫 뼬 뼭 뼮 뼯 뼰 뼱 뼲 뼳 뼴 뼵 뼶 뼷 뼸 뼹 뼺 뼻 뼼 뼽 뼾 뼿 뽀 뽁 뽂 뽃 뽄 뽅 뽆 뽇 뽈 뽉 뽊 뽋 뽌 뽍 뽎 뽏 뽐 뽑 뽒 뽓 뽔 뽕 뽖 뽗 뽘 뽙 뽚 뽛 뽜 뽝 뽞 뽟 뽠 뽡 뽢 뽣 뽤 뽥 뽦 뽧 뽨 뽩 뽪 뽫 뽬 뽭 뽮 뽯 뽰 뽱
      뽲 뽳 뽴 뽵 뽶 뽷 뽸 뽹 뽺 뽻 뽼 뽽 뽾 뽿 뾀 뾁 뾂 뾃 뾄 뾅 뾆 뾇 뾈 뾉 뾊 뾋 뾌 뾍 뾎 뾏 뾐 뾑 뾒 뾓 뾔 뾕 뾖 뾗 뾘 뾙 뾚 뾛 뾜 뾝 뾞 뾟 뾠 뾡 뾢 뾣 뾤 뾥 뾦 뾧 뾨 뾩 뾪 뾫 뾬 뾭 뾮 뾯 뾰 뾱 뾲 뾳 뾴 뾵 뾶 뾷 뾸 뾹 뾺 뾻 뾼 뾽 뾾 뾿 뿀 뿁 뿂 뿃 뿄 뿅 뿆 뿇 뿈 뿉 뿊 뿋 뿌 뿍 뿎 뿏 뿐 뿑 뿒 뿓 뿔 뿕 뿖 뿗 뿘 뿙 뿚 뿛 뿜 뿝 뿞 뿟 뿠 뿡 뿢 뿣 뿤 뿥 뿦 뿧 뿨 뿩 뿪 뿫 뿬 뿭 뿮 뿯 뿰 뿱 뿲 뿳 뿴 뿵 뿶 뿷 뿸 뿹 뿺 뿻 뿼 뿽 뿾 뿿 쀀 쀁 쀂 쀃 쀄 쀅 쀆 쀇 쀈 쀉 쀊 쀋 쀌 쀍 쀎 쀏 쀐 쀑 쀒 쀓 쀔 쀕 쀖 쀗 쀘 쀙 쀚 쀛 쀜 쀝 쀞 쀟 쀠 쀡 쀢 쀣 쀤 쀥 쀦 쀧 쀨 쀩 쀪 쀫 쀬 쀭 쀮 쀯 쀰 쀱 쀲 쀳 쀴 쀵 쀶 쀷 쀸 쀹 쀺 쀻 쀼 쀽 쀾 쀿 쁀 쁁 쁂 쁃 쁄 쁅 쁆 쁇 쁈 쁉 쁊 쁋 쁌 쁍 쁎 쁏 쁐 쁑 쁒 쁓 쁔 쁕 쁖 쁗 쁘 쁙 쁚 쁛 쁜 쁝 쁞 쁟 쁠 쁡 쁢 쁣 쁤 쁥 쁦 쁧 쁨 쁩 쁪 쁫 쁬 쁭 쁮 쁯 쁰 쁱 쁲 쁳 쁴 쁵 쁶 쁷 쁸 쁹 쁺 쁻 쁼 쁽 쁾 쁿 삀 삁 삂 삃 삄 삅 삆 삇 삈 삉 삊 삋 삌 삍 삎 삏 삐 삑 삒 삓 삔 삕 삖 삗 삘 삙 삚 삛 삜 삝 삞 삟 삠 삡 삢 삣 삤 삥 삦 삧 삨 삩 삪 삫 사 삭 삮 삯 산 삱 삲 삳 살 삵 삶 삷 삸 삹 삺 삻 삼 삽 삾 삿 샀 상 샂 샃 샄 샅 샆 샇 새 색 샊 샋 샌 샍 샎 샏 샐 샑 샒 샓 샔 샕 샖 샗 샘 샙 샚 샛 샜 생 샞 샟 샠 샡 샢 샣 샤 샥 샦 샧 샨 샩 샪 샫 샬 샭 샮 샯 샰 샱 샲 샳 샴 샵 샶 샷 샸 샹 샺 샻 샼 샽 샾 샿 섀 섁 섂 섃 섄 섅 섆 섇 섈 섉 섊 섋 섌 섍 섎 섏 섐 섑 섒 섓 섔 섕 섖 섗 섘 섙 섚 섛 서 석 섞 섟 선 섡 섢 섣 설 섥 섦 섧 섨 섩 섪 섫 섬 섭 섮 섯 섰 성 섲 섳 섴 섵 섶 섷 세 섹 섺 섻 센 섽 섾 섿 셀 셁 셂 셃 셄 셅 셆 셇 셈 셉 셊 셋 셌 셍 셎 셏 셐 셑 셒 셓 셔 셕 셖 셗 션 셙 셚 셛 셜 셝 셞 셟 셠 셡 셢 셣
      셤 셥 셦 셧 셨 셩 셪 셫 셬 셭 셮 셯 셰 셱 셲 셳 셴 셵 셶 셷 셸 셹 셺 셻 셼 셽 셾 셿 솀 솁 솂 솃 솄 솅 솆 솇 솈 솉 솊 솋 소 속 솎 솏 손 솑 솒 솓 솔 솕 솖 솗 솘 솙 솚 솛 솜 솝 솞 솟 솠 송 솢 솣 솤 솥 솦 솧 솨 솩 솪 솫 솬 솭 솮 솯 솰 솱 솲 솳 솴 솵 솶 솷 솸 솹 솺 솻 솼 솽 솾 솿 쇀 쇁 쇂 쇃 쇄 쇅 쇆 쇇 쇈 쇉 쇊 쇋 쇌 쇍 쇎 쇏 쇐 쇑 쇒 쇓 쇔 쇕 쇖 쇗 쇘 쇙 쇚 쇛 쇜 쇝 쇞 쇟 쇠 쇡 쇢 쇣 쇤 쇥 쇦 쇧 쇨 쇩 쇪 쇫 쇬 쇭 쇮 쇯 쇰 쇱 쇲 쇳 쇴 쇵 쇶 쇷 쇸 쇹 쇺 쇻 쇼 쇽 쇾 쇿 숀 숁 숂 숃 숄 숅 숆 숇 숈 숉 숊 숋 숌 숍 숎 숏 숐 숑 숒 숓 숔 숕 숖 숗 수 숙 숚 숛 순 숝 숞 숟 술 숡 숢 숣 숤 숥 숦 숧 숨 숩 숪 숫 숬 숭 숮 숯 숰 숱 숲 숳 숴 숵 숶 숷 숸 숹 숺 숻 숼 숽 숾 숿 쉀 쉁 쉂 쉃 쉄 쉅 쉆 쉇 쉈 쉉 쉊 쉋 쉌 쉍 쉎 쉏 쉐 쉑 쉒 쉓 쉔 쉕 쉖 쉗 쉘 쉙 쉚 쉛 쉜 쉝 쉞 쉟 쉠 쉡 쉢 쉣 쉤 쉥 쉦 쉧 쉨 쉩 쉪 쉫 쉬 쉭 쉮 쉯 쉰 쉱 쉲 쉳 쉴 쉵 쉶 쉷 쉸 쉹 쉺 쉻 쉼 쉽 쉾 쉿 슀 슁 슂 슃 슄 슅 슆 슇 슈 슉 슊 슋 슌 슍 슎 슏 슐 슑 슒 슓 슔 슕 슖 슗 슘 슙 슚 슛 슜 슝 슞 슟 슠 슡 슢 슣 스 슥 슦 슧 슨 슩 슪 슫 슬 슭 슮 슯 슰 슱 슲 슳 슴 습 슶 슷 슸 승 슺 슻 슼 슽 슾 슿 싀 싁 싂 싃 싄 싅 싆 싇 싈 싉 싊 싋 싌 싍 싎 싏 싐 싑 싒 싓 싔 싕 싖 싗 싘 싙 싚 싛 시 식 싞 싟 신 싡 싢 싣 실 싥 싦 싧 싨 싩 싪 싫 심 십 싮 싯 싰 싱 싲 싳 싴 싵 싶 싷 싸 싹 싺 싻 싼 싽 싾 싿 쌀 쌁 쌂 쌃 쌄 쌅 쌆 쌇 쌈 쌉 쌊 쌋 쌌 쌍 쌎 쌏 쌐 쌑 쌒 쌓 쌔 쌕 쌖 쌗 쌘 쌙 쌚 쌛 쌜 쌝 쌞 쌟 쌠 쌡 쌢 쌣 쌤 쌥 쌦 쌧 쌨 쌩 쌪 쌫 쌬 쌭 쌮 쌯 쌰 쌱 쌲 쌳 쌴 쌵 쌶 쌷 쌸 쌹 쌺 쌻 쌼 쌽 쌾 쌿 썀 썁 썂 썃 썄 썅 썆 썇 썈 썉 썊 썋 썌 썍 썎 썏 썐 썑 썒 썓 썔 썕
      썖 썗 썘 썙 썚 썛 썜 썝 썞 썟 썠 썡 썢 썣 썤 썥 썦 썧 써 썩 썪 썫 썬 썭 썮 썯 썰 썱 썲 썳 썴 썵 썶 썷 썸 썹 썺 썻 썼 썽 썾 썿 쎀 쎁 쎂 쎃 쎄 쎅 쎆 쎇 쎈 쎉 쎊 쎋 쎌 쎍 쎎 쎏 쎐 쎑 쎒 쎓 쎔 쎕 쎖 쎗 쎘 쎙 쎚 쎛 쎜 쎝 쎞 쎟 쎠 쎡 쎢 쎣 쎤 쎥 쎦 쎧 쎨 쎩 쎪 쎫 쎬 쎭 쎮 쎯 쎰 쎱 쎲 쎳 쎴 쎵 쎶 쎷 쎸 쎹 쎺 쎻 쎼 쎽 쎾 쎿 쏀 쏁 쏂 쏃 쏄 쏅 쏆 쏇 쏈 쏉 쏊 쏋 쏌 쏍 쏎 쏏 쏐 쏑 쏒 쏓 쏔 쏕 쏖 쏗 쏘 쏙 쏚 쏛 쏜 쏝 쏞 쏟 쏠 쏡 쏢 쏣 쏤 쏥 쏦 쏧 쏨 쏩 쏪 쏫 쏬 쏭 쏮 쏯 쏰 쏱 쏲 쏳 쏴 쏵 쏶 쏷 쏸 쏹 쏺 쏻 쏼 쏽 쏾 쏿 쐀 쐁 쐂 쐃 쐄 쐅 쐆 쐇 쐈 쐉 쐊 쐋 쐌 쐍 쐎 쐏 쐐 쐑 쐒 쐓 쐔 쐕 쐖 쐗 쐘 쐙 쐚 쐛 쐜 쐝 쐞 쐟 쐠 쐡 쐢 쐣 쐤 쐥 쐦 쐧 쐨 쐩 쐪 쐫 쐬 쐭 쐮 쐯 쐰 쐱 쐲 쐳 쐴 쐵 쐶 쐷 쐸 쐹 쐺 쐻 쐼 쐽 쐾 쐿 쑀 쑁 쑂 쑃 쑄 쑅 쑆 쑇 쑈 쑉 쑊 쑋 쑌 쑍 쑎 쑏 쑐 쑑 쑒 쑓 쑔 쑕 쑖 쑗 쑘 쑙 쑚 쑛 쑜 쑝 쑞 쑟 쑠 쑡 쑢 쑣 쑤 쑥 쑦 쑧 쑨 쑩 쑪 쑫 쑬 쑭 쑮 쑯 쑰 쑱 쑲 쑳 쑴 쑵 쑶 쑷 쑸 쑹 쑺 쑻 쑼 쑽 쑾 쑿 쒀 쒁 쒂 쒃 쒄 쒅 쒆 쒇 쒈 쒉 쒊 쒋 쒌 쒍 쒎 쒏 쒐 쒑 쒒 쒓 쒔 쒕 쒖 쒗 쒘 쒙 쒚 쒛 쒜 쒝 쒞 쒟 쒠 쒡 쒢 쒣 쒤 쒥 쒦 쒧 쒨 쒩 쒪 쒫 쒬 쒭 쒮 쒯 쒰 쒱 쒲 쒳 쒴 쒵 쒶 쒷 쒸 쒹 쒺 쒻 쒼 쒽 쒾 쒿 쓀 쓁 쓂 쓃 쓄 쓅 쓆 쓇 쓈 쓉 쓊 쓋 쓌 쓍 쓎 쓏 쓐 쓑 쓒 쓓 쓔 쓕 쓖 쓗 쓘 쓙 쓚 쓛 쓜 쓝 쓞 쓟 쓠 쓡 쓢 쓣 쓤 쓥 쓦 쓧 쓨 쓩 쓪 쓫 쓬 쓭 쓮 쓯 쓰 쓱 쓲 쓳 쓴 쓵 쓶 쓷 쓸 쓹 쓺 쓻 쓼 쓽 쓾 쓿 씀 씁 씂 씃 씄 씅 씆 씇 씈 씉 씊 씋 씌 씍 씎 씏 씐 씑 씒 씓 씔 씕 씖 씗 씘 씙 씚 씛 씜 씝 씞 씟 씠 씡 씢 씣 씤 씥 씦 씧 씨 씩 씪 씫 씬 씭 씮 씯 씰 씱 씲 씳 씴 씵 씶 씷 씸 씹 씺 씻 씼 씽 씾 씿 앀 앁 앂 앃 아 악 앆 앇
      안 앉 않 앋 알 앍 앎 앏 앐 앑 앒 앓 암 압 앖 앗 았 앙 앚 앛 앜 앝 앞 앟 애 액 앢 앣 앤 앥 앦 앧 앨 앩 앪 앫 앬 앭 앮 앯 앰 앱 앲 앳 앴 앵 앶 앷 앸 앹 앺 앻 야 약 앾 앿 얀 얁 얂 얃 얄 얅 얆 얇 얈 얉 얊 얋 얌 얍 얎 얏 얐 양 얒 얓 얔 얕 얖 얗 얘 얙 얚 얛 얜 얝 얞 얟 얠 얡 얢 얣 얤 얥 얦 얧 얨 얩 얪 얫 얬 얭 얮 얯 얰 얱 얲 얳 어 억 얶 얷 언 얹 얺 얻 얼 얽 얾 얿 엀 엁 엂 엃 엄 업 없 엇 었 엉 엊 엋 엌 엍 엎 엏 에 엑 엒 엓 엔 엕 엖 엗 엘 엙 엚 엛 엜 엝 엞 엟 엠 엡 엢 엣 엤 엥 엦 엧 엨 엩 엪 엫 여 역 엮 엯 연 엱 엲 엳 열 엵 엶 엷 엸 엹 엺 엻 염 엽 엾 엿 였 영 옂 옃 옄 옅 옆 옇 예 옉 옊 옋 옌 옍 옎 옏 옐 옑 옒 옓 옔 옕 옖 옗 옘 옙 옚 옛 옜 옝 옞 옟 옠 옡 옢 옣 오 옥 옦 옧 온 옩 옪 옫 올 옭 옮 옯 옰 옱 옲 옳 옴 옵 옶 옷 옸 옹 옺 옻 옼 옽 옾 옿 와 왁 왂 왃 완 왅 왆 왇 왈 왉 왊 왋 왌 왍 왎 왏 왐 왑 왒 왓 왔 왕 왖 왗 왘 왙 왚 왛 왜 왝 왞 왟 왠 왡 왢 왣 왤 왥 왦 왧 왨 왩 왪 왫 왬 왭 왮 왯 왰 왱 왲 왳 왴 왵 왶 왷 외 왹 왺 왻 왼 왽 왾 왿 욀 욁 욂 욃 욄 욅 욆 욇 욈 욉 욊 욋 욌 욍 욎 욏 욐 욑 욒 욓 요 욕 욖 욗 욘 욙 욚 욛 욜 욝 욞 욟 욠 욡 욢 욣 욤 욥 욦 욧 욨 용 욪 욫 욬 욭 욮 욯 우 욱 욲 욳 운 욵 욶 욷 울 욹 욺 욻 욼 욽 욾 욿 움 웁 웂 웃 웄 웅 웆 웇 웈 웉 웊 웋 워 웍 웎 웏 원 웑 웒 웓 월 웕 웖 웗 웘 웙 웚 웛 웜 웝 웞 웟 웠 웡 웢 웣 웤 웥 웦 웧 웨 웩 웪 웫 웬 웭 웮 웯 웰 웱 웲 웳 웴 웵 웶 웷 웸 웹 웺 웻 웼 웽 웾 웿 윀 윁 윂 윃 위 윅 윆 윇 윈 윉 윊 윋 윌 윍 윎 윏 윐 윑 윒 윓 윔 윕 윖 윗 윘 윙 윚 윛 윜 윝 윞 윟 유 육 윢 윣 윤 윥 윦 윧 율 윩 윪 윫 윬 윭 윮 윯 윰 윱 윲 윳 윴 융 윶 윷 윸 윹
      윺 윻 으 윽 윾 윿 은 읁 읂 읃 을 읅 읆 읇 읈 읉 읊 읋 음 읍 읎 읏 읐 응 읒 읓 읔 읕 읖 읗 의 읙 읚 읛 읜 읝 읞 읟 읠 읡 읢 읣 읤 읥 읦 읧 읨 읩 읪 읫 읬 읭 읮 읯 읰 읱 읲 읳 이 익 읶 읷 인 읹 읺 읻 일 읽 읾 읿 잀 잁 잂 잃 임 입 잆 잇 있 잉 잊 잋 잌 잍 잎 잏 자 작 잒 잓 잔 잕 잖 잗 잘 잙 잚 잛 잜 잝 잞 잟 잠 잡 잢 잣 잤 장 잦 잧 잨 잩 잪 잫 재 잭 잮 잯 잰 잱 잲 잳 잴 잵 잶 잷 잸 잹 잺 잻 잼 잽 잾 잿 쟀 쟁 쟂 쟃 쟄 쟅 쟆 쟇 쟈 쟉 쟊 쟋 쟌 쟍 쟎 쟏 쟐 쟑 쟒 쟓 쟔 쟕 쟖 쟗 쟘 쟙 쟚 쟛 쟜 쟝 쟞 쟟 쟠 쟡 쟢 쟣 쟤 쟥 쟦 쟧 쟨 쟩 쟪 쟫 쟬 쟭 쟮 쟯 쟰 쟱 쟲 쟳 쟴 쟵 쟶 쟷 쟸 쟹 쟺 쟻 쟼 쟽 쟾 쟿 저 적 젂 젃 전 젅 젆 젇 절 젉 젊 젋 젌 젍 젎 젏 점 접 젒 젓 젔 정 젖 젗 젘 젙 젚 젛 제 젝 젞 젟 젠 젡 젢 젣 젤 젥 젦 젧 젨 젩 젪 젫 젬 젭 젮 젯 젰 젱 젲 젳 젴 젵 젶 젷 져 젹 젺 젻 젼 젽 젾 젿 졀 졁 졂 졃 졄 졅 졆 졇 졈 졉 졊 졋 졌 졍 졎 졏 졐 졑 졒 졓 졔 졕 졖 졗 졘 졙 졚 졛 졜 졝 졞 졟 졠 졡 졢 졣 졤 졥 졦 졧 졨 졩 졪 졫 졬 졭 졮 졯 조 족 졲 졳 존 졵 졶 졷 졸 졹 졺 졻 졼 졽 졾 졿 좀 좁 좂 좃 좄 종 좆 좇 좈 좉 좊 좋 좌 좍 좎 좏 좐 좑 좒 좓 좔 좕 좖 좗 좘 좙 좚 좛 좜 좝 좞 좟 좠 좡 좢 좣 좤 좥 좦 좧 좨 좩 좪 좫 좬 좭 좮 좯 좰 좱 좲 좳 좴 좵 좶 좷 좸 좹 좺 좻 좼 좽 좾 좿 죀 죁 죂 죃 죄 죅 죆 죇 죈 죉 죊 죋 죌 죍 죎 죏 죐 죑 죒 죓 죔 죕 죖 죗 죘 죙 죚 죛 죜 죝 죞 죟 죠 죡 죢 죣 죤 죥 죦 죧 죨 죩 죪 죫 죬 죭 죮 죯 죰 죱 죲 죳 죴 죵 죶 죷 죸 죹 죺 죻 주 죽 죾 죿 준 줁 줂 줃 줄 줅 줆 줇 줈 줉 줊 줋 줌 줍 줎 줏 줐 중 줒 줓 줔 줕 줖 줗 줘 줙 줚 줛 줜 줝 줞 줟 줠 줡 줢 줣 줤 줥 줦 줧 줨 줩 줪 줫
      줬 줭 줮 줯 줰 줱 줲 줳 줴 줵 줶 줷 줸 줹 줺 줻 줼 줽 줾 줿 쥀 쥁 쥂 쥃 쥄 쥅 쥆 쥇 쥈 쥉 쥊 쥋 쥌 쥍 쥎 쥏 쥐 쥑 쥒 쥓 쥔 쥕 쥖 쥗 쥘 쥙 쥚 쥛 쥜 쥝 쥞 쥟 쥠 쥡 쥢 쥣 쥤 쥥 쥦 쥧 쥨 쥩 쥪 쥫 쥬 쥭 쥮 쥯 쥰 쥱 쥲 쥳 쥴 쥵 쥶 쥷 쥸 쥹 쥺 쥻 쥼 쥽 쥾 쥿 즀 즁 즂 즃 즄 즅 즆 즇 즈 즉 즊 즋 즌 즍 즎 즏 즐 즑 즒 즓 즔 즕 즖 즗 즘 즙 즚 즛 즜 증 즞 즟 즠 즡 즢 즣 즤 즥 즦 즧 즨 즩 즪 즫 즬 즭 즮 즯 즰 즱 즲 즳 즴 즵 즶 즷 즸 즹 즺 즻 즼 즽 즾 즿 지 직 짂 짃 진 짅 짆 짇 질 짉 짊 짋 짌 짍 짎 짏 짐 집 짒 짓 짔 징 짖 짗 짘 짙 짚 짛 짜 짝 짞 짟 짠 짡 짢 짣 짤 짥 짦 짧 짨 짩 짪 짫 짬 짭 짮 짯 짰 짱 짲 짳 짴 짵 짶 짷 째 짹 짺 짻 짼 짽 짾 짿 쨀 쨁 쨂 쨃 쨄 쨅 쨆 쨇 쨈 쨉 쨊 쨋 쨌 쨍 쨎 쨏 쨐 쨑 쨒 쨓 쨔 쨕 쨖 쨗 쨘 쨙 쨚 쨛 쨜 쨝 쨞 쨟 쨠 쨡 쨢 쨣 쨤 쨥 쨦 쨧 쨨 쨩 쨪 쨫 쨬 쨭 쨮 쨯 쨰 쨱 쨲 쨳 쨴 쨵 쨶 쨷 쨸 쨹 쨺 쨻 쨼 쨽 쨾 쨿 쩀 쩁 쩂 쩃 쩄 쩅 쩆 쩇 쩈 쩉 쩊 쩋 쩌 쩍 쩎 쩏 쩐 쩑 쩒 쩓 쩔 쩕 쩖 쩗 쩘 쩙 쩚 쩛 쩜 쩝 쩞 쩟 쩠 쩡 쩢 쩣 쩤 쩥 쩦 쩧 쩨 쩩 쩪 쩫 쩬 쩭 쩮 쩯 쩰 쩱 쩲 쩳 쩴 쩵 쩶 쩷 쩸 쩹 쩺 쩻 쩼 쩽 쩾 쩿 쪀 쪁 쪂 쪃 쪄 쪅 쪆 쪇 쪈 쪉 쪊 쪋 쪌 쪍 쪎 쪏 쪐 쪑 쪒 쪓 쪔 쪕 쪖 쪗 쪘 쪙 쪚 쪛 쪜 쪝 쪞 쪟 쪠 쪡 쪢 쪣 쪤 쪥 쪦 쪧 쪨 쪩 쪪 쪫 쪬 쪭 쪮 쪯 쪰 쪱 쪲 쪳 쪴 쪵 쪶 쪷 쪸 쪹 쪺 쪻 쪼 쪽 쪾 쪿 쫀 쫁 쫂 쫃 쫄 쫅 쫆 쫇 쫈 쫉 쫊 쫋 쫌 쫍 쫎 쫏 쫐 쫑 쫒 쫓 쫔 쫕 쫖 쫗 쫘 쫙 쫚 쫛 쫜 쫝 쫞 쫟 쫠 쫡 쫢 쫣 쫤 쫥 쫦 쫧 쫨 쫩 쫪 쫫 쫬 쫭 쫮 쫯 쫰 쫱 쫲 쫳 쫴 쫵 쫶 쫷 쫸 쫹 쫺 쫻 쫼 쫽 쫾 쫿 쬀 쬁 쬂 쬃 쬄 쬅 쬆 쬇 쬈 쬉 쬊 쬋 쬌 쬍 쬎 쬏 쬐 쬑 쬒 쬓 쬔 쬕 쬖 쬗 쬘 쬙 쬚 쬛 쬜 쬝
      쬞 쬟 쬠 쬡 쬢 쬣 쬤 쬥 쬦 쬧 쬨 쬩 쬪 쬫 쬬 쬭 쬮 쬯 쬰 쬱 쬲 쬳 쬴 쬵 쬶 쬷 쬸 쬹 쬺 쬻 쬼 쬽 쬾 쬿 쭀 쭁 쭂 쭃 쭄 쭅 쭆 쭇 쭈 쭉 쭊 쭋 쭌 쭍 쭎 쭏 쭐 쭑 쭒 쭓 쭔 쭕 쭖 쭗 쭘 쭙 쭚 쭛 쭜 쭝 쭞 쭟 쭠 쭡 쭢 쭣 쭤 쭥 쭦 쭧 쭨 쭩 쭪 쭫 쭬 쭭 쭮 쭯 쭰 쭱 쭲 쭳 쭴 쭵 쭶 쭷 쭸 쭹 쭺 쭻 쭼 쭽 쭾 쭿 쮀 쮁 쮂 쮃 쮄 쮅 쮆 쮇 쮈 쮉 쮊 쮋 쮌 쮍 쮎 쮏 쮐 쮑 쮒 쮓 쮔 쮕 쮖 쮗 쮘 쮙 쮚 쮛 쮜 쮝 쮞 쮟 쮠 쮡 쮢 쮣 쮤 쮥 쮦 쮧 쮨 쮩 쮪 쮫 쮬 쮭 쮮 쮯 쮰 쮱 쮲 쮳 쮴 쮵 쮶 쮷 쮸 쮹 쮺 쮻 쮼 쮽 쮾 쮿 쯀 쯁 쯂 쯃 쯄 쯅 쯆 쯇 쯈 쯉 쯊 쯋 쯌 쯍 쯎 쯏 쯐 쯑 쯒 쯓 쯔 쯕 쯖 쯗 쯘 쯙 쯚 쯛 쯜 쯝 쯞 쯟 쯠 쯡 쯢 쯣 쯤 쯥 쯦 쯧 쯨 쯩 쯪 쯫 쯬 쯭 쯮 쯯 쯰 쯱 쯲 쯳 쯴 쯵 쯶 쯷 쯸 쯹 쯺 쯻 쯼 쯽 쯾 쯿 찀 찁 찂 찃 찄 찅 찆 찇 찈 찉 찊 찋 찌 찍 찎 찏 찐 찑 찒 찓 찔 찕 찖 찗 찘 찙 찚 찛 찜 찝 찞 찟 찠 찡 찢 찣 찤 찥 찦 찧 차 착 찪 찫 찬 찭 찮 찯 찰 찱 찲 찳 찴 찵 찶 찷 참 찹 찺 찻 찼 창 찾 찿 챀 챁 챂 챃 채 책 챆 챇 챈 챉 챊 챋 챌 챍 챎 챏 챐 챑 챒 챓 챔 챕 챖 챗 챘 챙 챚 챛 챜 챝 챞 챟 챠 챡 챢 챣 챤 챥 챦 챧 챨 챩 챪 챫 챬 챭 챮 챯 챰 챱 챲 챳 챴 챵 챶 챷 챸 챹 챺 챻 챼 챽 챾 챿 첀 첁 첂 첃 첄 첅 첆 첇 첈 첉 첊 첋 첌 첍 첎 첏 첐 첑 첒 첓 첔 첕 첖 첗 처 척 첚 첛 천 첝 첞 첟 철 첡 첢 첣 첤 첥 첦 첧 첨 첩 첪 첫 첬 청 첮 첯 첰 첱 첲 첳 체 첵 첶 첷 첸 첹 첺 첻 첼 첽 첾 첿 쳀 쳁 쳂 쳃 쳄 쳅 쳆 쳇 쳈 쳉 쳊 쳋 쳌 쳍 쳎 쳏 쳐 쳑 쳒 쳓 쳔 쳕 쳖 쳗 쳘 쳙 쳚 쳛 쳜 쳝 쳞 쳟 쳠 쳡 쳢 쳣 쳤 쳥 쳦 쳧 쳨 쳩 쳪 쳫 쳬 쳭 쳮 쳯 쳰 쳱 쳲 쳳 쳴 쳵 쳶 쳷 쳸 쳹 쳺 쳻 쳼 쳽 쳾 쳿 촀 촁 촂 촃 촄 촅 촆 촇 초 촉 촊 촋 촌 촍 촎 촏
      촐 촑 촒 촓 촔 촕 촖 촗 촘 촙 촚 촛 촜 총 촞 촟 촠 촡 촢 촣 촤 촥 촦 촧 촨 촩 촪 촫 촬 촭 촮 촯 촰 촱 촲 촳 촴 촵 촶 촷 촸 촹 촺 촻 촼 촽 촾 촿 쵀 쵁 쵂 쵃 쵄 쵅 쵆 쵇 쵈 쵉 쵊 쵋 쵌 쵍 쵎 쵏 쵐 쵑 쵒 쵓 쵔 쵕 쵖 쵗 쵘 쵙 쵚 쵛 최 쵝 쵞 쵟 쵠 쵡 쵢 쵣 쵤 쵥 쵦 쵧 쵨 쵩 쵪 쵫 쵬 쵭 쵮 쵯 쵰 쵱 쵲 쵳 쵴 쵵 쵶 쵷 쵸 쵹 쵺 쵻 쵼 쵽 쵾 쵿 춀 춁 춂 춃 춄 춅 춆 춇 춈 춉 춊 춋 춌 춍 춎 춏 춐 춑 춒 춓 추 축 춖 춗 춘 춙 춚 춛 출 춝 춞 춟 춠 춡 춢 춣 춤 춥 춦 춧 춨 충 춪 춫 춬 춭 춮 춯 춰 춱 춲 춳 춴 춵 춶 춷 춸 춹 춺 춻 춼 춽 춾 춿 췀 췁 췂 췃 췄 췅 췆 췇 췈 췉 췊 췋 췌 췍 췎 췏 췐 췑 췒 췓 췔 췕 췖 췗 췘 췙 췚 췛 췜 췝 췞 췟 췠 췡 췢 췣 췤 췥 췦 췧 취 췩 췪 췫 췬 췭 췮 췯 췰 췱 췲 췳 췴 췵 췶 췷 췸 췹 췺 췻 췼 췽 췾 췿 츀 츁 츂 츃 츄 츅 츆 츇 츈 츉 츊 츋 츌 츍 츎 츏 츐 츑 츒 츓 츔 츕 츖 츗 츘 츙 츚 츛 츜 츝 츞 츟 츠 측 츢 츣 츤 츥 츦 츧 츨 츩 츪 츫 츬 츭 츮 츯 츰 츱 츲 츳 츴 층 츶 츷 츸 츹 츺 츻 츼 츽 츾 츿 칀 칁 칂 칃 칄 칅 칆 칇 칈 칉 칊 칋 칌 칍 칎 칏 칐 칑 칒 칓 칔 칕 칖 칗 치 칙 칚 칛 친 칝 칞 칟 칠 칡 칢 칣 칤 칥 칦 칧 침 칩 칪 칫 칬 칭 칮 칯 칰 칱 칲 칳 카 칵 칶 칷 칸 칹 칺 칻 칼 칽 칾 칿 캀 캁 캂 캃 캄 캅 캆 캇 캈 캉 캊 캋 캌 캍 캎 캏 캐 캑 캒 캓 캔 캕 캖 캗 캘 캙 캚 캛 캜 캝 캞 캟 캠 캡 캢 캣 캤 캥 캦 캧 캨 캩 캪 캫 캬 캭 캮 캯 캰 캱 캲 캳 캴 캵 캶 캷 캸 캹 캺 캻 캼 캽 캾 캿 컀 컁 컂 컃 컄 컅 컆 컇 컈 컉 컊 컋 컌 컍 컎 컏 컐 컑 컒 컓 컔 컕 컖 컗 컘 컙 컚 컛 컜 컝 컞 컟 컠 컡 컢 컣 커 컥 컦 컧 컨 컩 컪 컫 컬 컭 컮 컯 컰 컱 컲 컳 컴 컵 컶 컷 컸 컹 컺 컻 컼 컽 컾 컿 케 켁
      켂 켃 켄 켅 켆 켇 켈 켉 켊 켋 켌 켍 켎 켏 켐 켑 켒 켓 켔 켕 켖 켗 켘 켙 켚 켛 켜 켝 켞 켟 켠 켡 켢 켣 켤 켥 켦 켧 켨 켩 켪 켫 켬 켭 켮 켯 켰 켱 켲 켳 켴 켵 켶 켷 켸 켹 켺 켻 켼 켽 켾 켿 콀 콁 콂 콃 콄 콅 콆 콇 콈 콉 콊 콋 콌 콍 콎 콏 콐 콑 콒 콓 코 콕 콖 콗 콘 콙 콚 콛 콜 콝 콞 콟 콠 콡 콢 콣 콤 콥 콦 콧 콨 콩 콪 콫 콬 콭 콮 콯 콰 콱 콲 콳 콴 콵 콶 콷 콸 콹 콺 콻 콼 콽 콾 콿 쾀 쾁 쾂 쾃 쾄 쾅 쾆 쾇 쾈 쾉 쾊 쾋 쾌 쾍 쾎 쾏 쾐 쾑 쾒 쾓 쾔 쾕 쾖 쾗 쾘 쾙 쾚 쾛 쾜 쾝 쾞 쾟 쾠 쾡 쾢 쾣 쾤 쾥 쾦 쾧 쾨 쾩 쾪 쾫 쾬 쾭 쾮 쾯 쾰 쾱 쾲 쾳 쾴 쾵 쾶 쾷 쾸 쾹 쾺 쾻 쾼 쾽 쾾 쾿 쿀 쿁 쿂 쿃 쿄 쿅 쿆 쿇 쿈 쿉 쿊 쿋 쿌 쿍 쿎 쿏 쿐 쿑 쿒 쿓 쿔 쿕 쿖 쿗 쿘 쿙 쿚 쿛 쿜 쿝 쿞 쿟 쿠 쿡 쿢 쿣 쿤 쿥 쿦 쿧 쿨 쿩 쿪 쿫 쿬 쿭 쿮 쿯 쿰 쿱 쿲 쿳 쿴 쿵 쿶 쿷 쿸 쿹 쿺 쿻 쿼 쿽 쿾 쿿 퀀 퀁 퀂 퀃 퀄 퀅 퀆 퀇 퀈 퀉 퀊 퀋 퀌 퀍 퀎 퀏 퀐 퀑 퀒 퀓 퀔 퀕 퀖 퀗 퀘 퀙 퀚 퀛 퀜 퀝 퀞 퀟 퀠 퀡 퀢 퀣 퀤 퀥 퀦 퀧 퀨 퀩 퀪 퀫 퀬 퀭 퀮 퀯 퀰 퀱 퀲 퀳 퀴 퀵 퀶 퀷 퀸 퀹 퀺 퀻 퀼 퀽 퀾 퀿 큀 큁 큂 큃 큄 큅 큆 큇 큈 큉 큊 큋 큌 큍 큎 큏 큐 큑 큒 큓 큔 큕 큖 큗 큘 큙 큚 큛 큜 큝 큞 큟 큠 큡 큢 큣 큤 큥 큦 큧 큨 큩 큪 큫 크 큭 큮 큯 큰 큱 큲 큳 클 큵 큶 큷 큸 큹 큺 큻 큼 큽 큾 큿 킀 킁 킂 킃 킄 킅 킆 킇 킈 킉 킊 킋 킌 킍 킎 킏 킐 킑 킒 킓 킔 킕 킖 킗 킘 킙 킚 킛 킜 킝 킞 킟 킠 킡 킢 킣 키 킥 킦 킧 킨 킩 킪 킫 킬 킭 킮 킯 킰 킱 킲 킳 킴 킵 킶 킷 킸 킹 킺 킻 킼 킽 킾 킿 타 탁 탂 탃 탄 탅 탆 탇 탈 탉 탊 탋 탌 탍 탎 탏 탐 탑 탒 탓 탔 탕 탖 탗 탘 탙 탚 탛 태 택 탞 탟 탠 탡 탢 탣 탤 탥 탦 탧 탨 탩 탪 탫 탬 탭 탮 탯 탰 탱 탲 탳
      탴 탵 탶 탷 탸 탹 탺 탻 탼 탽 탾 탿 턀 턁 턂 턃 턄 턅 턆 턇 턈 턉 턊 턋 턌 턍 턎 턏 턐 턑 턒 턓 턔 턕 턖 턗 턘 턙 턚 턛 턜 턝 턞 턟 턠 턡 턢 턣 턤 턥 턦 턧 턨 턩 턪 턫 턬 턭 턮 턯 터 턱 턲 턳 턴 턵 턶 턷 털 턹 턺 턻 턼 턽 턾 턿 텀 텁 텂 텃 텄 텅 텆 텇 텈 텉 텊 텋 테 텍 텎 텏 텐 텑 텒 텓 텔 텕 텖 텗 텘 텙 텚 텛 템 텝 텞 텟 텠 텡 텢 텣 텤 텥 텦 텧 텨 텩 텪 텫 텬 텭 텮 텯 텰 텱 텲 텳 텴 텵 텶 텷 텸 텹 텺 텻 텼 텽 텾 텿 톀 톁 톂 톃 톄 톅 톆 톇 톈 톉 톊 톋 톌 톍 톎 톏 톐 톑 톒 톓 톔 톕 톖 톗 톘 톙 톚 톛 톜 톝 톞 톟 토 톡 톢 톣 톤 톥 톦 톧 톨 톩 톪 톫 톬 톭 톮 톯 톰 톱 톲 톳 톴 통 톶 톷 톸 톹 톺 톻 톼 톽 톾 톿 퇀 퇁 퇂 퇃 퇄 퇅 퇆 퇇 퇈 퇉 퇊 퇋 퇌 퇍 퇎 퇏 퇐 퇑 퇒 퇓 퇔 퇕 퇖 퇗 퇘 퇙 퇚 퇛 퇜 퇝 퇞 퇟 퇠 퇡 퇢 퇣 퇤 퇥 퇦 퇧 퇨 퇩 퇪 퇫 퇬 퇭 퇮 퇯 퇰 퇱 퇲 퇳 퇴 퇵 퇶 퇷 퇸 퇹 퇺 퇻 퇼 퇽 퇾 퇿 툀 툁 툂 툃 툄 툅 툆 툇 툈 툉 툊 툋 툌 툍 툎 툏 툐 툑 툒 툓 툔 툕 툖 툗 툘 툙 툚 툛 툜 툝 툞 툟 툠 툡 툢 툣 툤 툥 툦 툧 툨 툩 툪 툫 투 툭 툮 툯 툰 툱 툲 툳 툴 툵 툶 툷 툸 툹 툺 툻 툼 툽 툾 툿 퉀 퉁 퉂 퉃 퉄 퉅 퉆 퉇 퉈 퉉 퉊 퉋 퉌 퉍 퉎 퉏 퉐 퉑 퉒 퉓 퉔 퉕 퉖 퉗 퉘 퉙 퉚 퉛 퉜 퉝 퉞 퉟 퉠 퉡 퉢 퉣 퉤 퉥 퉦 퉧 퉨 퉩 퉪 퉫 퉬 퉭 퉮 퉯 퉰 퉱 퉲 퉳 퉴 퉵 퉶 퉷 퉸 퉹 퉺 퉻 퉼 퉽 퉾 퉿 튀 튁 튂 튃 튄 튅 튆 튇 튈 튉 튊 튋 튌 튍 튎 튏 튐 튑 튒 튓 튔 튕 튖 튗 튘 튙 튚 튛 튜 튝 튞 튟 튠 튡 튢 튣 튤 튥 튦 튧 튨 튩 튪 튫 튬 튭 튮 튯 튰 튱 튲 튳 튴 튵 튶 튷 트 특 튺 튻 튼 튽 튾 튿 틀 틁 틂 틃 틄 틅 틆 틇 틈 틉 틊 틋 틌 틍 틎 틏 틐 틑 틒 틓 틔 틕 틖 틗 틘 틙 틚 틛 틜 틝 틞 틟 틠 틡 틢 틣 틤 틥
      틦 틧 틨 틩 틪 틫 틬 틭 틮 틯 티 틱 틲 틳 틴 틵 틶 틷 틸 틹 틺 틻 틼 틽 틾 틿 팀 팁 팂 팃 팄 팅 팆 팇 팈 팉 팊 팋 파 팍 팎 팏 판 팑 팒 팓 팔 팕 팖 팗 팘 팙 팚 팛 팜 팝 팞 팟 팠 팡 팢 팣 팤 팥 팦 팧 패 팩 팪 팫 팬 팭 팮 팯 팰 팱 팲 팳 팴 팵 팶 팷 팸 팹 팺 팻 팼 팽 팾 팿 퍀 퍁 퍂 퍃 퍄 퍅 퍆 퍇 퍈 퍉 퍊 퍋 퍌 퍍 퍎 퍏 퍐 퍑 퍒 퍓 퍔 퍕 퍖 퍗 퍘 퍙 퍚 퍛 퍜 퍝 퍞 퍟 퍠 퍡 퍢 퍣 퍤 퍥 퍦 퍧 퍨 퍩 퍪 퍫 퍬 퍭 퍮 퍯 퍰 퍱 퍲 퍳 퍴 퍵 퍶 퍷 퍸 퍹 퍺 퍻 퍼 퍽 퍾 퍿 펀 펁 펂 펃 펄 펅 펆 펇 펈 펉 펊 펋 펌 펍 펎 펏 펐 펑 펒 펓 펔 펕 펖 펗 페 펙 펚 펛 펜 펝 펞 펟 펠 펡 펢 펣 펤 펥 펦 펧 펨 펩 펪 펫 펬 펭 펮 펯 펰 펱 펲 펳 펴 펵 펶 펷 편 펹 펺 펻 펼 펽 펾 펿 폀 폁 폂 폃 폄 폅 폆 폇 폈 평 폊 폋 폌 폍 폎 폏 폐 폑 폒 폓 폔 폕 폖 폗 폘 폙 폚 폛 폜 폝 폞 폟 폠 폡 폢 폣 폤 폥 폦 폧 폨 폩 폪 폫 포 폭 폮 폯 폰 폱 폲 폳 폴 폵 폶 폷 폸 폹 폺 폻 폼 폽 폾 폿 퐀 퐁 퐂 퐃 퐄 퐅 퐆 퐇 퐈 퐉 퐊 퐋 퐌 퐍 퐎 퐏 퐐 퐑 퐒 퐓 퐔 퐕 퐖 퐗 퐘 퐙 퐚 퐛 퐜 퐝 퐞 퐟 퐠 퐡 퐢 퐣 퐤 퐥 퐦 퐧 퐨 퐩 퐪 퐫 퐬 퐭 퐮 퐯 퐰 퐱 퐲 퐳 퐴 퐵 퐶 퐷 퐸 퐹 퐺 퐻 퐼 퐽 퐾 퐿 푀 푁 푂 푃 푄 푅 푆 푇 푈 푉 푊 푋 푌 푍 푎 푏 푐 푑 푒 푓 푔 푕 푖 푗 푘 푙 푚 푛 표 푝 푞 푟 푠 푡 푢 푣 푤 푥 푦 푧 푨 푩 푪 푫 푬 푭 푮 푯 푰 푱 푲 푳 푴 푵 푶 푷 푸 푹 푺 푻 푼 푽 푾 푿 풀 풁 풂 풃 풄 풅 풆 풇 품 풉 풊 풋 풌 풍 풎 풏 풐 풑 풒 풓 풔 풕 풖 풗 풘 풙 풚 풛 풜 풝 풞 풟 풠 풡 풢 풣 풤 풥 풦 풧 풨 풩 풪 풫 풬 풭 풮 풯 풰 풱 풲 풳 풴 풵 풶 풷 풸 풹 풺 풻 풼 풽 풾 풿 퓀 퓁 퓂 퓃 퓄 퓅 퓆 퓇 퓈 퓉 퓊 퓋 퓌 퓍 퓎 퓏 퓐 퓑 퓒 퓓 퓔 퓕 퓖 퓗
      퓘 퓙 퓚 퓛 퓜 퓝 퓞 퓟 퓠 퓡 퓢 퓣 퓤 퓥 퓦 퓧 퓨 퓩 퓪 퓫 퓬 퓭 퓮 퓯 퓰 퓱 퓲 퓳 퓴 퓵 퓶 퓷 퓸 퓹 퓺 퓻 퓼 퓽 퓾 퓿 픀 픁 픂 픃 프 픅 픆 픇 픈 픉 픊 픋 플 픍 픎 픏 픐 픑 픒 픓 픔 픕 픖 픗 픘 픙 픚 픛 픜 픝 픞 픟 픠 픡 픢 픣 픤 픥 픦 픧 픨 픩 픪 픫 픬 픭 픮 픯 픰 픱 픲 픳 픴 픵 픶 픷 픸 픹 픺 픻 피 픽 픾 픿 핀 핁 핂 핃 필 핅 핆 핇 핈 핉 핊 핋 핌 핍 핎 핏 핐 핑 핒 핓 핔 핕 핖 핗 하 학 핚 핛 한 핝 핞 핟 할 핡 핢 핣 핤 핥 핦 핧 함 합 핪 핫 핬 항 핮 핯 핰 핱 핲 핳 해 핵 핶 핷 핸 핹 핺 핻 핼 핽 핾 핿 햀 햁 햂 햃 햄 햅 햆 햇 했 행 햊 햋 햌 햍 햎 햏 햐 햑 햒 햓 햔 햕 햖 햗 햘 햙 햚 햛 햜 햝 햞 햟 햠 햡 햢 햣 햤 향 햦 햧 햨 햩 햪 햫 햬 햭 햮 햯 햰 햱 햲 햳 햴 햵 햶 햷 햸 햹 햺 햻 햼 햽 햾 햿 헀 헁 헂 헃 헄 헅 헆 헇 허 헉 헊 헋 헌 헍 헎 헏 헐 헑 헒 헓 헔 헕 헖 헗 험 헙 헚 헛 헜 헝 헞 헟 헠 헡 헢 헣 헤 헥 헦 헧 헨 헩 헪 헫 헬 헭 헮 헯 헰 헱 헲 헳 헴 헵 헶 헷 헸 헹 헺 헻 헼 헽 헾 헿 혀 혁 혂 혃 현 혅 혆 혇 혈 혉 혊 혋 혌 혍 혎 혏 혐 협 혒 혓 혔 형 혖 혗 혘 혙 혚 혛 혜 혝 혞 혟 혠 혡 혢 혣 혤 혥 혦 혧 혨 혩 혪 혫 혬 혭 혮 혯 혰 혱 혲 혳 혴 혵 혶 혷 호 혹 혺 혻 혼 혽 혾 혿 홀 홁 홂 홃 홄 홅 홆 홇 홈 홉 홊 홋 홌 홍 홎 홏 홐 홑 홒 홓 화 확 홖 홗 환 홙 홚 홛 활 홝 홞 홟 홠 홡 홢 홣 홤 홥 홦 홧 홨 황 홪 홫 홬 홭 홮 홯 홰 홱 홲 홳 홴 홵 홶 홷 홸 홹 홺 홻 홼 홽 홾 홿 횀 횁 횂 횃 횄 횅 횆 횇 횈 횉 횊 횋 회 획 횎 횏 횐 횑 횒 횓 횔 횕 횖 횗 횘 횙 횚 횛 횜 횝 횞 횟 횠 횡 횢 횣 횤 횥 횦 횧 효 횩 횪 횫 횬 횭 횮 횯 횰 횱 횲 횳 횴 횵 횶 횷 횸 횹 횺 횻 횼 횽 횾 횿 훀 훁 훂 훃 후 훅 훆 훇 훈 훉
      훊 훋 훌 훍 훎 훏 훐 훑 훒 훓 훔 훕 훖 훗 훘 훙 훚 훛 훜 훝 훞 훟 훠 훡 훢 훣 훤 훥 훦 훧 훨 훩 훪 훫 훬 훭 훮 훯 훰 훱 훲 훳 훴 훵 훶 훷 훸 훹 훺 훻 훼 훽 훾 훿 휀 휁 휂 휃 휄 휅 휆 휇 휈 휉 휊 휋 휌 휍 휎 휏 휐 휑 휒 휓 휔 휕 휖 휗 휘 휙 휚 휛 휜 휝 휞 휟 휠 휡 휢 휣 휤 휥 휦 휧 휨 휩 휪 휫 휬 휭 휮 휯 휰 휱 휲 휳 휴 휵 휶 휷 휸 휹 휺 휻 휼 휽 휾 휿 흀 흁 흂 흃 흄 흅 흆 흇 흈 흉 흊 흋 흌 흍 흎 흏 흐 흑 흒 흓 흔 흕 흖 흗 흘 흙 흚 흛 흜 흝 흞 흟 흠 흡 흢 흣 흤 흥 흦 흧 흨 흩 흪 흫 희 흭 흮 흯 흰 흱 흲 흳 흴 흵 흶 흷 흸 흹 흺 흻 흼 흽 흾 흿 힀 힁 힂 힃 힄 힅 힆 힇 히 힉 힊 힋 힌 힍 힎 힏 힐 힑 힒 힓 힔 힕 힖 힗 힘 힙 힚 힛 힜 힝 힞 힟 힠 힡 힢 힣
    script: Hangul
    status: primary
  - base: 丘 串 乃 久 乖 九 乞 乫 乾 亂 亘 交 京 仇 今 介 件 价 企 伋 伎 伽 佳 佶 侃 來 侊 供 係 俓 俱 個 倞 倦 倨 假 偈 健 傀 傑 傾 僅 僑 價 儆 儉 儺 光 克 兢 內 公 共 其 具 兼 冀 冠 凱 刊 刮 券 刻 剋 剛 劇 劍 劒 功 加 劤 劫 勁 勍 勘 勤 勸 勻 勾 匡 匣 區 南 卦 却 卵 卷 卿 厥 去 及 口 句 叩 叫 可 各 吉 君 告 呱 呵 咎 咬 哥 哭 啓 喀 喇 喝 喫 喬 嗜 嘉 嘔 器 囊 困 固 圈 國 圭 圻 均 坎 坑 坤 坰 坵 垢 基 埼 堀 堅 堈 堪 堺 塊 塏 境 墾 壙 壞 夔 奇 奈 奎 契 奸 妓 妗 姑 姜 姦 娘 娜 嫁 嬌 孔 季 孤 宏 官 客 宮 家 寄 寇 寡 寬 尻 局 居 屆 屈 岐 岡 岬 崎 崑 崗 嵌 嵐 嶇 嶠 工 巧 巨 己 巾 干 幹 幾 庚 庫 康 廊 廐 廓 廣 建 弓 强 彊 徑 忌 急 怪 怯 恐 恝 恪 恭 悸 愆 感 愧 愷 愾 慊 慣 慤 慨 慶 慷 憩 憬 憾 懃 懇 懦 懶 懼 戈 戒 戟 戡 扱 技 抉 拉 拏 拐 拒 拘 括 拮 拱 拳 拷 拿 捏 据 捲 捺 掘 掛 控 揀 揆 揭 擊 擎 擒 據 擧 攪 攷 改 攻 故 敎 救 敢 敬 敲 斛 斤 旗 旣 昆 昑 景 晷 暇 暖 暠 暻 曠 曲 更 曷 朗 朞 期 机 杆 杞 杰 枏 果 枯 架 枸 柑 柩 柬 柯 校 根 格 桀 桂 桔 桿 梏 梗 械 梱 棄 棋 棍 棘 棨 棺 楗 楠 極 槁 構 槐 槨 槪 槻 槿 樂 橄 橋 橘 機 檄 檎 檢 櫃 欄 權 欺 款 歌 歐 歸 殼 毆 毬 氣 求 江 汨 汲 決 汽 沂 沽 洛 洸 浪 涇 淃 淇 減 渠 渴 湳 溝 溪 滑 滾 漑 潔 潰 澗 激 濫 灌 灸 炅 炚 炬 烙 烱 煖 爛 牽 犬 狂 狗 狡 狼 獗 玖 玘 珂 珏 珖 珙 珞 珪 球 琦 琨 琪 琯 琴 瑾 璂 璟 璣 璥 瓊 瓘 瓜 甄 甘 甲 男 畇 界 畸 畺 畿 疆 疥 疳 痂 痙 痼 癎 癩 癸 皆 皎 皐 盖 監 看 眷 睾 瞰 瞼 瞿 矜 矩 矯 硅 硬 碁 碣 磎 磬 磯 磵 祁 祇 祈 祛 祺 禁 禽 科 稈 稼 稽 稿 穀 究 穹 空 窘 窟 窮 窺 竅 竟 竭 競 竿 筋 筐 筠 箇 箕 箝 管 簡 粳 糠
      系 糾 紀 納 紘 級 紺 絅 結 絞 給 絳 絹 絿 經 綱 綺 緊 繫 繭 繼 缺 罐 罫 羅 羈 羌 羔 群 羹 翹 考 耆 耉 耕 耭 耿 肌 肝 股 肩 肯 肱 胛 胱 脚 脛 腔 腱 膈 膏 膠 臘 臼 舅 舊 舡 艮 艱 芎 芥 芩 芹 苛 苟 苦 苽 茄 莖 菅 菊 菌 菓 菫 菰 落 葛 葵 蓋 蕎 蕨 薑 藁 藍 藿 蘭 蘿 虔 蚣 蛟 蝎 螺 蠟 蠱 街 衢 衲 衾 衿 袈 袞 袴 裙 裸 褐 襁 襟 襤 見 規 覡 覲 覺 觀 角 計 記 訣 訶 詭 誇 誡 誥 課 諫 諾 謙 講 謳 謹 譏 警 譴 谷 谿 豈 貢 貫 貴 賈 購 赳 起 跏 距 跨 踞 蹇 蹶 躬 軀 車 軌 軍 軻 較 輕 轎 轟 辜 近 迦 迲 适 逑 逕 逵 過 遣 遽 邏 那 邯 邱 郊 郎 郡 郭 酪 醵 金 鈐 鈞 鉀 鉅 鉗 鉤 銶 鋸 鋼 錡 錤 錦 錮 鍋 鍵 鎌 鎧 鏡 鑑 鑒 鑛 開 間 閘 閣 閨 闕 關 降 階 隔 隙 雇 難 鞏 鞠 鞨 鞫 頃 頸 顆 顧 飢 餃 館 饉 饋 饑 駒 駕 駱 騎 騏 騫 驅 驕 驚 驥 骨 高 鬼 魁 鮫 鯤 鯨 鱇 鳩 鵑 鵠 鷄 鷗 鸞 麒 麴 黔 鼓 龕 龜
    marks: ◌̅
    punctuation: '! " # % & ( ) * - . / : ; ? @ [ \ ] _ ¡ § ¶ · ¿ ‐ — ― ‘ ’ “ ” † ‡ ‥ … ‰ ′ ″ ※ ‾ 、 。 〃 〈 〉 《 》 「 」 『 』 【 】 〔 〕 〜 ・ ！ ＂ ＃ ％ ＆ ＇ （ ） ＊ ， － ． ／ ： ； ？ ＠ ［ ＼ ］ ＿ ｛ ｝'
    script: Hanja
    status: primary
  source:
  - Omniglot
  - Wikipedia
  speakers: 77200000
  speakers_date: 2010
  validity: preliminary
kpt:
  name: Karata
  orthographies:
  - autonym: Кӏкӏирлӏи мацӏцӏи
    base: А Б В Г Д Е Ж З И Й К Л М Н О П Р С Т У Х Ц Ч Ш Щ Ъ Ы Ь Э Ю Я Ӏ Ã Ẽ Õ а б в г д е ж з и й к л м н о п р с т у х ц ч ш щ ъ ы ь э ю я ӏ ã ẽ õ
    marks: ◌̃ ◌̆
    script: Cyrillic
    status: primary
  source:
  - Omniglot
  - Wikipedia
  speakers: 260
  speakers_date: 2010
  status: living
  validity: preliminary
kpv:
  name: Komi-Zyrian
  orthographies:
  - autonym: Коми
    base: А Б В Г Д Е Ж З И Й К Л М Н О П Р С Т У Ф Х Ц Ч Ш Щ Ъ Ы Ь Э Ю Я Ё І Ӧ а б в г д е ж з и й к л м н о п р с т у ф х ц ч ш щ ъ ы ь э ю я ё і ӧ
    marks: ◌̆ ◌̈
    script: Cyrillic
    status: primary
  source:
  - Omniglot
  - Wikipedia
  speakers: 160000
  speakers_date: 2010
  status: living
  validity: draft
kpy:
  name: Koryak
  orthographies:
  - autonym: Нымылг’ын
    base: А Б В Г Д Е Ж З И Й К Л М Н О П Р С Т У Ф Х Ц Ч Ш Щ Ъ Ы Ь Э Ю Я Ё Ӄ Ӈ а б в г д е ж з и й к л м н о п р с т у ф х ц ч ш щ ъ ы ь э ю я ё ӄ ӈ ’
    marks: ◌̆ ◌̈
    note: The sources partially disagree. Wikipedia notes қ ң instead of ӄ ӈ.
    script: Cyrillic
    status: primary
  source:
  - Omniglot
  - Wikipedia
  speakers: 1665
  speakers_date: 2010
  status: living
  validity: preliminary
kqn:
  name: Kaonde
  orthographies:
  - autonym: kiiKaonde
    base: A B C D E F G H I J K L M N Ñ O P S T U V W Y Z a b c d e f g h i j k l m n ñ o p s t u v w y z
    marks: ◌̃
    script: Latin
    status: primary
  source:
  - Omniglot
  - Wikipedia
  speakers: 240000
  speakers_date: 1995-2010
  validity: preliminary
kqs:
  name: Northern Kissi
  orthographies:
  - base: A B C D E Ɛ F G H I J K L M N O Ɔ P S T U W Y a b c d e ɛ f g h i j k l m n o ɔ p s t u w y
    script: Latin
    status: primary
  source:
  - Omniglot
  - Wikipedia
  speakers: 530000
  speakers_date: 1991-1995
  validity: preliminary
krc:
  name: Karachay-Balkar
  orthographies:
  - autonym: Къарачай-Малкъар
    base: А Б В Г Д Е Ж З И Й К Л М Н О П Р С Т У Ф Х Ц Ч Ш Щ Ъ Ы Ь Э Ю Я Ё Ў а б в г д е ж з и й к л м н о п р с т у ф х ц ч ш щ ъ ы ь э ю я ё ў
    marks: ◌̆ ◌̈
    script: Cyrillic
    status: primary
  source:
  - Omniglot
  - Wikipedia
  speakers: 310000
  speakers_date: 2010
  status: living
  validity: preliminary
kri:
  name: Krio
  orthographies:
  - base: A B C D E Ɛ F G H I J K L M N Ŋ O Ɔ P S T U V W Y Z a b c d e ɛ f g h i j k l m n ŋ o ɔ p s t u v w y z
    script: Latin
    status: primary
  source:
  - Omniglot
  - Wikipedia
  speakers: 500000
  speakers_date: 1993
  validity: preliminary
krl:
  name: Karelian
  orthographies:
  - autonym: Karjala
    base: A B C D E F G H I J K L M N O P Q R S T U V W X Y Z Ä Ö Č Š Ž a b c d e f g h i j k l m n o p q r s t u v w x y z ä ö č š ž
    marks: ◌̈ ◌̌
    script: Latin
    status: primary
  source:
  - Omniglot
  - Wikipedia
  speakers: 36000
  speakers_date: 1994-2010
  status: living
  validity: preliminary
ksb:
  name: Shambala
  orthographies:
  - autonym: Kishambaa
    auxiliary: Q R X q r x
    base: A B C D E F G H I J K L M N O P S T U V W Y Z a b c d e f g h i j k l m n o p s t u v w y z
    script: Latin
    status: primary
  source:
  - CLDR
  speakers: 660000
  speakers_date: 2001
  status: living
  validity: draft
ksf:
  name: Bafia
  orthographies:
  - autonym: Rikpa
    auxiliary: Q X q x
    base: A B C D E F G H I J K L M N O P R S T U V W Y Z Á É Í Ó Ú Ŋ Ǝ Ɔ Ɛ a b c d e f g h i j k l m n o p r s t u v w y z á é í ó ú ŋ ǝ ɔ ɛ
    marks: ◌́
    script: Latin
    status: primary
  source:
  - CLDR
  - Wikipedia
  speakers: 60000
  speakers_date: 1991
  status: living
  validity: preliminary
ksh:
  name: Kölsch
  note: Kölsch is spoken by approximately 25% of the population of Cologne.
  orthographies:
  - autonym: Kölsch
    auxiliary: À Á Â Ã Ç È É Ê Ì Í Î Ï Ñ Ò Ó Ô Ø Ù Ú Û Ÿ Ā Ă Ē Ĕ Ğ Ī Ĭ Ĳ Ł Ō Ŏ Ū Ŭ ẞ à á â ã ç è é ê ì í î ï ñ ò ó ô ø ù ú û ÿ ā ă ē ĕ ğ ī ĭ ı ĳ ł ō ŏ ū ŭ
    base: A B C D E F G H I J K L M N O P Q R S T U V W X Y Z Ä Å Æ Ë Ö Ü Ė Œ Ů a b c d e f g h i j k l m n o p q r s t u v w x y z ß ä å æ ë ö ü ė œ ů
    marks: ◌̇ ◌̈ ◌̊ ◌̀ ◌́ ◌̂ ◌̃ ◌̄ ◌̆ ◌̧
    script: Latin
    status: primary
  source:
  - Wikipedia
  - CLDR
  speakers: 250000
  status: living
  validity: preliminary
ktu:
  name: Kituba (Democratic Republic of Congo)
  note: Used in Democratic Republic of Congo
  orthographies:
  - autonym: Kikongo ya leta
    inherit: kon
    script: Latin
    status: primary
  preferred_name: Kituba (DRC)
  source:
  - Omniglot
  - Wikipedia
  speakers: 5400000
  speakers_date: 1987-1990
  validity: preliminary
kua:
  name: Kuanyama
  orthographies:
  - autonym: Oshikwanyama
    base: A B C D E F G H I J K L M N O P Q R S T U V W X Y Z a b c d e f g h i j k l m n o p q r s t u v w x y z
    script: Latin
    status: primary
  source:
  - Omniglot
  speakers: 670000
  speakers_date: 1993-2006
  status: living
  validity: draft
kum:
  name: Kumyk
  orthographies:
  - autonym: Къумукъ
    base: А Б В Г Д Е Ж З И Й К Л М Н О П Р С Т У Ф Х Ц Ч Ш Щ Ъ Ы Ь Э Ю Я Ё а б в г д е ж з и й к л м н о п р с т у ф х ц ч ш щ ъ ы ь э ю я ё
    marks: ◌̆ ◌̈
    script: Cyrillic
    status: primary
  source:
  - Omniglot
  - Wikipedia
  speakers: 450000
  speakers_date: 2010
  status: living
  validity: preliminary
kwi:
  name: Awa-Cuaiquer
  orthographies:
  - base: A Ã C E Ẽ I Ĩ Ɨ J K L M N Ñ P R S T U Ũ V W Y Z a ã c e ẽ i ĩ ɨ j k l m n ñ p r s t u ũ v w y z '
    marks: ◌̃
    script: Latin
    status: primary
  source:
  - Omniglot
  - Wikipedia
  speakers: 13000
  speakers_date: 2008
  validity: preliminary
lad:
  name: Ladino
  note: Speaker estimates vary widely.
  orthographies:
  - autonym: djudeo-espanyol
    base: A B C D E F G H I J K L M N O P Q R S T U V W X Y Z a b c d e f g h i j k l m n o p q r s t u v w x y z
    script: Latin
    status: primary
  - autonym: ג'ודיאו-איספאנייול
    base: א ב ׳ ג ד ה ו ז ח ט י כ ך ל מ ם נ ן ס ע פ ף צ ץ ק ר ש ת
    script: Hebrew
    status: secondary
  source:
  - Omniglot
  - Wikipedia
  speakers: 400000
  speakers_date: 2017
  validity: preliminary
lag:
  name: Langi
  orthographies:
  - autonym: Kɨlaangi
    base: A B C D E F G H I J K L M N O P Q R S T U V W X Y Z Á É Í Ó Ú Ɨ Ʉ a b c d e f g h i j k l m n o p q r s t u v w x y z á é í ó ú ɨ ʉ
    marks: ◌́
    script: Latin
    status: primary
  source:
  - CLDR
  - Wikipedia
  speakers: 410000
  speakers_date: 2007
  status: living
  validity: preliminary
lao:
  name: Lao
  orthographies:
  - autonym: ພາສາລາວ
    base: ກ ຂ ຄ ງ ຈ ສ ຊ ຍ ດ ຕ ຖ ທ ນ ບ ປ ຜ ຝ ພ ຟ ມ ຢ ຣ ລ ວ ຫ ອ ຮ ະ າ ເ ແ ໂ ໃ ໄ ຽ
    design_note: Mark positioning and some character combinations (ligatures) have to be resolved to properly represent the language.
    marks: ◌ັ ◌ິ ◌ີ ◌ຶ ◌ື ◌ຸ ◌ູ ◌ົ ◌ຼ ◌່ ◌້ ◌໊ ◌໋ ◌໌ ◌ໍ
    numerals: ໐ ໑ ໒ ໓ ໔ ໕ ໖ ໗ ໘ ໙ 0 1 2 3 4 5 6 7 8 9
    punctuation: ຯ ໆ
    script: Lao
    status: primary
  source:
  - Omniglot
  - Wikipedia
  speakers: 30000000
  validity: preliminary
lat:
  name: Latin
  orthographies:
  - autonym: Latin
    base: A B C D E F G H I J K L M N O P Q R S T U V W X Y Z a b c d e f g h i j k l m n o p q r s t u v w x y z
    script: Latin
    status: primary
  source:
  - Omniglot
  - Wikipedia
  - CLDR
  - Alvestrand
  speakers: 0
  status: ancient
  validity: preliminary
lbe:
  name: Lak
  orthographies:
  - autonym: Лак
    base: А Б В Г Д Е Ж З И Й К Л М Н О П Р С Т У Ф Х Ц Ч Ш Щ Ъ Ы Ь Э Ю Я Ё Ӏ а б в г д е ж з и й к л м н о п р с т у ф х ц ч ш щ ъ ы ь э ю я ё ӏ
    marks: ◌̆ ◌̈
    script: Cyrillic
    status: primary
  source:
  - Omniglot
  - Wikipedia
  speakers: 152050
  speakers_date: 2010
  status: living
  validity: verified
lez:
  name: Lezghian
  orthographies:
  - autonym: Лезги
    base: А Б В Г Д Е Ж З И Й К Л М Н О П Р С Т У Ф Х Ц Ч Ш Щ Ъ Ы Ь Э Ю Я Ё Ӏ а б в г д е ж з и й к л м н о п р с т у ф х ц ч ш щ ъ ы ь э ю я ё ӏ
    marks: ◌̆ ◌̈
    script: Cyrillic
    status: primary
  source:
  - Omniglot
  - Wikipedia
  speakers: 633610
  speakers_date: 2010
  status: living
  validity: preliminary
lia:
  name: West-Central Limba
  orthographies:
  - autonym: Hulimba
    auxiliary: Ñ Ɔ ñ ɔ
    base: A B C D E Ɛ F G H I J K L M N Ň Ŋ O Ọ P Q R S T U V W Z a b c d e ɛ f g h i j k l m n ň ŋ o ọ p q r s t u v w z
    marks: ◌̌ ◌̣ ◌̃
    script: Latin
    status: primary
  source:
  - Omniglot
  - Wikipedia
  speakers: 446000
  speakers_date: 1993-2016
  validity: preliminary
lij:
  name: Ligurian
  orthographies:
  - autonym: Ligure
    base: A B C D E F G H I J K L M N O P Q R S T U V W X Y Z À Á Â Ä Æ È É Ê Ë Ì Í Î Ï Ò Ó Ô Ö Ù Ú a b c d e f g h i j k l m n o p q r s t u v w x y z à á â ä æ è é ê ë ì í î ï ò ó ô ö ù ú
    marks: ◌̀ ◌́ ◌̂ ◌̈
    script: Latin
    status: primary
  source:
  - Omniglot
  speakers: 500000
  speakers_date: 2002
  status: living
  validity: draft
lin:
  name: Lingala
  orthographies:
  - autonym: Lingala
    auxiliary: J Q X j q x
    base: A B C D E F G H I K L M N O P R S T U V W Y Z Á Â É Ê Í Î Ó Ô Ú Ě Ǎ Ǐ Ǒ Ɔ Ɛ a b c d e f g h i k l m n o p r s t u v w y z á â é ê í î ó ô ú ě ǎ ǐ ǒ ɔ ɛ
    marks: ◌́ ◌̂ ◌̌
    script: Latin
    status: primary
  source:
  - Omniglot
  - Wikipedia
  - CLDR
  speakers: 15000000
  speakers_date: 2017
  status: living
  validity: verified
lit:
  name: Lithuanian
  orthographies:
  - autonym: Lietuviškai
    base: A B C D E F G H I J K L M N O P Q R S T U V W X Y Z Ą Č Ė Ę Į Š Ū Ų Ž a b c d e f g h i j k l m n o p q r s t u v w x y z ą č ė ę į š ū ų ž
    marks: ◌̄ ◌̇ ◌̌ ◌̨
    script: Latin
    status: primary
  source:
  - Omniglot
  - CLDR
  - Wikipedia
  speakers: 3000000
  speakers_date: 2012
  status: living
  validity: preliminary
lkt:
  name: Lakota
  orthographies:
  - autonym: Lakȟótiyapi
    auxiliary: C D F J Q R V X c d f j q r v x
    base: A B E G H I K L M N O P S T U W Y Z Á É Í Ó Ú Č Ŋ Š Ž Ǧ Ȟ a b e g h i k l m n o p s t u w y z á é í ó ú č ŋ š ž ǧ ȟ ʼ
    marks: ◌́ ◌̌
    script: Latin
    status: primary
  source:
  - Omniglot
  - Wikipedia
  - CLDR
  speakers: 2100
  speakers_date: 1997
  status: living
  validity: verified
lld:
  name: Ladin
  orthographies:
  - autonym: Ladin
    base: A B C D E F G H I J K L M N O P Q R S T U V W X Y Z À Á Â È É Ê Ë Ì Î Ò Ó Ô Ö Ù Û Ü Ć Ś a b c d e f g h i j k l m n o p q r s t u v w x y z à á â è é ê ë ì î ò ó ô ö ù û ü ć ś
    marks: ◌̀ ◌́ ◌̂ ◌̈
    script: Latin
    status: primary
  source:
  - Omniglot
  - Wikipedia
  speakers: 41129
  speakers_date: 2006-2011
  status: living
  validity: preliminary
lmo:
  name: Lombard
  orthographies:
  - autonym: Lombard
    base: A B C D E F G H I J K L M N O P Q R S T U V W X Y Z À Á È É Ì Í Ò Ó Ô Ø Ù Ü a b c d e f g h i j k l m n o p q r s t u v w x y z à á è é ì í ò ó ô ø ù ü
    marks: ◌̀ ◌́ ◌̂ ◌̈
    script: Latin
    status: primary
  source:
  - Omniglot
  - Wikipedia
  speakers: 3900000
  speakers_date: 2002
  status: living
  validity: preliminary
lns:
  name: Lamnso'
  orthographies:
  - autonym: Lamnsɔ'
    base: A B D E Ə Ɛ F G I J K L M N Ŋ O Ɔ S T U V W Ɣ a b d e ə ɛ f g i j k l m n ŋ o ɔ s t u v w ɣ '
    script: Latin
    status: primary
  source:
  - Wikipedia
  speakers: 240000
  speakers_date: 2005
  validity: preliminary
lob:
  name: Lobi
  orthographies:
  - base: A B Ɓ C D E Ɛ Ǝ F G H I Ɩ J K L M N O Ɔ P R S T U Ʋ V W Y Ƴ a b ɓ c d e ɛ ǝ f g h i ɩ j k l m n o ɔ p r s t u ʋ v w y ƴ ʼ
    script: Latin
    status: primary
  source:
  - Wikipedia
  speakers: 440000
  speakers_date: 1991-1993
  validity: preliminary
lot:
  name: Otuho
  orthographies:
  - base: A B C D E Ê F G H I J K L M N Ŋ O Ô P Q R S T U Û W Y a b c d e ê f g h i j k l m n ŋ o ô p q r s t u û w y ʼ
    marks: ◌̂
    script: Latin
    status: primary
  source:
  - Omniglot
  - Wikipedia
  speakers: 140000
  speakers_date: 1977
  validity: preliminary
loz:
  name: Lozi
  orthographies:
  - autonym: siLozi
    base: A B C D E F G H I J K L M N Ñ O P S T U W Y Z a b c d e f g h i j k l m n ñ o p s t u w y z ʼ
    marks: ◌̃
    script: Latin
    status: primary
  source:
  - Omniglot
  - Wikipedia
  speakers: 725000
  speakers_date: 1982-2010
  validity: preliminary
ltg:
  name: Latgalian
  orthographies:
  - autonym: Latgalīšu
    auxiliary: Q W X q w x
    base: A Ā B C Č D E Ē F G Ģ H I Ī J K Ķ L Ļ M N Ņ O Ō P R S Š T U Ū V Y Z Ž a ā b c č d e ē f g ģ h i ī j k ķ l ļ m n ņ o ō p r s š t u ū v y z ž
    marks: ◌̄ ◌̌ ◌̧
    script: Latin
    status: primary
  source:
  - Wikipedia
  speakers: 200000
  speakers_date: 2009
  status: living
  validity: verified
ltz:
  name: Luxembourgish
  orthographies:
  - autonym: Lëtzebuergesch
    auxiliary: ẞ
    base: A B C D E F G H I J K L M N O P Q R S T U V W X Y Z Â Ä È É Ê Ë Î Ô Ö Û Ü a b c d e f g h i j k l m n o p q r s t u v w x y z ß â ä è é ê ë î ô ö û ü
    marks: ◌̀ ◌́ ◌̂ ◌̈
    script: Latin
    status: primary
  source:
  - Omniglot
  - CLDR
  - Wikipedia
  speakers: 390000
  speakers_date: 2010
  status: living
  validity: preliminary
lua:
  name: Luba-Lulua
  orthographies:
  - autonym: Tshiluba
    base: A B C D E F G H I J K L M N O P S T U V W Y Z a b c d e f g h i j k l m n o p s t u v w y z
    script: Latin
    status: primary
  source:
  - Omniglot
  - Wikipedia
  speakers: 6300000
  speakers_date: 1991
  status: living
  validity: preliminary
lub:
  name: Luba-Katanga
  orthographies:
  - autonym: Kiluba
    auxiliary: R X r x
    base: A B C D E F G H I J K L M N O P Q S T U V W Y Z À Á È É Ì Í Ò Ó Ù Ú Ɔ Ɛ a b c d e f g h i j k l m n o p q s t u v w y z à á è é ì í ò ó ù ú ɔ ɛ
    marks: ◌̀ ◌́
    script: Latin
    status: primary
  source:
  - CLDR
  speakers: 1505000
  speakers_date: 1991
  status: living
  validity: draft
lug:
  name: Ganda
  orthographies:
  - autonym: Luganda
    auxiliary: H Q X h q x
    base: A B C D E F G I J K L M N O P R S T U V W Y Z Ŋ a b c d e f g i j k l m n o p r s t u v w y z ŋ
    script: Latin
    status: primary
  source:
  - Omniglot
  - Wikipedia
  - CLDR
  speakers: 8200000
  status: living
  validity: verified
luo:
  name: Luo (Kenya and Tanzania)
  note: Alternative speaker count of 8000000 remains unconfirmed.
  orthographies:
  - autonym: Dholuo
    base: A B C D E F G H I J K L M N O P Q R S T U V W X Y Z a b c d e f g h i j k l m n o p q r s t u v w x y z
    script: Latin
    status: primary
  source:
  - Omniglot
  - Wikipedia
  - CLDR
  speakers: 4200000
  speakers_date: 2009
  status: living
  validity: verified
lus:
  name: Lushai
  orthographies:
  - autonym: Mizo ṭawng
    base: A B C D E F G H I J K L M N O P R S T Ṭ U V W Z a b c d e f g h i j k l m n o p r s t ṭ u v w z
    marks: ◌̣
    script: Latin
    status: primary
  preferred_name: Mizo
  source:
  - Omniglot
  - Wikipedia
  speakers: 830846
  speakers_date: 2011
  validity: preliminary
lvs:
  name: Standard Latvian
  orthographies:
  - autonym: Latviešu
    auxiliary: Q W X Y q w x y
    base: A Ā B C Č D E Ē F G Ģ H I Ī J K Ķ L Ļ M N Ņ O P R S Š T U Ū V Z Ž a ā b c č d e ē f g ģ h i ī j k ķ l ļ m n ņ o p r s š t u ū v z ž
    marks: ◌̄ ◌̌ ◌̧
    script: Latin
    status: primary
  source:
  - Omniglot
  - Wikipedia
  speakers: 1750000
  speakers_date: 2015
  status: living
  validity: preliminary
mad:
  name: Madurese
  orthographies:
  - autonym: Madhurâ
    base: A B C D Ḍ E G H I J K L M N O P R S T Ṭ U W Â a b c d ḍ e g h i j k l m n o p r s t ṭ u w â
    marks: ◌̂ ◌̣
    note: The Latin script is the most used nowadays.
    script: Latin
    status: primary
  - autonym: ꦧꦱꦴꦩꦝꦸꦫꦴ
    inherit: jav
    script: Javanese
    status: secondary
  source:
  - Omniglot
  - Wikipedia
  speakers: 6700000
  speakers_date: 2011
  validity: preliminary
mag:
  name: Magahi
  orthographies:
  - autonym: मगही
    auxiliary: ॐ
    base: अ आ इ ई उ ऊ ऋ ए ऐ ओ औ क ख ग घ ङ च छ ज झ ञ ट ठ ड ढ ण त थ द ध न प फ ब भ म य र ल व श ष स ह ऎ ऒ ॳ ॴ ॵ ʼ ‌ ‍
    design_note: Mark positioning and numerous precomposed forms (namely conjunct ligatures) are required for proper representation of the language.
    marks: ◌ँ ◌ं ◌ः ◌ऺ ◌ऻ ◌़ ◌ा ◌ि ◌ी ◌ु ◌ू ◌ृ ◌ॆ ◌े ◌ै ◌ॊ ◌ो ◌ौ ◌् ◌ॏ
    numerals: ० १ २ ३ ४ ५ ६ ७ 0 1 2 3 4 5 6 7 8 9
    punctuation: । ॥ ॰
    script: Devanagari
    status: primary
  source:
  - Omniglot
  - Wikipedia
  speakers: 20700000
  speakers_date: 2011
  validity: preliminary
mah:
  name: Marshallese
  orthographies:
  - autonym: Kajin M̧ajeļ
    base: A Ā B D E I J K L Ļ M N Ņ O Ō P R T U Ū W a ā b d e i j k l ļ m n ņ o ō p r t u ū w
    marks: ◌̄ ◌̦ ◌̧ ◌̨
    note: Some spellings use a simplified variant Ḷ Ṃ Ṇ Ñ Ọ instead of the comman, cedilla, macron and ogonek combingin marks.
    script: Latin
    status: primary
  source:
  - Omniglot
  - Wikipedia
  speakers: 55000
  speakers_date: 1979
  validity: preliminary
mai:
  name: Maithili
  note: The speaker count is ambigious as Maithili is often regarded as a dialect of Hindi.
  orthographies:
  - autonym: मैथिली
    auxiliary: ॐ
    base: अ आ इ ई उ ऊ ऋ ए ऐ ओ औ क ख ग घ ङ च छ ज झ ञ ट ठ ड ढ ण त थ द ध न प फ ब भ म य र ल व श ष स ह ऎ ऒ ॳ ॴ ॵ ʼ ऽ ‌ ‍
    design_note: Mark positioning and numerous precomposed forms (namely conjunct ligatures) are required for proper representation of the language.
    marks: ◌ँ ◌ं ◌ः ◌ऺ ◌ऻ ◌़ ◌ा ◌ि ◌ी ◌ु ◌ू ◌ृ ◌ॆ ◌े ◌ै ◌ॊ ◌ो ◌ौ ◌् ◌ॏ
    numerals: ० १ २ ३ ४ ५ ६ ७ 0 1 2 3 4 5 6 7 8 9
    punctuation: । ॥ ॰
    script: Devanagari
    status: primary
  source:
  - Omniglot
  - Wikipedia
  speakers: 33900000
  speakers_date: 2000
  validity: preliminary
mal:
  name: Malayalam
  orthographies:
  - autonym: മലയാളം
    base: അ ആ ഇ ഈ ഉ ഊ ഋ ഌ എ ഏ ഐ ഒ ഓ ഔ ക ഖ ഗ ഘ ങ ച ഛ ജ ഝ ഞ ട ഠ ഡ ഢ ണ ത ഥ ദ ധ ന പ ഫ ബ ഭ മ യ ര റ ല ള ഴ വ ശ ഷ സ ഹ ൠ ൡ ൺ ൻ ർ ൽ ൾ ൿ
    design_note: Mark positioning and numerous precomposed forms (namely conjunct ligatures) are required for proper representation of the language.
    marks: ◌ം ◌ഃ ◌ാ ◌ി ◌ീ ◌ു ◌ൂ ◌ൃ ◌െ ◌േ ◌ൈ ◌് ◌ൗ
    numerals: ൦ ൧ ൨ ൩ ൪ ൫ ൬ ൭ ൮ ൯
    script: Malayalam
    status: primary
  source:
  - Omniglot
  - Wikipedia
  speakers: 45000000
  speakers_date: 2011-2019
  validity: preliminary
mam:
  name: Mam
  orthographies:
  - autonym: Qyol Mam
    base: A B C E I J K L M N O P Q R S T U W X Ẍ Y a b c e i j k l m n o p q r s t u w x ẍ y '
    marks: ◌̈
    script: Latin
    status: primary
  source:
  - Omniglot
  - Wikipedia
  speakers: 478000
  speakers_date: 2003
  validity: preliminary
mar:
  name: Marathi
  note: There are approximately 12000000 L2 speakers.
  orthographies:
  - autonym: मराठी
    auxiliary: ॐ
    base: अ आ इ ई उ ऊ ऋ ए ऐ ओ औ क ख ग घ ङ च छ ज झ ञ ट ठ ड ढ ण त थ द ध न प फ ब भ म य र ल ळ व श ष स ह ‌ ‍
    design_note: Marathi Devanagari (also called Balbodh) uses different forms for some of the characters compared to the Hindi version, e.g. र (eyelash reph), ल, श, and some ligatures. Mark positioning and numerous precomposed forms (namely conjunct ligatures) are required for proper representation of the language.
    marks: ◌ँ ◌ं ◌ः ◌़ ◌ा ◌ि ◌ी ◌ु ◌ू ◌ृ ◌े ◌ै ◌ो ◌ौ ◌्
    numerals: ० १ २ ३ ४ ५ ६ ७ 0 1 2 3 4 5 6 7 8 9
    punctuation: । ॥ ॰
    script: Devanagari
    status: primary
  source:
  - Omniglot
  - Wikipedia
  speakers: 83000000
  speakers_date: 2011
  validity: preliminary
mas:
  name: Masai
  orthographies:
  - autonym: Maa
    base: A B C D E F G H I J K L M N O P Q R S T U V W X Y Z À Á Â È É Ê Ì Í Î Ɔ Ɛ Ɨ Ʉ Ò Ó Ô Ù Ú Û Ŋ a b c d e f g h i j k l m n o p q r s t u v w x y z à á â è é ê ì í î ɔ ɛ ɨ ʉ ò ó ô ù ú û ŋ
    marks: ◌̀ ◌́ ◌̂
    script: Latin
    status: primary
  source:
  - Omniglot
  - CLDR
  - Wikipedia
  speakers: 1500000
  speakers_date: 2009-2016
  status: living
  validity: preliminary
maz:
  name: Central Mazahua
  orthographies:
  - autonym: Jñatrjo
    base: A B C D E G H I J L M N Ñ O P R S T U V X Z Ⱥ Ɇ Ʉ a b c d e g h i j l m n ñ o p r s t u v x z ' ⱥ ɇ ʉ
    marks: ◌̃ ◌̱ ◌̵
    script: Latin
    status: primary
  source:
  - Omniglot
  - Wikipedia
  speakers: 140000
  speakers_date: 2010
  validity: preliminary
mcd:
  name: Sharanahua
  note: Although it has its own ISO 639-3 code it is a Yaminawa dialect.
  orthographies:
  - autonym: Yaminahua
    base: A B C D E F H I K M N O P R S T U W X Y Ã Ẽ Ĩ Ï Ɨ Õ Č Š a b c d e f h i k m n o p r s t u w x y ã ẽ ĩ ï ɨ õ č š
    marks: ◌̃ ◌̈ ◌̌
    script: Latin
    status: primary
  source:
  - Omniglot
  - Wikipedia
  speakers: 2729
  speakers_date: 2006-2011
  validity: preliminary
mcf:
  name: Matsés
  orthographies:
  - base: A B C E G H I J L M N O P Q R S T U Y Ā Ē Ī Ō Ū a b c e g h i j l m n o p q r s t u y ' ā ē ī ō ū
    marks: ◌̄
    script: Latin
    status: primary
  source:
  - Omniglot
  - Wikipedia
  speakers: 2200
  speakers_date: 2006
  validity: preliminary
mdf:
  name: Moksha
  orthographies:
  - autonym: Мокшень кяль
    base: А Б В Г Д Е Ж З И Й К Л М Н О П Р С Т У Ф Х Ц Ч Ш Щ Ъ Ы Ь Э Ю Я Ё а б в г д е ж з и й к л м н о п р с т у ф х ц ч ш щ ъ ы ь э ю я ё
    marks: ◌̆ ◌̈
    script: Cyrillic
    status: primary
  source:
  - Omniglot
  - Wikipedia
  speakers: 430000
  speakers_date: 2010
  status: living
  validity: verified
men:
  name: Mende (Sierra Leone)
  orthographies:
  - autonym: Mɛnde yia
    base: A B D E Ɛ F G H I J K L M N O Ɔ P S T U V W Y a b d e ɛ f g h i j k l m n o ɔ p s t u v w y
    script: Latin
    status: primary
  source:
  - Omniglot
  - Wikipedia
  speakers: 15000000
  speakers_date: 2006
  validity: preliminary
mer:
  name: Meru
  orthographies:
  - autonym: Kimîîru
    auxiliary: F P Q S V X Z f p q s v x z
    base: A B C D E G H I J K L M N O R T U W Y Î Û a b c d e g h i j k l m n o r t u w y î û
    marks: ◌̂
    script: Latin
    status: primary
  source:
  - CLDR
  - Wikipedia
  speakers: 2000000
  speakers_date: 2009
  status: living
  validity: preliminary
mfe:
  name: Morisyen
  orthographies:
  - autonym: Kreol Morisien
    base: A B C D E F G H I J K L M N O P R S T U V W X Y Z a b c d e f g h i j k l m n o p r s t u v w x y z
    script: Latin
    status: primary
  preferred_name: Mauritian Creole
  source:
  - Omniglot
  - CLDR
  speakers: 1090000
  speakers_date: 2016
  status: living
  validity: verified
mfq:
  name: Moba
  orthographies:
  - base: A Ã B C D E Ẽ Ɛ F G H I Ĩ Ɩ J K L M N Ŋ O Õ Ɔ P S T R U V W Y a ã b c d e ẽ ɛ f g h i ĩ ɩ j k l m n ŋ o õ ɔ p s t r u v w y
    marks: ◌̃
    script: Latin
    status: primary
  source:
  - Wikipedia
  speakers: 2200
  speakers_date: 1998-2000
  validity: draft
mgh:
  name: Makhuwa-Meetto
  orthographies:
  - autonym: Imeetto
    base: A B C D E F G H I J K L M N O P Q R S T U V W X Y Z a b c d e f g h i j k l m n o p q r s t u v w x y z
    script: Latin
    status: primary
  source:
  - CLDR
  speakers: 6600000
  speakers_date: 2006
  status: living
  validity: draft
mgo:
  name: Meta'
  orthographies:
  - autonym: Mɨta’
    auxiliary: Q X q x
    base: A B C D E F G H I J K M N O P R S T U W Y Z À È Ì Ò Ù Ŋ Ɔ Ə Ɨ a b c d e f g h i j k m n o p r s t u w y z à è ì ò ù ŋ ɔ ə ɨ ʼ
    marks: ◌̀
    script: Latin
    status: primary
  preferred_name: Meta’
  source:
  - CLDR
  speakers: 190000
  speakers_date: 2010
  status: living
  validity: draft
mhr:
  name: Eastern Mari
  orthographies:
  - autonym: Олык Марий
    base: А Б В Г Д Е Ж З И Й К Л М Н О П Р С Т У Ф Х Ц Ч Ш Щ Ъ Ы Ь Э Ю Я Ё Ҥ Ӧ Ӱ а б в г д е ж з и й к л м н о п р с т у ф х ц ч ш щ ъ ы ь э ю я ё ҥ ӧ ӱ
    marks: ◌̆ ◌̈
    script: Cyrillic
    status: primary
  source:
  - Omniglot
  - Wikipedia
  speakers: 470000
  speakers_date: 2012
  status: living
  validity: verified
mic:
  name: Mi'kmaq
  note: The speaker count is based on 4% proportion of the total population.
  orthographies:
  - autonym: Míkmawísimk
    base: A E I J K L M N O P Q S T U W Y Á É Í Ɨ Ó Ú a e i j k l m n o p q s t u w y ' á é í ɨ ó ú
    marks: ◌́
    script: Latin
    status: primary
  source:
  - Omniglot
  - Wikipedia
  speakers: 7140
  speakers_date: 2016
  validity: preliminary
min:
  name: Minangkabau
  orthographies:
  - autonym: Baso Minangkabau
    auxiliary: X x
    base: A B C D E F G H I J K L M N O P Q R S T U V W Y Z a b c d e f g h i j k l m n o p q r s t u v w y z
    script: Latin
    status: primary
  source:
  - Omniglot
  - Wikipedia
  - http://repositori.kemdikbud.go.id/2947/1/Kamus%20Minangkabau%20-%20Indonesia%20-%20335h.pdf
  speakers: 5500000
  speakers_date: 2007
  validity: preliminary
miq:
  name: Mískito
  orthographies:
  - autonym: Mískitu
    base: A B D H I J K L M N O P R S T U W Z Â Î Í a b d h i j k l m n o p r s t u w z â î í
    marks: ◌́ ◌̂
    script: Latin
    status: primary
  source:
  - Omniglot
  - Wikipedia
  speakers: 150000
  speakers_date: 2005
  validity: preliminary
mkd:
  name: Macedonian
  orthographies:
  - autonym: Македонски
    base: А Б В Г Д Е Ж З И К Л М Н О П Р С Т У Ф Х Ц Ч Ш Ѓ Ѕ Ј Љ Њ Ќ Џ а б в г д е ж з и к л м н о п р с т у ф х ц ч ш ѓ ѕ ј љ њ ќ џ Ѐ Ѝ ѐ ѝ
    design_note: Correct positioning of acute and grave accents above some characters may be required. The Cyrillic breve accent uses a different form from the one used in the Latin script even though Unicode treats them as the same character. In italic styles, some characters may use a different form from the Cyrillic used as examples by Unicode.
    marks: ◌́ ◌̀
    script: Cyrillic
    status: primary
  source:
  - Omniglot
  - Wikipedia
  - CLDR
  - https://www.evertype.com/alphabets/macedonian.pdf
  speakers: 1400000
  status: living
  validity: verified
mlg:
  includes:
  - bhr
  - bmm
  - bzc
  - msh
  - plt
  - skg
  - tdx
  - tkg
  - txy
  - xmv
  - xmw
  name: Malagasy
  orthographies:
  - autonym: Malagasy
    base: A B D E F G H I J K L M N O P R S T V Y Z À Â È É Ê Ë Ì Î Ï Ñ Ô a b d e f g h i j k l m n o p r s t v y z à â è é ê ë ì î ï ñ ô
    marks: ◌̀ ◌́ ◌̂ ◌̃ ◌̈
    script: Latin
    status: primary
  - autonym: Malagasy
    base: A B D E F G H I J K L M N O P R S T V Y Z À Â È É Ê Ë Ì Î Ï Ô a b d e f g h i j k l m n o p r s t v y z à â è é ê ë ì î ï ô
    marks: ◌̀ ◌́ ◌̂ ◌̈
    script: Latin
    status: secondary
  preferred_as_individual: true
  source:
  - Omniglot
  - Wikipedia
  - CLDR
  speakers: 25000000
  speakers_date: 2015
  status: living
  validity: verified
mlt:
  name: Maltese
  orthographies:
  - autonym: Malti
    base: A B C D E F G H I J K L M N O P Q R S T U V W X Y Z À È Ì Î Ò Ù Ċ Ġ Ħ Ż a b c d e f g h i j k l m n o p q r s t u v w x y z à è ì î ò ù ċ ġ ħ ż
    marks: ◌̀ ◌̂ ◌̇
    script: Latin
    status: primary
  source:
  - Omniglot
  - Wikipedia
  - Alvestrand
  speakers: 520000
  speakers_date: 2012
  status: living
  validity: verified
mni:
  name: Manipuri
  note: The language currently uses also Meetei script which is not included in the database, yet.
  orthographies:
  - autonym: মৈতৈলোন্‎
    base: অ আ ই উ এ ঐ ও ঔ ক খ গ ঘ ঙ চ জ ঝ ঞ ত থ দ ধ ন প ফ ব ভ ম ৰ র ল ৱ স হ
    design_note: Mark positioning and numerous precomposed forms (namely conjunct ligatures) are required for proper representation of the language.
    marks: ◌ঁ ◌ং ◌ঃ ◌় ◌া ◌ি ◌ু ◌ে ◌ৈ ◌্ ◌ৗ
    numerals: ০ ১ ২ ৩ ৪ ৫ ৬ ৭ ৮ ৯
    script: Bengali
    status: primary
  source:
  - Wikipedia
  - CLDR
  speakers: 14812000000
  speakers_date: 2011
  validity: preliminary
mns:
  name: Mansi
  orthographies:
  - autonym: Маньси
    base: А Б В Г Д Е Ж З И Й К Л М Н О П Р С Т У Ф Х Ц Ч Ш Щ Ъ Ы Ь Э Ю Я Ё Ӈ Ӣ Ӯ а б в г д е ж з и й к л м н о п р с т у ф х ц ч ш щ ъ ы ь э ю я ё ӈ ӣ ӯ
    marks: ◌̄ ◌̆ ◌̈
    script: Cyrillic
    status: primary
  source:
  - Omniglot
  - Wikipedia
  speakers: 940
  speakers_date: 2010
  status: living
  validity: preliminary
mnw:
  name: Mon
  orthographies:
  - autonym: ဘာသာ မန်
    base: က ခ ဂ ဃ င စ ဆ ဇ ဈ ဉ ည ဋ ဌ ဍ ဎ ဏ တ ထ ဒ ဓ န ပ ဖ ဗ ဘ မ ယ ရ လ ဝ သ ဟ ဠ အ ဢ ဣ ဤ ဥ ဦ ဧ ဨ ဩ ဪ ဿ ၀ ၁ ၂ ၃ ၄ ၅ ၆ ၇ ၈ ၉ ၊ ။ ၌ ၍ ၎ ၏ ၐ ၑ ၒ ၓ ၔ ၕ ၚ ၛ ၜ ၝ ၡ ၥ ၦ ၮ ၯ ၰ ၵ ၶ ၷ ၸ ၹ ၺ ၻ ၼ ၽ ၾ ၿ ႀ ႁ ႎ ႐ ႑ ႒ ႓ ႔ ႕ ႖ ႗ ႘ ႙ ႞ ႟
    design_note: Mark positioning and numerous precomposed forms (namely conjunct ligatures) are required for proper representation of the language.
    marks: ◌ါ ◌ာ ◌ိ ◌ီ ◌ု ◌ူ ◌ေ ◌ဲ ◌ဳ ◌ဴ ◌ဵ ◌ံ ◌့ ◌း ◌္ ◌် ◌ျ ◌ြ ◌ွ ◌ှ ◌ၖ ◌ၗ ◌ၘ ◌ၙ ◌ၞ ◌ၟ ◌ၠ ◌ၢ ◌ၣ ◌ၤ ◌ၧ ◌ၨ ◌ၩ ◌ၪ ◌ၫ ◌ၬ ◌ၭ ◌ၱ ◌ၲ ◌ၳ ◌ၴ ◌ႂ ◌ႃ ◌ႄ ◌ႅ ◌ႆ ◌ႇ ◌ႈ ◌ႉ ◌ႊ ◌ႋ ◌ႌ ◌ႍ ◌ႏ ◌ႚ ◌ႛ ◌ႜ ◌ႝ
    script: Mon-Burmese
    status: primary
  source:
  - Omniglot
  - Wikipedia
  speakers: 1000000
  speakers_date: 2007
  validity: preliminary
moe:
  name: Montagnais
  orthographies:
  - autonym: Innu Aimun
    base: A B C D E F G H I J K L M N O P Q R S T U V W X Y Z Â Î Û a b c d e f g h i j k l m n o p q r s t u v w x y z â î û
    marks: ◌̂
    script: Latin
    status: primary
  source:
  - Omniglot
  - Wikipedia
  speakers: 10075
  speakers_date: 2016
  status: living
  validity: preliminary
moh:
  name: Mohawk
  orthographies:
  - autonym: Kanien’kéha
    base: A B C D E F G H I J K L M N O P Q R S T U V W X Y Z Á À É È Í Ì Ó Ò Ú Ù a b c d e f g h i j k l m n o p q r s t u v w x y z á à é è í ì ó ò ú ù ’
    marks: ◌̀ ◌́
    script: Latin
    status: primary
  source:
  - Omniglot
  - Wikipedia
  speakers: 3875
  speakers_date: 2011-2016
  status: living
  validity: verified
mos:
  name: Mossi
  orthographies:
  - base: A B D E Ɛ F G H I Ɩ L M N O P R S T U V Ʋ W Y Z a b d e ɛ f g h i ɩ l m n o p r s t u v ʋ w y z '
    script: Latin
    status: primary
  source:
  - Omniglot
  - Wikipedia
  speakers: 7830000
  speakers_date: 1009-2013
  validity: preliminary
mqm:
  name: South Marquesan
  note: The number of speakers is an estimate, a half of total Marquesan language speakers (8700).
  orthographies:
  - autonym: ʻEo ʻEnata
    inherit: mrq
    script: Latin
    status: primary
  source:
  - CLDR
  - Wikipedia
  speakers: 4350
  speakers_date: 2007
  status: living
  validity: preliminary
mri:
  name: Maori
  orthographies:
  - autonym: Māori
    base: A B C D E F G H I J K L M N O P Q R S T U V W X Y Z Ā Ē Ī Ō Ū a b c d e f g h i j k l m n o p q r s t u v w x y z ā ē ī ō ū
    marks: ◌̄
    script: Latin
    status: primary
  source:
  - Omniglot
  - Wikipedia
  - CLDR
  speakers: 50000
  speakers_date: 2017
  status: living
  validity: verified
mrj:
  name: Western Mari
  orthographies:
  - autonym: Кырык Мары
    base: А Б В Г Д Е Ж З И Й К Л М Н О П Р С Т У Ф Х Ц Ч Ш Щ Ъ Ы Ь Э Ю Я Ё Ӓ Ӧ Ӱ Ӹ а б в г д е ж з и й к л м н о п р с т у ф х ц ч ш щ ъ ы ь э ю я ё ӓ ӧ ӱ ӹ
    marks: ◌̆ ◌̈
    script: Cyrillic
    status: primary
  source:
  - Omniglot
  - Wikipedia
  speakers: 30000
  speakers_date: 2012
  status: living
  validity: verified
mrq:
  name: North Marquesan
  note: The number of speakers is an estimate, a half of total Marquesan language speakers (8700).
  orthographies:
  - autonym: ’Eo ’Enana
    base: A B C D E F G H I J K L M N O P Q R S T U V W X Y Z Á É Í Ó Ú a b c d e f g h i j k l m n o p q r s t u v w x y z á é í ó ú ʻ
    marks: ◌́
    script: Latin
    status: primary
  source:
  - CLDR
  - Wikipedia
  speakers: 4350
  speakers_date: 2007
  status: living
  validity: preliminary
mto:
  name: Totontepec Mixe
  orthographies:
  - base: A C H D E G I J M N O P Q S T U V X Y a c h d e g i j m n o p q s t u v x y
    marks: ◌̱
    script: Latin
    status: primary
  source:
  - Wikipedia
  speakers: 5500
  speakers_date: 2000
  validity: draft
mua:
  name: Mundang
  orthographies:
  - autonym: Mundaŋ
    base: A B C D E F G H I J K L M N O P R S T U V W Y Z Ã Ẽ Õ Ĩ Ŋ Ǝ Ə Ɓ Ɗ Ṽ a b c d e f g h i j k l m n o p r s t u v w y z ã ẽ õ ĩ ŋ ǝ ə ɓ ɗ ṽ
    marks: ◌̃
    script: Latin
    status: primary
  source:
  - Omniglot
  - Wikipedia
  speakers: 240000
  speakers_date: 1982-2006
  status: living
  validity: verified
mus:
  name: Creek
  orthographies:
  - autonym: Mvskoke
    base: A B C D E F G H I J K L M N O P Q R S T U V W X Y Z Ē a b c d e f g h i j k l m n o p q r s t u v w x y z ē
    marks: ◌̄
    script: Latin
    status: primary
  source:
  - Omniglot
  - Wikipedia
  speakers: 4500
  speakers_date: 2015
  status: living
  validity: verified
mwf:
  name: Murrinh-Patha
  orthographies:
  - autonym: Murrinh-Patha
    base: A B C D E F G H I J K L M N O P Q R S T U V W X Y Z a b c d e f g h i j k l m n o p q r s t u v w x y z
    script: Latin
    status: primary
  source:
  - Omniglot
  - Wikipedia
  speakers: 1973
  speakers_date: 2016
  status: living
  validity: verified
mwl:
  name: Mirandese
  orthographies:
  - autonym: Mirandés
    base: A B C D E F G H I J K L M N O P Q R S T U V W X Y Z Á Ç É Ê Í Ó Ô Ú Ũ a b c d e f g h i j k l m n o p q r s t u v w x y z á ç é ê í ó ô ú ũ
    marks: ◌́ ◌̂ ◌̃ ◌̧
    script: Latin
    status: primary
  source:
  - Omniglot
  - Native
  speakers: 15000
  speakers_date: 2000
  status: living
  validity: preliminary
mwp:
  name: Kala Lagaw Ya
  orthographies:
  - autonym: Kala Lagaw Ya
    base: A B C D E F G H I J K L M N O P Q R S T U V W X Y Z À Á Ă Ā È É Ë Ĕ Ē Ì Í Ĭ Ī Ò Ó Ŏ Ō Œ Ù Ú Ŭ Ū a b c d e f g h i j k l m n o p q r s t u v w x y z à á ă ā è é ë ĕ ē ì í ĭ ī ò ó ŏ ō œ ù ú ŭ ū
    marks: ◌̀ ◌́ ◌̄ ◌̆ ◌̈
    script: Latin
    status: primary
  - autonym: Kala Lagaw Ya
    base: A Ă Ā B D E Ĕ Ē G I Ĭ Ī K L M N O Ŏ Ō Ò Ö Ë Œ P F R S T U Ŭ Ū W Y Z J a ă ­ ā b d e ĕ ē g i ĭ ī k l m n o ŏ ō ò ö ë œ p f r s t u ŭ ū w y z j
    marks: ◌̀ ◌̄ ◌̆ ◌̈
    script: Latin
    status: secondary
  - autonym: Kala Lagaw Ya
    base: A B D E G I K L M N O P R S T U W Y Z a b d e g i k l m n o p r s t u w y z
    script: Latin
    status: secondary
  - autonym: Kala Lagaw Ya
    base: A B D E G K L M N O Œ P R S T U W Y Z Ò Ö a b d e g k l m n o œ p r s t u w y z ò ö
    marks: ◌̀ ◌̈
    script: Latin
    status: secondary
  - autonym: Kala Lagaw Ya
    base: A Á B D E É G I Í K L M N O Ó Ò Œ P R S T U Ù Ú W Y Z a á b d e é g i í k l m n o ó ò œ p r s t u ù ú w y z
    marks: ◌̀ ◌́
    script: Latin
    status: secondary
  source:
  - Omniglot
  - Wikipedia
  speakers: 957
  speakers_date: 2016
  status: living
  validity: verified
mxv:
  name: Metlatónoc Mixtec
  orthographies:
  - base: A C D E G I Ɨ J K L M N Ñ O P R S T U V X Y a c d e g i ɨ j k l m n ñ o p r s t u v x y '
    marks: ◌̃
    script: Latin
    status: primary
  source:
  - Omniglot
  - Wikipedia
  speakers: 150000
  speakers_date: 1990
  validity: preliminary
mya:
  name: Burmese
  orthographies:
  - autonym: မြန်မာစာ / မြန်မာစကား
    base: က ခ ဂ ဃ င စ ဆ ဇ ဈ ဉ ည ဋ ဌ ဍ ဎ ဏ တ ထ ဒ ဓ န ပ ဖ ဗ ဘ မ ယ ရ လ ဝ သ ဣ ဤ ဥ ဦ ဧ ဩ ဪ
    design_note: Mark positioning and numerous precomposed forms (namely conjunct ligatures) are required for proper representation of the language.
    marks: ◌ါ ◌ာ ◌ိ ◌ီ ◌ု ◌ူ ◌ေ ◌ဲ ◌ံ ◌့ ◌း ◌္ ◌် ◌ျ ◌ြ ◌ွ ◌ှ ◌ၖ ◌ၗ
    note: The autonym မြန်မာစာ refers to written Burmese while မြန်မာစကား refers to spoken Burmese.
    script: Burmese
    status: primary
  source:
  - Omniglot
  - Wikipedia
  speakers: 33000000
  speakers_date: 2007
  validity: preliminary
myv:
  name: Erzya
  orthographies:
  - autonym: Эрзянь
    base: А Б В Г Д Е Ж З И Й К Л М Н О П Р С Т У Ф Х Ц Ч Ш Щ Ъ Ы Ь Э Ю Я Ё а б в г д е ж з и й к л м н о п р с т у ф х ц ч ш щ ъ ы ь э ю я ё
    marks: ◌̆ ◌̈
    script: Cyrillic
    status: primary
  source:
  - Omniglot
  - Wikipedia
  speakers: 430000
  speakers_date: 2010
  status: living
  validity: verified
mzi:
  name: Ixcatlán Mazatec
  orthographies:
  - base: A B C E F I J K L M N O P R S T U X Y Z a b c e f i j k l m n o p r s t u x y z '
    script: Latin
    status: primary
  source:
  - Omniglot
  - Wikipedia
  speakers: 8600
  speakers_date: 2000
  validity: preliminary
nag:
  name: Naga Pidgin
  orthographies:
  - autonym: Nagamiz
    base: A B C D E F G H I J K L M N O P Q R S T U V W X Y Z a b c d e f g h i j k l m n o p q r s t u v w x y z
    script: Latin
    status: primary
  source:
  - Omniglot
  - Wikipedia
  speakers: 30000
  speakers_date: 1989
  status: living
  validity: verified
nan:
  name: Min Nan Chinese
  note: The speaker count is approximate.
  orthographies:
  - autonym: 閩南語
    inherit: cmn
    script: Chinese
    status: primary
  source:
  - Wikipedia
  speakers: 48000000
  speakers_date: 2017-2018
  validity: draft
nap:
  name: Neapolitan
  orthographies:
  - autonym: Napulitano
    base: A B C D E F G H I J K L M N O P Q R S T U V W X Y Z À Á Â È É Ê Ì Í Î Ò Ó Ô Ù Ú Û a b c d e f g h i j k l m n o p q r s t u v w x y z à á â è é ê ì í î ò ó ô ù ú û
    marks: ◌̀ ◌́ ◌̂
    script: Latin
    status: primary
  source:
  - Omniglot
  - Wikipedia
  speakers: 5700000
  speakers_date: 2002
  status: living
  validity: verified
naq:
  name: Khoekhoe
  orthographies:
  - autonym: Khoekhoe
    auxiliary: J L V j l v
    base: A B C D E F G H I K M N O P Q R S T U W X Y Z À Á Ā Ä Â Ã É È Ê Ë Ẽ Ē Ì Í Ī Ï Ĩ Ò Ó Õ Ö Ô Ō Ù Ú Ũ Ü Û Ū a b c d e f g h i k m n o p q r s t u w x y z à á ā ä â ã é è ê ë ẽ ē ì í ī ï ĩ ò ó õ ö ô ō ù ú ũ ü û ū ǀ ǁ ǂ ǃ
    marks: ◌̀ ◌́ ◌̂ ◌̃ ◌̄ ◌̈
    script: Latin
    status: primary
  source:
  - Omniglot
  - Wikipedia
  - CLDR
  speakers: 200000
  speakers_date: 2011
  status: living
  validity: verified
nav:
  name: Navajo
  orthographies:
  - autonym: Diné Bizaad
    base: A Ą B C D E Ę G H I Į J K L Ł M N O Ǫ S T W X Y Z a á ą ą́ b c d e é ę ę́ g h i í įį́ j k l ł m n o ó ǫ ǫ́ s t w x y z ʼ
    design_note: The positioning of the ogonek mark may differ from its positioning in Polish and Lithuanian. It is typically centered below the vowel.
    marks: ◌́ ◌̨
    script: Latin
    status: primary
  source:
  - Omniglot
  - Wikipedia
  - https://en.wikipedia.org/wiki/Navajo_language#Orthography
  speakers: 169359
  speakers_date: 2011
  validity: preliminary
nba:
  name: Nyemba
  orthographies:
  - base: A B D E Ɛ F G H I J K L M N Ŋ O Ɔ P S T U W Z a b d e ɛ f g h i j k l m n ŋ o ɔ p s t u w z
    marks: ◌̀ ◌́
    script: Latin
    status: primary
  source:
  - Wikipedia
  speakers: 431000
  speakers_date: 2010-2014
  validity: preliminary
nbl:
  name: South Ndebele
  orthographies:
  - autonym: isiNdebele
    base: A B C D E F G H I J K L M N O P Q R S T U V W X Y Z a b c d e f g h i j k l m n o p q r s t u v w x y z
    script: Latin
    status: primary
  source:
  - Omniglot
  - Wikipedia
  speakers: 1100000
  speakers_date: 2011
  status: living
  validity: preliminary
nde:
  name: North Ndebele
  orthographies:
  - autonym: isiNdebele
    base: A B C D E F G H I J K L M N O P Q R S T U V W X Y Z a b c d e f g h i j k l m n o p q r s t u v w x y z
    script: Latin
    status: primary
  source:
  - Omniglot
  - Wikipedia
  - CLDR
  speakers: 1600000
  speakers_date: 2012
  status: living
  validity: verified
ndo:
  name: Ndonga
  orthographies:
  - base: A B D E F G H I J K L M N O P R S T U V W Y Z a b d e f g h i j k l m n o p r s t u v w y z
    script: Latin
    status: primary
  source:
  - Omniglot
  - Wikipedia
  speakers: 810000
  speakers_date: 2006
  validity: preliminary
nds:
  name: Low German
  orthographies:
  - autonym: Niedersächsisch
    auxiliary: ẞ
    base: A B C D E F G H I J K L M N O P Q R S T U V W X Y Z Ä Ë Ï Ö Ü a b c d e f g h i j k l m n o p q r s t u v w x y z ß ä ë ï ö ü
    marks: ◌̈
    script: Latin
    status: primary
  source:
  - Omniglot
  - CLDR
  - Wikipedia
  speakers: 6700000
  status: living
  validity: preliminary
nep:
  includes:
  - npi
  - dty
  name: Nepali (macrolanguage)
  validity: verified
nhn:
  name: Central Nahuatl
  orthographies:
  - base: A B C D E F G H I J K L M N O P Q R S T U V W X Y Z Ü Ā Ē Ī Ō Ū Ȳ a b c d e f g h i j k l m n o p q r s t u v w x y z ü ā ē ī ō ū ȳ
    marks: ◌̄ ◌̈
    script: Latin
    status: primary
  source:
  - Omniglot
  - Wikipedia
  speakers: 40000
  speakers_date: 1980
  status: living
  validity: verified
nio:
  name: Nganasan
  orthographies:
  - autonym: ня”
    auxiliary: ҙ
    base: А Б В Г Д Е Ж З И Й К Л М Н О П Р С Т У Ф Х Ц Ч Ш Щ Ъ Ы Ь Э Ю Я Ё Ҫ Ү Ӈ Ә Ө Ҙ а б в г д е ж з и й к л м н о п р с т у ф х ц ч ш щ ъ ы ь э ю я ё ҫ ү ӈ ә ө ”
    marks: ◌̆ ◌̈
    note: Sources partially disagree. This orthography is based on Omniglot. Wikipedia notes use of з̌ instead of ҙ.
    script: Cyrillic
    status: primary
  source:
  - Omniglot
  - Wikipedia
  speakers: 125
  speakers_date: 2010
  status: living
  validity: preliminary
niu:
  name: Niuean
  note: The speaker count date is for the 2000 speakers in Niue only. The 5700 speakers elsewhere are undated.
  orthographies:
  - autonym: Niuē
    base: A B C D E F G H I J K L M N O P Q R S T U V W X Y Z Ā Ē Ī Ō Ū a b c d e f g h i j k l m n o p q r s t u v w x y z ā ē ī ō ū
    marks: ◌̄
    script: Latin
    status: primary
  source:
  - Omniglot
  - Wikipedia
  speakers: 7700
  speakers_date: 1998
  status: living
  validity: preliminary
niv:
  name: Gilyak
  orthographies:
  - autonym: нивх
    base: А Б В Г Д Е Ж З И Й К Л М Н О П Р С Т У Ф Х Ц Ч Ш Щ Ъ Ы Ь Э Ю Я Ё Ғ Ӄ Ӈ Ӷ Ӻ Ӽ Ӿ ʼ а б в г д е ж з и й к л м н о п р с т у ф х ц ч ш щ ъ ы ь э ю я ё ғ ӄ ӈ ӷ ӻ ӽ ӿ ’
    marks: ◌̆ ◌̈ ◌̌
    script: Cyrillic
    status: primary
  source:
  - Omniglot
  - Wikipedia
  speakers: 200
  speakers_date: 2010
  status: living
  validity: verified
njo:
  name: Ao Naga
  orthographies:
  - base: A B C E I J K L M N O P R S T U Y Z a b c e i j k l m n o p r s t u y z
    script: Latin
    status: primary
  source:
  - Wikipedia
  validity: draft
nku:
  name: Bouna Kulango
  orthographies:
  - base: A B C D E Ɛ F G H I J K L M N Ŋ O Ɔ P Q R S T U V W X Y Z Ɣ a b c d e ɛ f g h i j k l m n ŋ o ɔ p q r s t u v w x y z ɣ ˆ
    marks: ◌̃
    script: Latin
    status: primary
  source:
  - Wikipedia
  speakers: 130000
  speakers_date: 1991-2003
  validity: draft
nld:
  name: Dutch
  orthographies:
  - autonym: Nederlands
    auxiliary: ȷ
    base: A B C D E F G H I J K L M N O P Q R S T U V W X Y Z Á Â Ä È É Ê Ë Í Ï Ó Ô Ö Ú Û Ü Ĳ a b c d e f g h i j k l m n o p q r s t u v w x y z á â ä è é ê ë í ï ó ô ö ú û ü ĳ
    design_note: To support a combination of ‹ĳ› with an acute mark, ‹ȷ› with an acute mark should follow ‹í›. Font developers provide automated substitutions in their fonts to make such character recomposition work.
    marks: ◌̀ ◌́ ◌̂ ◌̈
    script: Latin
    status: primary
  source:
  - Omniglot
  - Native
  speakers: 24000000
  speakers_date: 2016
  status: living
  validity: preliminary
nmg:
  name: Kwasio
  orthographies:
  - autonym: Kwasio
    auxiliary: Q X Z q x z
    base: A B C D E F G H I J K L M N O P R S T U V W Y Á Â Ä É Ê Í Î Ï Ó Ô Ö Ú Û Ā Ē Ě Ī Ń Ŋ Ō Ŕ Ū Ǎ Ǐ Ǒ Ǔ Ǝ Ɓ Ɔ Ɛ a b c d e f g h i j k l m n o p r s t u v w y á â ä é ê í î ï ó ô ö ú û ā ē ě ī ń ŋ ō ŕ ū ǎ ǐ ǒ ǔ ǝ ɓ ɔ ɛ
    marks: ◌́ ◌̂ ◌̄ ◌̈ ◌̌
    script: Latin
    status: primary
  source:
  - CLDR
  speakers: 26000
  speakers_date: 1982-2012
  status: living
  validity: draft
nnh:
  name: Ngiemboon
  orthographies:
  - autonym: Ngyɛmbɔɔŋ
    auxiliary: Q R X q r x
    base: A B C D E F G H I J K L M N O P S T U V W Y Z À Á Â È É Ê Ì Í Ò Ó Ô Ù Ú Û Ÿ Ě Ń Ŋ Ǎ Ǒ Ǔ Ɔ Ɛ Ʉ Ḿ Ẅ a b c d e f g h i j k l m n o p s t u v w y z à á â è é ê ì í ò ó ô ù ú û ÿ ě ń ŋ ǎ ǒ ǔ ɔ ɛ ʉ ʼ ḿ ẅ
    marks: ◌̀ ◌́ ◌̂ ◌̈ ◌̌
    script: Latin
    status: primary
  source:
  - CLDR
  - Wikipedia
  speakers: 250000
  speakers_date: 2000
  status: living
  validity: preliminary
nog:
  name: Nogai
  orthographies:
  - autonym: Ногай
    base: А Б В Г Д Е Ж З И Й К Л М Н О П Р С Т У Ф Х Ц Ч Ш Щ Ъ Ы Ь Э Ю Я а б в г д е ж з и й к л м н о п р с т у ф х ц ч ш щ ъ ы ь э ю я
    marks: ◌̆
    script: Cyrillic
    status: primary
  source:
  - Omniglot
  - Wikipedia
  speakers: 87000
  speakers_date: 2010
  status: living
  validity: verified
non:
  name: Old Norse
  orthographies:
  - autonym: Dǫnsk tunga
    base: A B C D E F G H I J K L M N O P Q R S T U V W X Y Z Á Æ É Í Ð Ó Ø Ú Ý Œ Ǫ Ǽ a b c d e f g h i j k l m n o p q r s t u v w x y z á æ é í ð ó ø ú ý œ ǫ ǽ
    marks: ◌́ ◌̨
    script: Latin
    status: primary
  source:
  - Omniglot
  - Wikipedia
  speakers: 0
  status: historical
  validity: preliminary
nor:
  autonym: Norsk
  includes:
  - nno
  - nob
  name: Norwegian
  orthographies:
  - autonym: Norsk
    base: A B C D E F G H I J K L M N O P Q R S T U V W X Y Z Á À Ä Å Æ É È Ê Ò Ó Ô Ö Ø Ü a b c d e f g h i j k l m n o p q r s t u v w x y z á à ä å æ é è ê ò ó ô ö ø ü
    marks: ◌̀ ◌́ ◌̂ ◌̈ ◌̊
    script: Latin
    status: primary
  preferred_as_individual: true
  source:
  - Omniglot
  - Wikipedia
  - CLDR
  speakers: 4320000
  speakers_date: 2012
  status: living
  validity: verified
not:
  name: Nomatsiguenga
  orthographies:
  - autonym: inato
    base: A B C E Ë G I J M N O P Q R S T Y a b c e ë g i j m n o p q r s t y
    marks: ◌̈
    script: Latin
    status: primary
  source:
  - Omniglot
  - Wikipedia
  speakers: 6500
  speakers_date: 2003
  validity: preliminary
nov:
  name: Novial
  orthographies:
  - autonym: Novial
    base: A B C D E F G H I J K L M N O P Q R S T U V W X Y Z a b c d e f g h i j k l m n o p q r s t u v w x y z
    script: Latin
    status: primary
  source:
  - Omniglot
  - Wikipedia
  speakers: 0
  status: constructed
  validity: preliminary
npi:
  name: Nepali (individual language)
  note: There are approximately 9000000 L2 speakers (2011).
  orthographies:
  - autonym: नेपाली
    auxiliary: ॐ
    base: अ आ इ ई उ ऊ ऋ ए ऐ ओ औ क ख ग घ ङ च छ ज झ ञ ट ठ ड ढ ण त थ द ध न प फ ब भ म य र ल ळ व श ष स ह ‌ ‍
    design_note: Nepali Devanagari uses different forms for some of the characters compared to the Hindi version, e.g. झ and some ligatures. Numerals five, eight, and nine differ too. Nepali orthographies prefer a smaller number of ligatures than commonly used in Hindi or Marathi. Mark positioning and numerous precomposed forms (namely conjunct ligatures) are required for proper representation of the language.
    marks: ◌ँ ◌ं ◌ः ◌़ ◌ा ◌ि ◌ी ◌ु ◌ू ◌ृ ◌े ◌ै ◌ो ◌ौ ◌्
    numerals: ० १ २ ३ ४ ५ ६ ७ 0 1 2 3 4 5 6 7 8 9
    punctuation: । ॥ ॰
    script: Devanagari
    status: primary
  source:
  - Wikipedia
  - Unicode
  speakers: 16000000
  speakers_date: 2011
  validity: preliminary
nso:
  name: Pedi
  orthographies:
  - autonym: Sepedi
    base: A B C D E F G H I J K L M N O P Q R S T U V W X Y Z Ê Ô Š a b c d e f g h i j k l m n o p q r s t u v w x y z ê ô š
    marks: ◌̂ ◌̌
    script: Latin
    status: primary
  source:
  - Omniglot
  - Wikipedia
  speakers: 4700000
  speakers_date: 2011
  status: living
  validity: preliminary
nus:
  name: Nuer
  orthographies:
  - autonym: Naath
    base: A B C D E F G H I J K L M N O P Q R S T U V W X Y Z Ä Ë Ï Ö Ŋ Ɔ Ɛ Ɣ a b c d e f g h i j k l m n o p q r s t u v w x y z ä ë ï ö ŋ ɔ ɛ ɣ
    marks: ◌̈ ◌̱
    script: Latin
    status: primary
  source:
  - Omniglot
  - Wikipedia
  speakers: 890000
  speakers_date: 1982-2007
  status: living
  validity: verified
nya:
  name: Nyanja
  orthographies:
  - autonym: Chicheŵa
    base: A B C D E F G H I J K L M N O P Q R S T U V W X Y Z Ŋ Ŵ a b c d e f g h i j k l m n o p q r s t u v w x y z ŋ ŵ
    marks: ◌̂
    script: Latin
    status: primary
  source:
  - Omniglot
  - Wikipedia
  speakers: 12000000
  speakers_date: 2007
  status: living
  validity: preliminary
nym:
  name: Nyamwezi
  orthographies:
  - base: A B D E Ɛ F G H I J L M N Ŋ O Ɔ P S T U V W Z a b d e ɛ f g h i j l m n ŋ o ɔ p s t u v w z
    script: Latin
    status: primary
  source:
  - Wikipedia
  speakers: 1500000
  speakers_date: 1987-2016
  validity: preliminary
nyn:
  name: Nyankole
  orthographies:
  - autonym: Runyankore
    base: A B C D E F G H I J K M N O P R S T U V W Y Z a b c d e f g h i j k m n o p r s t u v w y z
    script: Latin
    status: primary
  source:
  - Omniglot
  - Wikipedia
  speakers: 3400000
  speakers_date: 2014
  status: living
  validity: verified
nzi:
  name: Nzima
  orthographies:
  - base: A B D E Ɛ F G H I K L M N O Ɔ P R S T U V W Y Z a b d e ɛ f g h i k l m n o ɔ p r s t u v w y z
    script: Latin
    status: primary
  source:
  - Omniglot
  - Wikipedia
  speakers: 412000
  speakers_date: 2013
  validity: preliminary
oaa:
  name: Orok
  orthographies:
  - autonym: Уйльта
    base: А Б В Г Д Е Ж З И Й К Л М Н О П Р С Т У Ф Х Ч Э Ј Ӈ Ӡ Ӣ Ө Ԩ Ь а б в г д е ж з и й к л м н о п р с т у ф х ч э ј ӈ ӡ ӣ ө ԩ ь
    marks: ◌̄ ◌̆
    script: Cyrillic
    status: primary
  source:
  - Omniglot
  - Wikipedia
  speakers: 47
  speakers_date: 2010
  status: living
  validity: verified
oci:
  name: Occitan (post 1500)
  orthographies:
  - autonym: Occitan
    base: A B C D E F G H I J K L M N O P Q R S T U V W X Y Z À Á Ç È É Ë Í Ï Ò Ó Ú Ü a b c d e f g h i j k l m n o p q r s t u v w x y z à á ç è é ë í ï ò ó ú ü
    marks: ◌̀ ◌́ ◌̈ ◌̧
    script: Latin
    status: primary
  preferred_name: Occitan
  source:
  - Omniglot
  - Wikipedia
  speakers: 800000
  speakers_date: 2007-2012
  status: living
  validity: preliminary
ojb:
  name: Northwestern Ojibwa
  orthographies:
  - autonym: Nakawēmowin
    base: A B C D E G H I J K M N O P S T W Y Z a b c d e g h i j k m n o p s t w y z '
    marks: ◌̄
    script: Latin
    status: primary
  source:
  - Omniglot
  - Wikipedia
  speakers: 20000
  speakers_date: 2000
  validity: draft
oji:
  includes:
  - ojs
  - ojg
  - ojc
  - ojb
  - ojw
  - ciw
  - otw
  - alq
  name: Ojibwa
  note: Most Ojibwa (oji) dialects are listed as individual languages in ISO 639-3. Their orthographies differ.
  orthographies:
  - autonym: ᐊᓂᔑᓈᐯᒧᐎᓐ
    base: ᐁ ᐃ ᐅ ᐊ ᐄ ᐎ ᐆ ᐋ ᐯ ᐱ ᐳ ᐸ ᐲ ᐴ ᐹ ᑉ ᑌ ᑎ ᑐ ᑕ ᑏ ᑑ ᑖ ᑦ ᑫ ᑭ ᑯ ᑲ ᑮ ᑰ ᑳ ᒃ ᒉ ᒋ ᒍ ᒐ ᒌ ᒎ ᒑ ᒡ ᒣ ᒥ ᒧ ᒪ ᒦ ᒨ ᒫ ᒻ ᓀ ᓂ ᓄ ᓇ ᓃ ᓅ ᓈ ᓐ ᓭ ᓯ ᓱ ᓴ ᓰ ᓲ ᓵ ᔅ ᔐ ᔑ ᔓ ᔕ ᔒ ᔔ ᔖ ᔥ ᔦ ᔨ ᔪ ᔭ ᔩ ᔫ ᔮ ᔾ ᐦ
    script: Ojibwe Syllabics
    status: primary
  source:
  - Omniglot
  - Wikipedia
  speakers: 100880
  speakers_date: 1990-2010
  validity: preliminary
onw:
  name: Old Nubian
  orthographies:
  - base: ⲁ ⲃ ⲅ ⲇ ⲉ ⲍ ⲏ ⲓ ⲕ ⲗ ⲙ ⲛ ⲟ ⲡ ⲣ ⲥ ⲧ ⲩ ⲫ ⲱ ⳡ ⳣ ⳝ ⳟ ϣ ϩ ⲑ ⲝ ⲭ ⲯ
    design_note: Nearly all Old Nubian texts have been written in a slanted uncial variant of the Coptic script.
    marks: ◌̄ ◌̈ ◌̇
    note: Some authors prefer to use dot mark above instead of macron.
    script: Coptic/Nubian
    status: primary
  source:
  - Wikipedia
  status: extinct
  validity: verified
orc:
  name: Orma
  orthographies:
  - autonym: Orma
    inherit: gax
    script: Latin
    status: primary
  source:
  - Wikipedia
  speakers: 66000
  speakers_date: 2009
  status: living
  validity: verified
orh:
  name: Oroqen
  orthographies:
  - autonym: Oroqen
    base: A B D E F G H I J K L M N O P Q R S T U Ü W X Y a b d e f g h i j k l m n o p q r s t u ü w x y
    marks: ◌̈
    script: Latin
    status: primary
  source:
  - Omniglot
  - Wikipedia
  speakers: 1200
  speakers_date: 2009
  validity: preliminary
oss:
  name: Ossetian
  orthographies:
  - autonym: Ирон
    base: А Б В Г Д Е Ж З И Й К Л М Н О П Р С Т У Ф Х Ц Ч Ш Щ Ъ Ы Ь Э Ю Я Ё Ӕ а б в г д е ж з и й к л м н о п р с т у ф х ц ч ш щ ъ ы ь э ю я ё ӕ
    marks: ◌̆ ◌̈
    script: Cyrillic
    status: primary
  - base: A B C D E F G H I J K L M N O P Q R S T U V W X Y Z Ä Æ Č Š Ž a b c d e f g h i j k l m n o p q r s t u v w x y z ä æ č š ž
    marks: ◌̈ ◌̌
    script: Latin
    status: deprecated
  source:
  - Omniglot
  - Wikipedia
  speakers: 600000
  speakers_date: 2010
  status: living
  validity: preliminary
ota:
  name: Ottoman Turkish
  note: Used ca. 15th century up until 1928
  orthographies:
<<<<<<< HEAD
  - base: ʾ ʿ A B C D E F G H I J K L M N O P Q R S T U V W X Y Z Â Ç Î Ö Û Ü Ğ Ș Ṡ Ā Ē Ī Ō Ū Ṫ Ṭ Ż Ẓ a b c d e f g h i j k l m n o p q r s ṡ t ṫ ṭ u v w x y z ż ẓ â ç î ö û ü ğ İ ı ș ā ē ī ō ū
    marks: ◌̂ ◌̄ ◌̆ ◌̇ ◌̈ ◌̠ ◌̣ ◌̦ ◌̧ ◌̱
=======
  - base: ʾ ʿ A B C D E F G H I J K L M N O P Q R S T U V W X Y Z Â Ç Î Ö Û Ü Ğ Ș Ṡ Ā Ē Ī Ō Ū Ṫ Ṭ Ż Ẓ a b c d e f g h i j k l m n o p q r s ṣ ṡ t ṫ ṭ u v w x y z ż ẓ â ç î ö û ü ğ İ ı ș ā ē ī ō ū S̱ s̱ Ẕ ẕ    
    marks: ̂  ̄  ̆  ̇  ̈   ̣ ̦ ̧  ̱
>>>>>>> 9781dfa3
    note: The International Journal of Middle East Studies (IJMES) transliteration chart used for this entry provides the most complete and (almost) reversible transliteration between the original Arabic and Latin alphabet representation.
    script: Latin
    status: transliteration
  - inherit: arb
    script: Arabic
    status: primary
  source:
  - https://github.com/QHOD/ota-keyboard/
  - Wikipedia
  status: historical
  validity: preliminary
ote:
  name: Mezquital Otomi
  orthographies:
  - autonym: Hñahñu
    base: A B C D E F G H I J K L M N O P R S T U X Y Z Ã Ï Ö Ü a b c d e f g h i j k l m n o p r s t u x y z ã ï ö ü
    marks: ◌̃ ◌̈ ◌̱
    script: Latin
    status: primary
  source:
  - Omniglot
  - Wikipedia
  speakers: 130000
  speakers_date: 1990
  validity: preliminary
pam:
  name: Pampanga
  orthographies:
  - autonym: Kapampangan
    auxiliary: C F J V X Z c f j q v x z
    base: A B D E G H I K L M N O P Q R S T U W Y a b d e g h i k l m n o p r s t u w y
    note: Based on Wikipedia. Omniglot lists A–Z, a–z.
    script: Latin
    status: primary
  source:
  - Omniglot
  - Wikipedia
  speakers: 1900000
  speakers_date: 1990
  status: living
  validity: verified
pan:
  name: Panjabi
  orthographies:
  - autonym: ਪੰਜਾਬੀ,
    auxiliary: ॐ
    base: ਅ ਬ ਭ ਗ ਧ ਢ ੲ ਵ ਦ ਡ ਹ ਘ ਥ ਠ ਯ ਕ ਚ ਲ ਮ ਨ ਣ ਸ ੳ ਪ ਫ ਖ ਛ ਰ ਤ ਟ ਜ
    design_note: Mark positioning and numerous precomposed forms (namely conjunct ligatures) are required for proper representation of the language.
    marks: ◌਼ ◌ਾ ◌ਿ ◌ੀ ◌ੁ ◌ੂ ◌ੇ ◌ੈ ◌ੋ ◌ੌ
    note: Used in India.
    numerals: ੦ ੧ ੨ ੩ ੪ ੫ ੬ ੭ ੮ ੯ 0 1 2 3 4 5 6 7 8 9
    punctuation: । ॥ ॰
    script: Gurmukhi
    status: primary
  - autonym: پن٘جابی
    base: ا ب پ ت ٹ ث ج چ ح خ د ڈ ذ ر ڑ ز ژ س ش ص ض ط ظ ع غ ف ق ک گ ل م ن ݨ ں و ه ھ ء ی ے
    design_note: Positional forms of the characters (initial, medial, and final forms) and some ligatures are required for proper representation of the language.
    marks: ◌ؕ
    note: Used in Pakistan.
    script: Arabic
    status: primary
  source:
  - Omniglot
  - Wikipedia
  speakers: 125000000
  speakers_date: 2011-2015
  validity: preliminary
pap:
  name: Papiamento
  orthographies:
  - autonym: Papiamentu
    base: A B C D E F G H I J K L M N O P Q R S T U V W X Y Z È Ò Ù Ü Ñ a b c d e f g h i j k l m n o p q r s t u v w x y z è ò ù ü ñ
    marks: ◌̀ ◌̃ ◌̈
    script: Latin
    status: primary
  source:
  - Omniglot
  - Wikipedia
  speakers: 341300
  status: living
  validity: verified
pau:
  name: Palauan
  orthographies:
  - autonym: a tekoi er a Belau
    base: A B C D E Ę F I K L M N O P R S T U Z a b c d e ę f i k l m n o p r s t u z
    marks: ◌̨
    script: Latin
    status: primary
  source:
  - Omniglot
  - Wikipedia
  speakers: 17000
  speakers_date: 2008
  validity: preliminary
pbb:
  name: Páez
  orthographies:
  - autonym: Nasa Yuwe
    base: A Ã B C D E Ẽ F G I Ĩ J L M N Ñ P Q S T U Ũ V W Y Z a ã b c d e ẽ f g i ĩ j l m n ñ p q s t u ũ v w y z '
    marks: ◌̃
    script: Latin
    status: primary
  source:
  - Omniglot
  - Wikipedia
  speakers: 60000
  speakers_date: 2011
  validity: preliminary
pbu:
  name: Northern Pashto
  orthographies:
  - autonym: یوسفزئی پښتو
    base: ﺍ ﺏ پ ﺕ ټ ﺙ ﺝ چ ﺡ ﺥ څ ځ ﺩ ډ ﺫ ﺭ ړ ﺯ ژ ږ ﺱ ﺵ ښ ﺹ ﺽ ﻁ ﻅ ﻉ ﻍ ﻑ ﻕ ک ګ ﻝ ﻡ ﻥ ڼ ﻭ ه ۀ ي ې ی ۍ ئ
    design_note: Positional forms of the characters (initial, medial, and final forms) and some ligatures are required for proper representation of the language.
    marks: ◌ٔ
    script: Arabic
    status: primary
  source:
  - Omniglot
  - Wikipedia
  speakers: 21000000
  speakers_date: 2013
  validity: preliminary
pcd:
  name: Picard
  orthographies:
  - autonym: Picard
    base: A Â Å B C Ç D E Ê É È F G I Î Ï K L H J M N O Ô P Q R S T U Û V W Y Ŷ Z Æ Œ a â å b c ç d e ê é è f g i î ï k l h j m n o ô p q r s t u û v w y ŷ z æ œ
    marks: ◌̀ ◌́ ◌̂ ◌̈ ◌̊ ◌̧
    script: Latin
    status: primary
  source:
  - Omniglot
  - Wikipedia
  speakers: 700000
  speakers_date: 2008
  validity: preliminary
pes:
  name: Iranian Persian
  orthographies:
  - autonym: فارسی
    base: ء أ ؤ ئ ا ب ت ث ج ح خ د ذ ر ز س ش ص ض ط ظ ع غ ف ق ل م ن ه و پ چ ژ ک گ ی
    design_note: Positional forms of the characters (initial, medial, and final forms) and some ligatures are required for proper representation of the language.
    marks: ◌َ ◌ُ ◌ِ ◌ْ ◌ٔ ◌ٰ
    numerals: ۰ ۱ ۲ ۳ ۴ ۵ ۶ ۷ ۸ ۹ 0 1 2 3 4 5 6 7 8 9
    script: Arabic
    status: primary
  source:
  - Wikipedia
  - Omniglot
  speakers: 55600000
  speakers_date: 2015
  status: living
  validity: preliminary
pga:
  name: Sudanese Creole Arabic
  note: Also called Juba Arabic.
  orthographies:
  - autonym: جوبا
    inherit: apd
    script: Arabic
    status: primary
  source:
  - Wikipedia
  speakers: 20000
  speakers_date: 1987
  status: living
  validity: draft
pis:
  name: Pijin
  note: There are approximately 300000 L2 speakers.
  orthographies:
  - base: A B C D E F G H I J K L M N O P R S T U V W Æ a b c d e f g h i j k l m n o p r s t u v w æ
    script: Latin
    status: primary
  source:
  - Omniglot
  - Wikipedia
  speakers: 24000
  speakers_date: 1999
  validity: preliminary
piu:
  name: Pintupi-Luritja
  orthographies:
  - base: A I K L M N P R T U W Y a i k l m n p r t u w y
    script: Latin
    status: primary
  source:
  - Omniglot
  - Wikipedia
  speakers: 147
  speakers_date: 2016
  validity: preliminary
plz:
  name: Paluan
  orthographies:
  - autonym: Paluan
    base: A B C D E F G H I J K L M N O P Q R S T U V W X Y Z a b c d e f g h i j k l m n o p q r s t u v w x y z
    script: Latin
    status: primary
  source:
  - Omniglot
  speakers: 5500
  speakers_date: 2000
  status: living
  validity: draft
pms:
  name: Piemontese
  orthographies:
  - autonym: Piemontèis
    base: A B C D E F G H I J K L M N O P Q R S T U V W X Y Z À Ä È Ë Ì Ï Ò Ö Ù Ü a b c d e f g h i j k l m n o p q r s t u v w x y z à ä è ë ì ï ò ö ù ü
    marks: ◌̀ ◌̈
    script: Latin
    status: primary
  source:
  - Omniglot
  - Wikipedia
  speakers: 700000
  speakers_date: 2012
  status: living
  validity: preliminary
pnb:
  name: Western Panjabi
  orthographies:
  - autonym: ਪੰਜਾਬੀ,
    inherit: pan
    note: Used in India.
    script: Gurmukhi
    status: primary
  - autonym: پن٘جابی
    inherit: pan
    note: Used in Pakistan.
    script: Arabic
    status: primary
  source:
  - Omniglot
  - Wikipedia
  validity: preliminary
pol:
  name: Polish
  orthographies:
  - autonym: Polski
    base: A B C D E F G H I J K L M N O P Q R S T U V W X Y Z Ó Ą Ć Ę Ł Ń Ś Ź Ż a b c d e f g h i j k l m n o p q r s t u v w x y z ó ą ć ę ł ń ś ź ż
    marks: ◌́ ◌̇ ◌̨
    script: Latin
    status: primary
  source:
  - Omniglot
  - CLDR
  - Wikipedia
  speakers: 45000000
  status: living
  validity: verified
pon:
  name: Pohnpeian
  orthographies:
  - autonym: Pohnpei
    base: A D E H I K L M N O P R S T U W a d e h i k l m n o p r s t u w
    script: Latin
    status: primary
  source:
  - Omniglot
  - Wikipedia
  speakers: 29000
  speakers_date: 2001
  validity: preliminary
por:
  name: Portuguese
  orthographies:
  - autonym: Português
    base: A B C D E F G H I J K L M N O P Q R S T U V W X Y Z À Á Â Ã Ç È É Ê Í Ò Ó Ô Õ Ú Ü a b c d e f g h i j k l m n o p q r s t u v w x y z à á â ã ç è é ê í ò ó ô õ ú ü
    marks: ◌̀ ◌́ ◌̂ ◌̃ ◌̈ ◌̧
    script: Latin
    status: primary
  source:
  - Omniglot
  - Wikipedia
  - CLDR
  speakers: 223000000
  speakers_date: 2012-2016
  status: living
  validity: verified
pot:
  name: Potawatomi
  note: The language is currently being revived.
  orthographies:
  - autonym: Bodéwadmimwen
    base: A B C D E F G H I J K L M N O P Q R S T U V W X Y Z È É Ê Ë a b c d e f g h i j k l m n o p q r s t u v w x y z è é ê ë
    marks: ◌̀ ◌́ ◌̂ ◌̈
    script: Latin
    status: primary
  source:
  - Omniglot
  - Wikipedia
  speakers: 0
  status: living
  validity: verified
pov:
  name: Upper Guinea Crioulo
  orthographies:
  - autonym: Kriolu
    base: A B C D E F G I J K L M N O P R S T X U V Z a b c d e f g i j k l m n o p r s t x u v z '
    script: Latin
    status: primary
  source:
  - Omniglot
  - Wikipedia
  speakers: 1000000
  speakers_date: 2006-2007
  validity: preliminary
ppl:
  name: Pipil
  orthographies:
  - autonym: Náhuat
    base: A C E H I J K L M N P S T U W Y a c e h i j k l m n p s t u w y
    marks: ◌́
    script: Latin
    status: primary
  source:
  - Omniglot
  - Wikipedia
  speakers: 500
  speakers_date: 2015
  validity: preliminary
prg:
  name: Prussian
  orthographies:
  - autonym: Prūsiskan
    base: A B C D E F G H I J K L M N O P Q R S T U V W X Y Z Ā Ē Ģ Ī Ķ Ņ Ō Ŗ Š Ū Ž Ț Ḑ a b c d e f g h i j k l m n o p q r s t u v w x y z ā ē ģ ī ķ ņ ō ŗ š ū ž ț ḑ
    marks: ◌̄ ◌̌ ◌̦ ◌̧
    script: Latin
    status: primary
  source:
  - Omniglot
  - Wikipedia
  speakers: 0
  status: living
  validity: verified
prq:
  name: Ashéninka Perené
  orthographies:
  - base: A C E I J K M N Ñ O P R S T W Y Z a c e i j k m n ñ o p r s t w y z
    marks: ◌̃
    script: Latin
    status: primary
  source:
  - Omniglot
  - Wikipedia
  speakers: 9881
  speakers_date: 2017
  validity: preliminary
prs:
  name: Dari
  orthographies:
  - autonym: دری
    inherit: pes
    script: Arabic
    status: primary
  source:
  - Wikipedia
  - Omniglot
  speakers: 12500000
  speakers_date: 2000-2011
  status: living
  validity: preliminary
quc:
  name: K'iche'
  orthographies:
  - autonym: Qatzijob'al
    base: A B C E H I J K L M N O P Q R S T U W X Y Z a b c e h i j k l m n o p q r s t u w x y z '
    script: Latin
    status: primary
  source:
  - Omniglot
  - Wikipedia
  speakers: 2330000
  speakers_date: 2000
  validity: preliminary
que:
  includes:
  - qub
  - qud
  - quf
  - qug
  - quh
  - quk
  - qul
  - qup
  - qur
  - qus
  - quw
  - qux
  - quy
  - quz
  - qva
  - qvc
  - qve
  - qvh
  - qvi
  - qvj
  - qvl
  - qvm
  - qvn
  - qvo
  - qvp
  - qvs
  - qvw
  - qvz
  - qwa
  - qwc
  - qwh
  - qws
  - qxa
  - qxc
  - qxh
  - qxl
  - qxn
  - qxo
  - qxp
  - qxr
  - qxt
  - qxu
  - qxw
  name: Quechua
  orthographies:
  - autonym: Runa Simi
    auxiliary: Č Ĉ Š Ž č ĉ š ž
    base: A B C D E F G H I J K L M N O P Q R S T U V W X Y Z Ñ a b c d e f g h i j k l m n o p q r s t u v w x y z ñ
    marks: ◌̃ ◌̂ ◌̌
    script: Latin
    status: primary
  preferred_as_individual: true
  source:
  - Omniglot
  - Wikipedia
  speakers: 10000000
  speakers_date: 2004
  status: living
  validity: verified
qxq:
  name: Qashqa'i
  orthographies:
  - autonym: قاشقای ديلى
    inherit: pes
    script: Arabic
    status: primary
  source:
  - Wikipedia
  - Omniglot
  speakers: 949000
  speakers_date: 2015
  status: living
  validity: preliminary
rah:
  name: Rabha
  orthographies:
  - autonym: রাভা‎
    base: ৺ অ আ ই উ এ ঐ ও ঔ ক খ গ ঘ ঙ চ ছ জ ঝ ঞ ট ঠ ড ঢ ণ ত থ দ ধ ন প ফ ব ভ ম য র ৰ ল ৱ শ ষ স হ ʼ
    design_note: Mark positioning and numerous precomposed forms (namely conjunct ligatures) are required for proper representation of the language.
    marks: ◌ঁ ◌ং ◌ঃ ◌় ◌া ◌ি ◌ু ◌ে ◌ৈ ◌্ ◌ৗ
    numerals: ০ ১ ২ ৩ ৪ ৫ ৬ ৭ ৮ ৯
    script: Bengali
    status: primary
  source:
  - Wikipedia
  speakers: 139986
  speakers_date: 2011
  validity: preliminary
rar:
  name: Rarotongan
  orthographies:
  - autonym: Māori Kūki 'Āirani
    auxiliary: Á É Í Ó Ú á é í ó ú
    base: A B C D E F G H I J K L M N O P Q R S T U V W X Y Z Ā Ē Ī Ō Ū a b c d e f g h i j k l m n o p q r s t u v w x y z ā ē ī ō ū
    marks: ◌̄ ◌́
    script: Latin
    status: primary
  preferred_name: Cook Islands Māori
  source:
  - Omniglot
  - Wikipedia
  speakers: 21345
  speakers_date: 2011-2013
  status: living
  validity: verified
rkt:
  name: Rangpuri
  note: Rangpuri also uses an orthography in a Devanagari script. That orthography is currently missing from the database.
  orthographies:
  - autonym: রংপুরী
    base: ৺ অ আ ই ঈ উ ঊ ঋ এ ঐ ও ঔ ক খ গ ঘ ঙ চ ছ জ ঝ ঞ ট ঠ ড ঢ ণ ত থ দ ধ ন প ফ ব ভ ম য র ৰ ল ৱ শ ষ স হ
    design_note: Mark positioning and numerous precomposed forms (namely conjunct ligatures) are required for proper representation of the language.
    marks: ◌ঁ ◌ং ◌ঃ ◌় ◌া ◌ি ◌ী ◌ু ◌ূ ◌ৃ ◌ে ◌ৈ ◌্ ◌ৗ
    numerals: ০ ১ ২ ৩ ৪ ৫ ৬ ৭ ৮ ৯
    script: Bengali
    status: primary
  source:
  - Wikipedia
  speakers: 15000000
  speakers_date: 2007
  validity: preliminary
rmn:
  name: Balkan Romani
  note: There are approximately 200000 L2 speakers.
  orthographies:
  - autonym: řomani ćhib
    base: A Ä Á B C Ć Č D E Ê É F Ğ H I Î Í J K L M N O Ö Ó P Ṗ Q R Ř S Š T U V W X Y Z a ä á b c ć č d e ê é f ğ h i î í j k l m n o ö ó p ṗ q r ř s š t u v w x y z
    marks: ◌́ ◌̂ ◌̆ ◌̇ ◌̈ ◌̌
    script: Latin
    status: primary
  - base: А Б В Г Д Е Ё Ж З И Й К Л М Н О П Р С Т У Ф Х Ц Ч Ш Ы Ь Э Ю Я а б в г д е ё ж з и й к л м н о п р с т у ф х ц ч ш ы ь э ю я
    marks: ◌̆ ◌̈
    script: Cyrillic
    status: secondary
  source:
  - Omniglot
  - Wikipedia
  speakers: 563670
  speakers_date: 2013
  validity: preliminary
rmy:
  name: Vlax Romani
  orthographies:
  - autonym: řomani ćhib
    base: A Ä B C Ć Č D E Ê F Ğ H I Î J K L M N O Ö P Ṗ Q R S Ś T U V W X Z Ź a ä b c ć č d e ê f ğ h i î j k l m n o ö p ṗ q r s ś t u v w x z ź
    marks: ◌́ ◌̂ ◌̆ ◌̇ ◌̈ ◌̌
    script: Latin
    status: primary
  source:
  - Omniglot
  - Wikipedia
  speakers: 538480
  speakers_date: 2002-2014
  validity: preliminary
roh:
  name: Romansh
  orthographies:
  - autonym: Rumantsch
    base: A B C D E F G H I J K L M N O P Q R S T U V W X Y Z À Â È É Ê Î Ò Ô Ö Ü a b c d e f g h i j k l m n o p q r s t u v w x y z à â è é ê î ò ô ö ü
    marks: ◌̀ ◌́ ◌̂ ◌̈
    script: Latin
    status: primary
  source:
  - Omniglot
  - Wikipedia
  - Alvestrand
  speakers: 44354
  speakers_date: 2017
  status: living
  validity: verified
ron:
  name: Romanian
  orthographies:
  - autonym: Молдовеняскэ
    base: А Б В Г Д Е Ж З И Й К Л М Н О П Р С Т У Ф Х Ц Ч Ш Ы Ь Э Ю Я Ӂ а б в г д е ж з и й к л м н о п р с т у ф х ц ч ш ы ь э ю я ӂ
    marks: ◌̆
    note: Used in Transnistria.
    script: Cyrillic
    status: local
  - autonym: Română
    auxiliary: Ş Ţ ş ţ
    base: A B C D E F G H I J K L M N O P Q R S T U V W X Y Z Â Î Ă Ș Ț a b c d e f g h i j k l m n o p q r s t u v w x y z â î ă ș ț
    design_note: The characters ‹Ș,ș› and ‹Ț,ț› have been represented with ‹Ş,ş› and ‹Ţ,ţ› in the past. The former character codepoints may still appear in some legacy encodings. To resolve this and to avoid discrepancy (the marks below both character pairs ought to be identical) some font developers use automated substitutions in their OpenType fonts.
    marks: ◌̂ ◌̆ ◌̦ ◌̧
    note: Used also for Romanian spoken in Moldavia (sometimes called Moldavian).
    script: Latin
    status: primary
  source:
  - Omniglot
  - Wikipedia
  speakers: 26000000
  speakers_date: 2016
  status: living
  validity: verified
roo:
  name: Rotokas
  orthographies:
  - autonym: Rotokas
    base: A E G I K O P R S T U V a e g i k o p r s t u v
    script: Latin
    status: primary
  source:
  - Omniglot
  - Wikipedia
  speakers: 4300
  speakers_date: 1981
  status: living
  validity: verified
rue:
  name: Rusyn
  orthographies:
  - autonym: Руски
    base: А Б В Г Д Е Ж З И Й К Л М Н О П Р С Т У Ф Х Ц Ч Ш Щ Ъ Ь Э Ю Я Ё Є І Ї Ґ а б в г д е ж з и й к л м н о п р с т у ф х ц ч ш щ ъ ь э ю я ё є і ї ґ
    design_note: The Cyrillic breve accent uses a different form from the one used in the Latin script even though Unicode treats them as the same character.
    marks: ◌̆ ◌̈
    script: Cyrillic
    status: primary
  source:
  - Omniglot
  - Wikipedia
  - https://en.wikipedia.org/wiki/Rusyn_language
  speakers: 623500
  speakers_date: 2000-2006
  status: living
  validity: verified
run:
  name: Rundi
  orthographies:
  - autonym: Ikirundi
    base: A B C D E F G H I J K L M N O P Q R S T U V W X Y Z a b c d e f g h i j k l m n o p q r s t u v w x y z
    script: Latin
    status: primary
  source:
  - Omniglot
  - CLDR
  speakers: 8800000
  speakers_date: 2007
  status: living
  validity: preliminary
ruo:
  name: Istro Romanian
  orthographies:
  - autonym: Rumârește
    base: A B C D E F G H I J K L M N O P Q R S T U V W X Y Z Å Ă Â Ê Ľ Ń Ș Ț a b c d e f g h i j k l m n o p q r s t u v w x y z å ă â ê ľ ń ș ț
    marks: ◌́ ◌̂ ◌̆ ◌̊ ◌̌ ◌̦
    script: Latin
    status: primary
  source:
  - CLDR
  - Wikipedia
  speakers: 300
  speakers_date: 2007
  status: living
  validity: preliminary
rup:
  name: Macedo-Romanian
  orthographies:
  - autonym: Armani
    base: A B C D E F G H I J K L M N O P Q R S T U V W X Y Z Â Ã Ă Ș Ț a b c d e f g h i j k l m n o p q r s t u v w x y z â ã ă ș ț
    marks: ◌̂ ◌̃ ◌̆ ◌̦
    script: Latin
    status: primary
  source:
  - Omniglot
  - Wikipedia
  speakers: 250000
  speakers_date: 1997
  status: living
  validity: preliminary
ruq:
  name: Megleno Romanian
  orthographies:
  - autonym: Vlăheshte
    base: A B C D E F G H I J K L M N O P Q R S T U V W X Y Z Ā Â Ă Ạ Ē Ë Ę Ž Ł Š Ī Ō Ǫ Ū Ľ Ń Ș Ț a b c d e f g h i j k l m n o p q r s t u v w x y z ā â ă ạ ē ë ę ž ł š ī ō ǫ ū ľ ń ș ț
    marks: ◌́ ◌̂ ◌̄ ◌̆ ◌̈ ◌̌ ◌̣ ◌̦ ◌̨ ◌̯
    script: Latin
    status: primary
  source:
  - Omniglot
  - Wikipedia
  speakers: 5000
  speakers_date: 2002
  status: living
  validity: preliminary
rus:
  name: Russian
  orthographies:
  - autonym: Русский
    auxiliary: А́ Е́ И́ О́ У́ Ы́ Э́ ю́ я́ а́ е́ и́ о́ у́ ы́ э́ ю́ я́
    base: А Б В Г Д Е Ж З И Й К Л М Н О П Р С Т У Ф Х Ц Ч Ш Щ Ъ Ы Ь Э Ю Я Ё а б в г д е ж з и й к л м н о п р с т у ф х ц ч ш щ ъ ы ь э ю я ё
    design_note: Correct positioning of an acute accent (used to mark stress) above some characters may be required. The Cyrillic breve accent uses a different form from the one used in the Latin script even though Unicode treats them as the same character.
    marks: ◌̆ ◌̈ ◌́
    script: Cyrillic
    status: primary
  source:
  - Omniglot
  - Wikipedia
  - https://en.wikipedia.org/wiki/Russian_alphabet
  - https://www.evertype.com/alphabets/russian.pdf
  speakers: 150000000
  speakers_date: 2012
  status: living
  validity: verified
rut:
  name: Rutul
  orthographies:
  - autonym: Мыхӏабишды
    base: А Б В Г Д Е Ж З И Й К Л М Н О П Р С Т У Ф Х Ц Ч Ш Щ Ъ Ы Ь Э Ю Я Ё Ӏ а б в г д е ж з и й к л м н о п р с т у ф х ц ч ш щ ъ ы ь э ю я ё ӏ
    marks: ◌̆ ◌̈
    script: Cyrillic
    status: primary
  source:
  - Omniglot
  - Wikipedia
  speakers: 36400
  speakers_date: 2010
  status: living
  validity: preliminary
rwk:
  name: Rwa
  orthographies:
  - autonym: Rwa
    auxiliary: Q X q x
    base: A B C D E F G H I J K L M N O P R S T U V W Y Z a b c d e f g h i j k l m n o p r s t u v w y z
    script: Latin
    status: primary
  source:
  - CLDR
  status: living
  validity: draft
sag:
  name: Sango
  orthographies:
  - autonym: Sängö
    base: A B C D E F G H I J K L M N O P Q R S T U V W X Y Z Â Ä Ê Ë Î Ï Ô Ö Û Ü a b c d e f g h i j k l m n o p q r s t u v w x y z â ä ê ë î ï ô ö û ü
    marks: ◌̂ ◌̈
    script: Latin
    status: primary
  source:
  - Omniglot
  - Wikipedia
  speakers: 450000
  speakers_date: 1988
  status: living
  validity: preliminary
sah:
  name: Yakut
  orthographies:
  - autonym: Сахалыы
    base: А Б В Г Д Е Ж З И Й К Л М Н О П Р С Т У Ф Х Ц Ч Ш Щ Ъ Ы Ь Э Ю Я Ё Ҕ Ҥ Ү Һ Ө а б в г д е ж з и й к л м н о п р с т у ф х ц ч ш щ ъ ы ь э ю я ё ҕ ҥ ү һ ө
    marks: ◌̆ ◌̈
    script: Cyrillic
    status: primary
  source:
  - Omniglot
  - Wikipedia
  speakers: 450000
  speakers_date: 2010
  status: living
  validity: verified
san:
  name: Sanskrit
  orthographies:
  - autonym: संस्कृतम्
    auxiliary: ॐ
    base: अ आ इ ई उ ऊ ऋ ॠ ऌ ॡ ए ऐ ओ औ क ख ग घ ङ च छ ज झ ञ ट ठ ड ढ ण त थ द ध न प फ ब भ म य र ल ळ व श ष स ह ‌ ‍
    design_note: Sanskrit Devanagari uses different forms for some of the characters and character combinations compared to the Hindi version. Mark positioning and numerous precomposed forms (namely conjunct ligatures) are required for proper representation of the language.
    marks: ◌ँ ◌ं ◌ः ◌़ ◌ा ◌ि ◌ी ◌ु ◌ू ◌ृ ◌े ◌ै ◌ो ◌ौ ◌्
    note: Sanskrit has been written using a variety of Brahmic scrits and, later, also the Latin-script transliteration. There a no native speakers of Sanskrit.
    numerals: ० १ २ ३ ४ ५ ६ ७ ८ ९ 0 1 2 3 4 5 6 7 8 9
    punctuation: । ॥ ॰
    script: Devanagari
    status: primary
  source:
  - Omniglot
  - Wikipedia
  validity: preliminary
saq:
  name: Samburu
  orthographies:
  - autonym: Sampur
    auxiliary: F Q X Z f q x z
    base: A B C D E G H I J K L M N O P R S T U V W Y a b c d e g h i j k l m n o p r s t u v w y
    script: Latin
    status: primary
  source:
  - CLDR
  speakers: 240000
  speakers_date: 2009
  status: living
  validity: draft
sbp:
  name: Sangu (Tanzania)
  orthographies:
  - autonym: Shisango
    base: A B C D E F G H I J K L M N O P Q S T U V W X Y Z À Á Ä Â È É Ë Ê Ì Í Ï Î Ò Ó Ö Ô Ù Ú Ü Û a b c d e f g h i j k l m n o p q s t u v w x y z à á ä â è é ë ê ì í ï î ò ó ö ô ù ú ü û
    marks: ◌̀ ◌́ ◌̂ ◌̈
    script: Latin
    status: primary
  source:
  - Omniglot
  - CLDR
  - Wikipedia
  speakers: 75000
  speakers_date: 1987
  status: living
  validity: preliminary
scn:
  name: Sicilian
  orthographies:
  - autonym: Sicilianu
    base: A B C D E F G H I J K L M N O P Q R S T U V W X Y Z À Â È Ì Ò Ù a b c d e f g h i j k l m n o p q r s t u v w x y z à â è ì ò ù
    marks: ◌̀ ◌̂
    script: Latin
    status: primary
  source:
  - Omniglot
  - Wikipedia
  speakers: 4700000
  speakers_date: 2002
  status: living
  validity: verified
sco:
  name: Scots
  orthographies:
  - autonym: Scots Leid
    base: A B C D E F G H I J K L M N O P Q R S T U V W X Y Z Ȝ a b c d e f g h i j k l m n o p q r s t u v w x y z ȝ
    script: Latin
    status: primary
  source:
  - Omniglot
  - Wikipedia
  speakers: 1541693
  speakers_date: 2011
  validity: preliminary
sdh:
  name: Southern Kurdish
  orthographies:
  - autonym: کوردی خوارگ
    inherit: ckb
    script: Arabic
    status: primary
  source:
  - Wikipedia
  - Omniglot
  speakers: 3000000
  speakers_date: 2000
  status: living
  validity: preliminary
seh:
  name: Sena
  orthographies:
  - autonym: Cisena
    base: A B C D E F G H I J K L M N O P Q R S T U V W X Y Z a b c d e f g h i j k l m n o p q r s t u v w x y z
    script: Latin
    status: primary
  source:
  - Omniglot
  - Wikipedia
  speakers: 1600000
  speakers_date: 2001-2006
  status: living
  validity: verified
sei:
  name: Seri
  orthographies:
  - autonym: Cmiique Iitom
    base: A B C D E F G H I J K L M N O P Q R S T U V W X Y Z Ö a b c d e f g h i j k l m n o p q r s t u v w x y z ö
    marks: ◌̈
    script: Latin
    status: primary
  source:
  - Omniglot
  - Wikipedia
  speakers: 764
  speakers_date: 2010
  status: living
  validity: preliminary
sel:
  name: Selkup
  orthographies:
  - autonym: Шӧльӄумыт
    base: А Б В Г Д Е Ж З И Й К Л М Н О П Р С Т У Ф Х Ц Ч Ш Щ Ъ Ы Ь Э Ю Я Ё Җ Ӄ Ӈ A Ӣ Ӧ Ө Ӭ Ӯ Ӱ Ӷ а б в г д е ж з и й к л м н о п р с т у ф х ц ч ш щ ъ ы ь э ю я ё җ ӄ ӈ a ӣ ӧ ө ӭ ӯ ӱ ӷ
    marks: ◌̄ ◌̆ ◌̇ ◌̈ ◌̊
    script: Cyrillic
    status: primary
  source:
  - Omniglot
  speakers: 1000
  speakers_date: 2010
  status: living
  validity: draft
ses:
  name: Koyraboro Senni Songhai
  orthographies:
  - autonym: Koyraboro Senni
    base: A B C D E F G H I J K L M N O P Q R S T U V W X Y Z Ã Õ Ŋ Š Ž Ɲ Ẽ a b c d e f g h i j k l m n o p q r s t u v w x y z ã õ ŋ š ž ɲ ẽ
    marks: ◌̃ ◌̌
    script: Latin
    status: primary
  source:
  - CLDR
  - Wikipedia
  speakers: 430000
  speakers_date: 2007
  status: living
  validity: preliminary
sey:
  name: Secoya
  orthographies:
  - autonym: Paikoka
    base: A D E Ë I J K M N Ñ O P S T U W Y a d e ë i j k m n ñ o p s t u w y '
    marks: ◌̃ ◌̈ ◌̱
    script: Latin
    status: primary
  source:
  - Omniglot
  - Wikipedia
  speakers: 1200
  speakers_date: 2007
  validity: preliminary
sgh:
  name: Shughni
  orthographies:
  - autonym: Хуг̌ну̊н зив
    base: А Б В Г Д Е Ж З И Й К Л М Н О П Р С Т У Ф Х Ц Ч Ш Ё Ғ Қ Ҳ Ҷ Ӣ Ӯ а б в г д е ж з и й к л м н о п р с т у ф х ц ч ш ё ғ қ ҳ ҷ ӣ ӯ
    marks: ◌̄ ◌̆ ◌̈ ◌̊ ◌̌
    script: Cyrillic
    status: primary
  source:
  - Omniglot
  - Wikipedia
  speakers: 50000
  speakers_date: 1990
  status: living
  validity: preliminary
shi:
  name: Tachelhit
  note: The speaker count corresponds to 14.1% of the Moroccan population.
  orthographies:
  - autonym: Tachelhit
    base: A B C D E F G H I J K L M N Q R S T U W X Y Z Ɛ Ɣ Ḍ Ḥ Ṛ Ṣ Ṭ Ž a b c d e f g h i j k l m n q r s t u w x y z ɛ ɣ ʷ ḍ ḥ ṛ ṣ ṭ ž
    marks: ◌̌ ◌̣
    script: Latin
    status: primary
  source:
  - Omniglot
  - Wikipedia
  - CLDR
  speakers: 4739021
  status: living
  validity: verified
shk:
  name: Shilluk
  orthographies:
  - autonym: Dhøg Cøllø
    base: A Ɛ E I Ɔ O Ø U W Y B C D G H J K L M N Ŋ P R T V Á À Ä É È Ë Í Ì Ï Ó Ö Ú Ù a ɛ e i ɔ o ø u w y b c d g h j k l m n ŋ p r t v á à ä é è ë í ì ï ó ö ú ù
    marks: ◌̀ ◌́ ◌̈
    script: Latin
    status: primary
  source:
  - Omniglot
  - Wikipedia
  speakers: 175000
  speakers_date: 1982
  validity: preliminary
shn:
  name: Shan
  orthographies:
  - autonym: လိၵ်ႈတႆး / ၵႂၢမ်းတႆး
    base: ၵ ၶ င ၸ သ ၺ တ ထ ၼ ပ ၽ ၾ မ ယ ရ လ ဝ ႁ ဢ a i ( )
    design_note: Mark positioning and numerous precomposed forms (namely conjunct ligatures) are required for proper representation of the language.
    marks: ◌ိ ◌ီ ◌ု ◌ူ ◌ေ ◌ဵ ◌း ◌် ◌ျ ◌ြ ◌ွ ◌ၢ ◌ႂ ◌ႃ ◌ႄ ◌ႅ ◌ႆ ◌ႇ ◌ႈ ◌ႉ ◌ႊ
    note: The autonym လိၵ်ႈတႆး refers to the written Shan while ၵႂၢမ်းတႆး refers to the spoken Shan.
    script: Burmese
    status: primary
  source:
  - Omniglot
  - Wikipedia
  speakers: 3300000
  speakers_date: 2001
  validity: preliminary
shp:
  name: Shipibo-Conibo
  orthographies:
  - base: A B C E I J K L M N O P Q R S T U W Y a b c e i j k l m n o p q r s t u w y
    script: Latin
    status: primary
  source:
  - Omniglot
  - Wikipedia
  speakers: 26000
  speakers_date: 2003
  validity: preliminary
shu:
  name: Chadian Arabic
  orthographies:
  - autonym: تشادية
    inherit: apd
    script: Arabic
    status: primary
  source:
  - Wikipedia
  speakers: 1600000
  speakers_date: 2015
  status: living
  validity: draft
sin:
  name: Sinhala
  note: There are approximately 3000000 L2 speakers.
  orthographies:
  - autonym: සිංහල
    base: අ ආ ඇ ඈ ඉ ඊ උ ඌ ඍ ඎ එ ඒ ඓ ඔ ඕ ඖ ට ඨ ඩ ඪ ණ ඬ ත ථ ද ධ න ඳ ප ඵ බ භ ම ඹ ය ර ල ව ළ ශ ෂ ස හ ෆ
    design_note: Mark positioning and numerous precomposed forms (namely conjunct ligatures) are required for proper representation of the language.
    script: Sinhala
    status: primary
  source:
  - Omniglot
  - Wikipedia
  speakers: 17000000
  speakers_date: 2012
  validity: preliminary
sjd:
  name: Kildin Sami
  orthographies:
  - autonym: Кӣллт са̄мь кӣлл
    auxiliary: Щ щ Ҋ ҋ Ӹ ӹ ʼ
    base: А Ӓ Б В Г Д Е Ё Ж З Һ И Ӣ Й Ј К Л Ӆ М Ӎ Н Ӊ Ӈ О П Р Ҏ С Т У Ӯ Ф Х Ц Ч Ш Ъ Ы Ь Ҍ Э Ӭ Ю Я а ӓ б в г д е ё ж з һ и ӣ й ј к л ӆ м ӎ н ӊ ӈ о п р ҏ с т у ӯ ф х ц ч ш ъ ы ь ҍ э ӭ ю я
    marks: ◌̄ ◌̆ ◌̈
    script: Cyrillic
    status: primary
  source:
  - Omniglot
  - Wikipedia
  speakers: 340
  speakers_date: 2010
  status: living
  validity: preliminary
sje:
  name: Pite Sami
  orthographies:
  - autonym: Bidumsámegiella
    base: A B D E F G H I J K L M N O P R S T U V Á Ä Å Đ Ŋ Ŧ a b d e f g h i j k l m n o p r s t u v á ä å đ ŋ ŧ ʼ
    marks: ◌́ ◌̈ ◌̊
    script: Latin
    status: primary
  source:
  - Wikipedia
  - Omniglot
  speakers: 50
  speakers_date: 2010
  status: living
  validity: preliminary
sjt:
  name: Ter Sami
  note: Ter Saami has been used as a written language only in very few texts. Currently, the number of active speakers of Ter Saami is likely lower than 10. Kildin and Ter Sami languages are grouped together as Kola Sami by some linguists.
  orthographies:
  - autonym: Са̄мькӣлл
    inherit: sjd
    status: secondary
  source:
  - Omniglot
  - Wikipedia
  speakers: 2
  speakers_date: 2010
  status: living
  validity: preliminary
sju:
  name: Ume Sami
  orthographies:
  - autonym: Ubmejesámiengiälla
    auxiliary: Ū Ǖ ū ǖ
    base: A B D E F G H I J K L M N O P R S T U V Y Á Ä Å Ï Ö Ü Đ Ŋ Ŧ a b d e f g h i j k l m n o p r s t u v y á ä å ï ö ü đ ŋ ŧ
    marks: ◌́ ◌̄ ◌̈ ◌̊
    script: Latin
    status: primary
  source:
  - Wikipedia
  - Omniglot
  speakers: 10
  speakers_date: 2000
  status: living
  validity: preliminary
sjw:
  name: Shawnee
  orthographies:
  - autonym: Sawanwa
    base: A B C D E F G H I J K L M N O P Q R S T U V W X Y Z a b c d e f g h i j k l m n o p q r s t u v w x y z
    script: Latin
    status: primary
  source:
  - Omniglot
  - Wikipedia
  speakers: 200
  speakers_date: 2002
  status: living
  validity: preliminary
skr:
  name: Saraiki
  orthographies:
  - autonym: سرائیکی
    base: ا ب ٻ پ ت ٹ ث ج ڄ چ ح خ د ڊ ڈ ݙ ذ ر ڑ ز ژ س ش ص ض ط ظ ع غ ف ق ک گ ڳ ل م ن ݨ و ہ ھ ء ی ے ي
    design_note: Positional forms of the characters (initial, medial, and final forms) and some ligatures are required for proper representation of the language.
    marks: ◌ٔ
    script: Arabic
    status: primary
  source:
  - Omniglot
  - Wikipedia
  speakers: 26000000
  speakers_date: 2017
  validity: preliminary
slk:
  name: Slovak
  orthographies:
  - autonym: Slovenčina
    base: A B C D E F G H I J K L M N O P Q R S T U V W X Y Z Á Ä É Í Ó Ô Ú Ý Č Ď Ĺ Ľ Ň Ŕ Š Ť Ž a b c d e f g h i j k l m n o p q r s t u v w x y z á ä é í ó ô ú ý č ď ĺ ľ ň ŕ š ť ž
    marks: ◌́ ◌̂ ◌̈ ◌̌
    script: Latin
    status: primary
  source:
  - Omniglot
  - CLDR
  - Wikipedia
  speakers: 5200000
  speakers_date: 2011-2012
  status: living
  validity: verified
slv:
  name: Slovenian
  orthographies:
  - autonym: Slovenščina
    base: A B C D E F G H I J K L M N O P Q R S T U V W X Y Z Ä Ö Ü Ć Č Đ Š Ž a b c d e f g h i j k l m n o p q r s t u v w x y z ä ö ü ć č đ š ž
    marks: ◌́ ◌̈ ◌̌
    script: Latin
    status: primary
  source:
  - Omniglot
  - Wikipedia
  - CLDR
  speakers: 2500000
  speakers_date: 2010
  status: living
  validity: verified
sma:
  name: Southern Sami
  orthographies:
  - autonym: Åarjelsaemiengïele
    base: A B C D E F G H I J K L M N O P Q R S T U V W X Y Z Ä Å Æ Ï Ö Ø a b c d e f g h i j k l m n o p q r s t u v w x y z ä å æ ï ö ø
    marks: ◌̈ ◌̊
    script: Latin
    status: primary
  source:
  - Omniglot
  - Wikipedia
  speakers: 600
  speakers_date: 1992
  status: living
  validity: preliminary
sme:
  name: Northern Sami
  orthographies:
  - autonym: Sámegiella
    base: A B C D E F G H I J K L M N O P Q R S T U V W X Y Z Á Ä Å Æ Ö Ø Č Đ Ŋ Š Ŧ Ž a b c d e f g h i j k l m n o p q r s t u v w x y z á ä å æ ö ø č đ ŋ š ŧ ž
    marks: ◌́ ◌̈ ◌̊ ◌̌
    script: Latin
    status: primary
  source:
  - Omniglot
  - Alvestrand
  speakers: 25000
  speakers_date: 1992-2013
  status: living
  validity: verified
smj:
  name: Lule Sami
  orthographies:
  - autonym: Julevusámegiella
    base: A B C D E F G H I J K L M N O P Q R S T U V W X Y Z Á Ä Å Ñ Ö Ń a b c d e f g h i j k l m n o p q r s t u v w x y z á ä å ñ ö ń
    marks: ◌́ ◌̃ ◌̈ ◌̊
    script: Latin
    status: deprecated
  - autonym: Julevusámegiella
    base: A B D E F G H I J K L M N O P R S T U V Á Ä Å Ŋ a b d e f g h i j k l m n o p r s t u v á ä å ŋ
    marks: ◌́ ◌̈ ◌̊
    script: Latin
    status: primary
  source:
  - Omniglot
  - Wikipedia
  speakers: 650
  speakers_date: 2015
  status: living
  validity: preliminary
smn:
  name: Inari Sami
  orthographies:
  - autonym: Anarâškielâ
    base: A B C D E F G H I J K L M N O P Q R S T U V W X Y Z Á Â Ä Å Ö Č Đ Ŋ Š Ž a b c d e f g h i j k l m n o p q r s t u v w x y z á â ä å ö č đ ŋ š ž
    marks: ◌́ ◌̂ ◌̈ ◌̊ ◌̌
    script: Latin
    status: primary
  source:
  - Omniglot
  - Wikipedia
  speakers: 400
  speakers_date: 2018
  status: living
  validity: preliminary
smo:
  name: Samoan
  orthographies:
  - autonym: Sāmoa
    base: A B C D E F G H I J K L M N O P Q R S T U V W X Y Z Ā Ē Ī Ō Ū a b c d e f g h i j k l m n o p q r s t u v w x y z ā ē ī ō ū
    marks: ◌̄
    script: Latin
    status: primary
  source:
  - Omniglot
  - Wikipedia
  speakers: 510000
  speakers_date: 2015
  status: living
  validity: verified
sms:
  name: Skolt Sami
  orthographies:
  - autonym: Nuõrttsääʼmǩiõll
    auxiliary: Å Ö Ø å ö ø
    base: A B C D E F G H I J K L M N O P Q R S T U V X Y Z Â Ä Å Ö Õ Č Đ Ŋ Š Ž Ǥ Ǧ Ǩ Ǯ Ʒ a b c d e f g h i j k l m n o p q r s t u v x y z â ä å ö õ č đ ŋ š ž ǥ ǧ ǩ ǯ ʒ ʼ
    marks: ◌̂ ◌̃ ◌̈ ◌̊ ◌̌
    script: Latin
    status: primary
  source:
  - Wikipedia
  - Omniglot
  speakers: 320
  speakers_date: 1995-2007
  status: living
  validity: preliminary
sna:
  name: Shona
  orthographies:
  - autonym: Chishona
    base: A B C D E F G H I J K L M N O P Q R S T U V W X Y Z a b c d e f g h i j k l m n o p q r s t u v w x y z
    script: Latin
    status: primary
  source:
  - Omniglot
  - Wikipedia
  speakers: 10800000
  speakers_date: 2000-2007
  status: living
  validity: preliminary
snd:
  name: Sindhi
  orthographies:
  - autonym: सिन्धी
    auxiliary: ॐ
    base: अ आ इ ई उ ऊ ऋ ए ऐ ओ औ क ख ग घ ङ च छ ज झ ञ ट ठ ड ढ ण त थ द ध न प फ ब भ म य र ल ळ व श ष स ह ॻ ॼ ॾ ॿ ‌ ‍
    design_note: Mark positioning and numerous precomposed forms (namely conjunct ligatures) are required for proper representation of the language.
    marks: ◌ँ ◌ं ◌ः ◌़ ◌ा ◌ि ◌ी ◌ु ◌ू ◌ृ ◌े ◌ै ◌ो ◌ौ ◌्
    note: Used in India
    numerals: ० १ २ ३ ४ ५ ६ ७ 0 1 2 3 4 5 6 7 8 9
    punctuation: । ॥ ॰
    script: Devanagari
    status: primary
  - autonym: سنڌي
    base: ء أ ؤ ئ ا ب ت ث ج ح خ د ذ ر ز س ش ص ض ط ظ ع غ ف ق ل م ن ه و پ چ ژ ک گ ی ڄ ٺ ٽ ٿ ڀ ٻ ڙ ڍ ڊ ڏ ڌ ڇ ڃ ڦ ڻ ڱ ڳ ڪ
    design_note: Nastaʼlīq style of the Arabic script is preferred. Positional forms of the characters (initial, medial, and final forms) and some ligatures are required for proper representation of the language.
    marks: ◌َ ◌ُ ◌ِ ◌ْ ◌ٔ ◌ٰ
    note: Used in Pakistan
    numerals: ۰ ۱ ۲ ۳ ۴ ۵ ۶ ۷ ۸ ۹ 0 1 2 3 4 5 6 7 8 9
    script: Arabic
    status: primary
  source:
  - Wikipedia
  - Unicode
  speakers: 32000000
  speakers_date: 2017
  validity: preliminary
snk:
  name: Soninke
  orthographies:
  - autonym: Sooninkanxanne
    base: A B C D E F G H I J K L M N O P Q R S T U W X Y a b c d e f g h i j k l m n o p q r s t u w x y '
    script: Latin
    status: primary
  source:
  - Omniglot
  - Wikipedia
  speakers: 2100000
  speakers_date: 2006-2011
  validity: preliminary
snn:
  name: Siona
  orthographies:
  - autonym: Gantëya coca
    base: A Ã B C D E Ë Ɛ G H I Ĩ Ɨ J K M N Ñ O Õ P R S T U Ũ W Y Z a ã b c d e ë ɛ g h i ĩ ɨ j k m n ñ o õ p r s t u ũ w y z '
    marks: ◌̃ ◌̈ ◌̱
    script: Latin
    status: primary
  source:
  - Omniglot
  - Wikipedia
  speakers: 500
  speakers_date: 2000-2008
  validity: preliminary
som:
  name: Somali
  orthographies:
  - autonym: Soomaali
    base: A B C D E F G H I J K L M N O P Q R S T U V W X Y Z a b c d e f g h i j k l m n o p q r s t u v w x y z
    script: Latin
    status: primary
  source:
  - Omniglot
  - CLDR
  - Wikipedia
  speakers: 16000000
  speakers_date: 2015
  status: living
  validity: preliminary
sot:
  name: Southern Sotho
  orthographies:
  - autonym: Sesotho
    base: A B C D E F G H I J K L M N O P Q R S T U V W X Y Z À Á É Š a b c d e f g h i j k l m n o p q r s t u v w x y z à á é š
    marks: ◌̀ ◌́ ◌̄ ◌̌
    script: Latin
    status: primary
  source:
  - Omniglot
  - Wikipedia
  speakers: 5600000
  speakers_date: 2001-2011
  status: living
  validity: verified
spa:
  name: Spanish
  orthographies:
  - autonym: Español
    base: A B C D E F G H I J K L M N O P Q R S T U V W X Y Z Á É Í Ñ Ó Ú Ü a b c d e f g h i j k l m n o p q r s t u v w x y z á é í ñ ó ú ü ¡ ¿
    marks: ◌́ ◌̃ ◌̈
    script: Latin
    status: primary
  source:
  - Omniglot
  - CLDR
  speakers: 483000000
  speakers_date: 2019
  status: living
  validity: verified
srd:
  includes:
  - sdc
  - sdn
  - src
  - sro
  name: Sardinian
  orthographies:
  - autonym: Sardu
    base: A B C D E F G H I J K L M N O P Q R S T U V W X Y Z À Ç È Ì Ò Ù a b c d e f g h i j k l m n o p q r s t u v w x y z à ç è ì ò ù
    marks: ◌̀ ◌̧
    script: Latin
    status: primary
  preferred_as_individual: true
  source:
  - Omniglot
  - Wikipedia
  speakers: 1350000
  speakers_date: 2016
  status: living
  validity: preliminary
srm:
  name: Saramaccan
  orthographies:
  - autonym: Saamáka
    base: A B C D E F G H I J K L M N O P Q R S T U V W X Y Z Á Ë Ö a b c d e f g h i j k l m n o p q r s t u v w x y z á ë ö
    marks: ◌́ ◌̈
    script: Latin
    status: primary
  source:
  - Omniglot
  - Wikipedia
  speakers: 90000
  speakers_date: 2013
  status: living
  validity: verified
srn:
  name: Sranan Tongo
  orthographies:
  - autonym: Sranan Tongo
    base: A B C D E F G H I J K L M N O P Q R S T U V W X Y Z È Ò a b c d e f g h i j k l m n o p q r s t u v w x y z è ò
    marks: ◌̀
    script: Latin
    status: primary
  source:
  - Omniglot
  - Wikipedia
  speakers: 130000
  speakers_date: 1993
  status: living
  validity: verified
srp:
  name: Serbian
  orthographies:
  - autonym: Српски
    base: А Б В Г Д Е Ж З И К Л М Н О П Р С Т У Ф Х Ц Ч Ш Ђ Ј Љ Њ Ћ Џ З́ С́ а б в г д е ж з и к л м н о п р с т у ф х ц ч ш ђ ј љ њ ћ џ з́ с́
    design_note: Correct positioning of an acute accent above some characters may be required. The Cyrillic breve accent uses a different form from the one used in the Latin script even though Unicode treats them as the same character. In italic styles, some characters may use a different form from the Cyrillic used as examples by Unicode.
    marks: ◌́
    preferred_as_group: true
    script: Cyrillic
    status: primary
  - autonym: Srpski
    auxiliary: Ǆ ǅ ǆ Ǉ ǈ ǉ Ǌ ǋ ǌ
    base: A B C D E F G H I J K L M N O P Q R S T U V W X Y Z Ć Č Đ Ś Š Ź Ž a b c d e f g h i j k l m n o p q r s t u v w x y z ć č đ ś š ź ž
    design_note: Digraphs ‹dž›, ‹lj›, and ‹nj› in their uppercase, titlecase, and lowercase forms have dedicated Unicode codepoints in the auxiliary set. However, these were included chiefly for backwards compatibility with legacy encodings which kept a one-to-one correspondence with Cyrillic.
    marks: ◌́ ◌̌
    preferred_as_group: true
    script: Latin
    status: primary
  source:
  - Omniglot
  - Wikipedia
  - CLDR
  - https://en.wikipedia.org/wiki/Serbian_Cyrillic_alphabet
  - https://www.evertype.com/alphabets/serbian.pdf
  speakers: 9500000
  speakers_date: 2016
  status: living
  validity: verified
srr:
  name: Serer
  orthographies:
  - autonym: Seereer
    base: A B Ɓ C Ƈ D Ɗ E F G H I J K L M N Ñ Ŋ O P Ƥ Q R S T Ƭ U W X Y Ƴ a b ɓ c ƈ d ɗ e f g h i j k l m n ñ ŋ o p ƥ q r s t ƭ u w x y ƴ '
    marks: ◌̃
    script: Latin
    status: primary
  source:
  - Omniglot
  - Wikipedia
  speakers: 1410700
  speakers_date: 2001-2015
  validity: preliminary
ssw:
  name: Swati
  orthographies:
  - autonym: Siswati
    base: A B C D E F G H I J K L M N O P Q R S T U V W X Y Z a b c d e f g h i j k l m n o p q r s t u v w x y z
    script: Latin
    status: primary
  source:
  - Omniglot
  speakers: 2300000
  speakers_date: 2006-2011
  status: living
  validity: draft
suk:
  name: Sukuma
  orthographies:
  - autonym: Kɪsukuma
    base: A B C D E F G H I J K L M N O P R S T U V W Y Z Ɪ a b c d e f g h i j k l m n o p r s t u v w y z ' ɪ
    script: Latin
    status: primary
  source:
  - Omniglot
  - Wikipedia
  speakers: 8100000
  speakers_date: 2016
  validity: preliminary
sun:
  name: Sundanese
  orthographies:
  - autonym: Basa Sunda
    base: A B C D E F G H I J K L M N O P Q R S T U V W X Y Z É a b c d e f g h i j k l m n o p q r s t u v w x y z é
    marks: ◌́
    script: Latin
    status: primary
  - autonym: ᮘᮞ ᮞᮥᮔ᮪ᮓ
    auxiliary: ᮮ ᮯ ᮻ ᮼ ᮽ ᮾ ᮿ
    base: ᮊ ᮌ ᮍ ᮎ ᮏ ᮑ ᮒ ᮓ ᮔ ᮕ ᮘ ᮙ ᮚ ᮛ ᮜ ᮝ ᮞ ᮠ ᮖ ᮋ ᮗ ᮟ ᮐ ᮃ ᮆ ᮄ ᮇ ᮅ ᮈ ᮉ
    design_note: Mark positioning and numerous precomposed forms (namely conjunct ligatures) are required for proper representation of the language.
    marks: ◌ᮀ ◌ᮁ ◌ᮂ ◌ᮡ ◌ᮢ ◌ᮣ ◌ᮤ ◌ᮥ ◌ᮦ ◌ᮧ ◌ᮨ ◌ᮩ ◌᮪ ◌ᮬ ◌ᮭ
    numerals: ᮱ ᮲ ᮳ ᮴ ᮵ ᮶ ᮷ ᮸ ᮹ ᮰ 1 2 3 4 5 6 7 8 9 0
    punctuation: ᳀ ᳁ ᳂ ᳃ ᳄ ᳅ ᳆ ᳇
    script: Sundanese
    status: secondary
  source:
  - Omniglot
  - Wikipedia
  speakers: 40000000
  speakers_date: 2016
  status: living
  validity: verified
sus:
  name: Susu
  orthographies:
  - autonym: Sosoxi
    base: A B D E Ɛ F G H I K X L M N Ɲ O Ɔ P R S T U W Y a b d e ɛ f g h i k x l m n ɲ o ɔ p r s t u w y
    script: Latin
    status: primary
  source:
  - Omniglot
  - Wikipedia
  speakers: 1060000
  speakers_date: 2001-2006
  validity: preliminary
swb:
  name: Maore Comorian
  orthographies:
  - autonym: شِكُمُرِ
    base: ح چ ج ث ت پ ب ا س ز ر ذ د خ ڠ غ ع ظ ط ض ص ش ن م ل ڬ ك ق ڤ ڢ ف ي و ه
    design_note: Positional forms of the characters (initial, medial, and final forms) and some ligatures are required for proper representation of the language.
    marks: ◌َ ◌ُ ◌ِ ◌ّ
    script: Arabic
    status: secondary
  - autonym: Shikomori
    base: A B C D E F G H I J K L M N O P R S T U V W Y Z a b c d e f g h i j k l m n o p r s t u v w y z
    script: Latin
    status: primary
  source:
  - Omniglot
  - Wikipedia
  speakers: 152000
  speakers_date: 2012
  validity: preliminary
swc:
  name: Congo Swahili
  orthographies:
  - autonym: Kiswahili
    inherit: swh
    script: Latin
    status: primary
  source:
  - Omniglot
  status: living
  validity: draft
swe:
  name: Swedish
  orthographies:
  - autonym: Svenska
    base: A B C D E F G H I J K L M N O P Q R S T U V W X Y Z À Á Ä Å É Ë Ö Ü a b c d e f g h i j k l m n o p q r s t u v w x y z à á ä å é ë ö ü
    marks: ◌̀ ◌́ ◌̈ ◌̊
    script: Latin
    status: primary
  source:
  - Omniglot
  - CLDR
  - Wikipedia
  speakers: 10000000
  speakers_date: 2018
  status: living
  validity: preliminary
swh:
  name: Swahili (individual language)
  note: The speaker count is estimate between 2 and 150 million.
  orthographies:
  - autonym: Kiswahili
    base: A B C D E F G H I J K L M N O P R S T U V W Y Z a b c d e f g h i j k l m n o p r s t u v w y z
    script: Latin
    status: primary
  preferred_name: Swahili
  source:
  - Omniglot
  - Wikipedia
  speakers: 150000000
  speakers_date: 2012
  status: living
  validity: verified
szl:
  name: Silesian
  orthographies:
  - autonym: Ślůnsko godka
    base: A B C D E F G H I J K L M N O P Q R S T U V W X Y Z Ć Č Ń Ř Ś Š Ů Ź Ż Ž a b c d e f g h i j k l m n o p q r s t u v w x y z ć č ń ř ś š ů ź ż ž
    marks: ◌́ ◌̇ ◌̊ ◌̌
    script: Latin
    status: primary
  source:
  - Omniglot
  - Wikipedia
  speakers: 510000
  speakers_date: 2011
  status: living
  validity: preliminary
tab:
  name: Tabassaran
  orthographies:
  - autonym: Табасаран
    base: А Б В Г Д Е Ж З И Й К Л М Н О П Р С Т У Ф Х Ц Ч Ш Щ Ъ Ы Ь Э Ю Я Ё Ӏ а б в г д е ж з и й к л м н о п р с т у ф х ц ч ш щ ъ ы ь э ю я ё ӏ
    marks: ◌̆ ◌̈
    script: Cyrillic
    status: primary
  source:
  - Omniglot
  - Wikipedia
  speakers: 126900
  speakers_date: 2010
  status: living
  validity: preliminary
tah:
  name: Tahitian
  note: The speaker count is based on 37% of the total population.
  orthographies:
  - autonym: Reo Tahiti
    base: A B C D E F G H I J K L M N O P Q R S T U V W X Y Z Ā Ē Ī Ō Ū a b c d e f g h i j k l m n o p q r s t u v w x y z ā ē ī ō ū
    marks: ◌̄
    script: Latin
    status: primary
  source:
  - Omniglot
  - Wikipedia
  speakers: 68260
  speakers_date: 2007
  status: living
  validity: preliminary
taj:
  name: Eastern Tamang
  orthographies:
  - autonym: तामाङ‎
    inherit: hin
    script: Devanagari
    status: primary
  - autonym: རྟ་དམག‎
    inherit: bod
    script: Tibetan
  source:
  - Omniglot
  - Wikipedia
  speakers: 1370154
  speakers_date: 2011
  validity: preliminary
tam:
  name: Tamil
  orthographies:
  - autonym: தமிழ்
    base: அ ஆ இ ஈ உ ஊ எ ஏ ஐ ஒ ஓ ஔ ஃ க ங ச ஞ ட ண த ந ப ம ய ர ல வ ழ ள ற ன ஜ ஶ ஷ ஸ ஹ
    design_note: Mark positioning and numerous precomposed forms (namely conjunct ligatures) are required for proper representation of the language.
    marks: ◌ா ◌ி ◌ீ ◌ு ◌ூ ◌ெ ◌ே ◌ை ◌் ◌ௗ
    numerals: 0 ௧ ௨ ௩ ௪ ௫ ௬ ௭ ௮ ௯ ௰ ௱ ௲ 1 2 3 4 5 6 7 8 9
    script: Tamil
    status: primary
  source:
  - Omniglot
  - Wikipedia
  speakers: 75000000
  speakers_date: 2011-2015
  validity: preliminary
tat:
  name: Tatar
  orthographies:
  - autonym: Татарча
    base: А Б В Г Д Е Ж З И Й К Л М Н О П Р С Т У Ф Х Ц Ч Ш Щ Ъ Ы Ь Э Ю Я Ё Җ Ң Ү Һ Ә Ө а б в г д е ж з и й к л м н о п р с т у ф х ц ч ш щ ъ ы ь э ю я ё җ ң ү һ ә ө
    marks: ◌̆ ◌̈
    script: Cyrillic
    status: primary
  source:
  - Omniglot
  - CLDR
  speakers: 5200000
  speakers_date: 2015
  status: living
  validity: preliminary
tay:
  name: Atayal
  orthographies:
  - autonym: Tayal
    auxiliary: Č Š Ž Ḳ č š ž ḳ
    base: A B C D E F G H I J K L M N O P Q R S T U V W X Y Z Ŋ Ə a b c d e f g h i j k l m n o p q r s t u v w x y z ŋ ə ’
    marks: ◌̌ ◌̣
    script: Latin
    status: primary
  source:
  - Omniglot
  - Wikipedia
  speakers: 84000
  speakers_date: 2002
  status: living
  validity: verified
tbz:
  name: Ditammari
  orthographies:
  - autonym: Ditammari
    base: A B C D Đ E F H I K L M N Ŋ O Ɔ P R S T U W X Y Z Ã Ɛ Ĩ Ú Ũ a b c d đ e f h i k l m n ŋ o ɔ p r s t u w x y z ã ɛ ĩ ú ũ
    marks: ◌́ ◌̃
    script: Latin
    status: primary
  source:
  - Wikipedia
  speakers: 150000
  speakers_date: 2006-2012
  validity: draft
tca:
  name: Ticuna
  orthographies:
  - autonym: Duüxügu
    base: A B Č D E F G H I J K L M N Ñ O P R S T U Ü W X Y a b č d e f g h i j k l m n ñ o p r s t u ü w x y ʔ
    marks: ◌̃ ◌̈ ◌̌
    script: Latin
    status: primary
  source:
  - Omniglot
  - Wikipedia
  speakers: 47000
  speakers_date: 1998-2008
  validity: preliminary
tdt:
  name: Tetun Dili
  orthographies:
  - autonym: Tetun Dili
    inherit: tet
    script: Latin
    status: primary
  source:
  - Omniglot
  - Wikipedia
  speakers: 390000
  speakers_date: 2009
  status: living
  validity: verified
tel:
  name: Telugu
  note: There are approximately 11000000 L2 speakers.
  orthographies:
  - autonym: తెలుగు
    base: అ భ ఇ ఉ ఋ ఌ ఎ ఐ ఒ ఔ ఆ ఈ ఊ ౠ ౡ ఏ ఓ క ఖ గ ఘ ఙ చ ఛ జ ఝ ఞ ట ఠ డ ఢ ణ త థ ద ధ న ప ఫ బ మ య ర ల వ ళ శ ష స హ ఱ
    design_note: Mark positioning and numerous precomposed forms (namely conjunct ligatures) are required for proper representation of the language.
    marks: ◌ఁ ◌ం ◌ః ◌ా ◌ి ◌ీ ◌ు ◌ూ ◌ృ ◌ౄ ◌ె ◌ే ◌ొ ◌ో ◌ౌ ◌్ ◌ౖ ◌ౢ ◌ౣ
    numerals: ౦ ౧ ౨ ౩ ౪ ౫ ౬ ౭ ౮ ౯ ౸ ౹ ౺ ౻ ౼ ౽ ౾
    script: Telugu
    status: primary
  source:
  - Omniglot
  - Wikipedia
  - CLDR
  speakers: 82000000
  speakers_date: 2011
  validity: preliminary
tem:
  name: Timne
  orthographies:
  - autonym: KʌThemnɛ
    base: A Ʌ B D E Ɛ Ə F G H I K L M N Ŋ O Ɔ P R S T U W a ʌ b d e ɛ ə f g h i k l m n ŋ o ɔ p r s t u w
    script: Latin
    status: primary
  source:
  - Omniglot
  - Wikipedia
  speakers: 2500000
  speakers_date: 2006
  validity: preliminary
teo:
  name: Teso
  orthographies:
  - autonym: Ateso
    auxiliary: F Q Z f q z
    base: A B C D E G H I J K L M N O P R S T U V W X Y Ŋ a b c d e g h i j k l m n o p r s t u v w x y ŋ
    script: Latin
    status: primary
  source:
  - Omniglot
  - Wikipedia
  speakers: 1900000
  speakers_date: 2002-2009
  status: living
  validity: verified
tet:
  name: Tetum
  note: There are approximately 570000 L2 speakers in East Timor.
  orthographies:
  - autonym: Lia Tetun
    base: A B C D E F G H I J K L M N O P Q R S T U V W X Y Z Ñ Á Ó É Í a b c d e f g h i j k l m n o p q r s t u v w x y z ñ á ó é í
    marks: ◌́ ◌̃
    script: Latin
    status: primary
  source:
  - Omniglot
  - Wikipedia
  speakers: 390000
  speakers_date: 2009
  validity: preliminary
tgk:
  name: Tajik
  orthographies:
  - autonym: Тоҷикӣ
    base: А Б В Г Д Е Ж З И Й К Л М Н О П Р С Т У Ф Х Ч Ш Ъ Э Ю Я Ё Ғ Қ Ҳ Ҷ Ӣ Ӯ а б в г д е ж з и й к л м н о п р с т у ф х ч ш ъ э ю я ё ғ қ ҳ ҷ ӣ ӯ
    marks: ◌̄ ◌̆ ◌̈
    script: Cyrillic
    status: primary
  source:
  - Omniglot
  - Wikipedia
  - CLDR
  speakers: 8400000
  speakers_date: 2015
  status: living
  validity: verified
tgl:
  name: Tagalog
  orthographies:
  - autonym: Tagalog
    base: A B C D E F G H I J K L M N O P Q R S T U V W X Y Z Á À É Í Ì Ó Ú a b c d e f g h i j k l m n o p q r s t u v w x y z á à é í ì ó ú
    marks: ◌̀ ◌́
    script: Latin
    status: primary
  - autonym: ᜊᜌ᜴ᜊᜌᜒᜈ᜴
    base: ᜀ ᜁ ᜂ ᜃ ᜄ ᜅ ᜆ ᜇ ᜈ ᜉ ᜊ ᜋ ᜌ ᜍ ᜎ ᜏ ᜐ ᜑ
    marks: ◌ᜒ ◌ᜓ ◌᜔
    note: Baybayin is the historic Tagalog script. Some revival efforts exist, but it is not in common use in the Philippines.
    script: Tagalog (Baybayin, Alibata)
    status: historical
  source:
  - Omniglot
  - Wikipedia
  speakers: 23800000
  speakers_date: 2019
  status: living
  validity: verified
tha:
  name: Thai
  note: There are approximately 44000000 L2 speakers.
  orthographies:
  - autonym: ภาษาไทย
    base: ก ข ฃ ค ฅ ฆ ง จ ฉ ช ซ ฌ ญ ฎ ฏ ฐ ฑ ฒ ณ ด ต ถ ท ธ น บ ป ผ ฝ พ ฟ ภ ม ย ร ล ว ศ ษ ส ห ฬ อ ฮ ะ า เ โ ใ ไ ฤ ๅ ฦ
    design_note: Mark positioning and some character combinations (ligatures) have to be resolved to properly represent the language.
    marks: ◌̍ ◌̎ ◌ั ◌ิ ◌ุ ◌ู ◌็ ◌ํ
    numerals: ๐ ๑ ๒ ๓ ๔ ๕ ๖ ๗ ๘ ๙ 0 1 2 3 4 5 6 7 8 9
    punctuation: ๏ ๛
    script: Thai
    status: primary
  source:
  - Omniglot
  - Wikipedia
  - CLDR
  speakers: 36000000
  speakers_date: 2000
  validity: preliminary
tir:
  name: Tigrinya
  orthographies:
  - autonym: ትግርኛ
    base: ሀ ሁ ሂ ሃ ሄ ህ ሆ ኰ ኲ ኳ ኴ ኵ ለ ሉ ሊ ላ ሌ ል ሎ ዀ ዂ ዃ ዄ ዅ ሐ ሑ ሒ ሓ ሔ ሕ ሖ ወ ዉ ዊ ዋ ዌ ው ዎ መ ሙ ሚ ማ ሜ ም ሞ ዐ ዑ ዒ ዓ ዔ ዕ ዖ ረ ሩ ሪ ራ ሬ ር ሮ ዘ ዙ ዚ ዛ ዜ ዝ ዞ ሰ ሱ ሲ ሳ ሴ ስ ሶ ዠ ዡ ዢ ዣ ዤ ዥ ዦ ሸ ሹ ሺ ሻ ሼ ሽ ሾ የ ዩ ዪ ያ ዬ ይ ዮ ቀ ቁ ቂ ቃ ቄ ቅ ቆ ደ ዱ ዲ ዳ ዴ ድ ዶ ቈ ቊ ቋ ቌ ቍ ጀ ጁ ጂ ጃ ጄ ጅ ጆ ቐ ቑ ቒ ቓ ቔ ቕ ቖ ገ ጉ ጊ ጋ ጌ ግ ጎ ቘ ቚ ቛ ቜ ቝ ጐ ጒ ጓ ጔ ጕ በ ቡ ቢ ባ ቤ ብ ቦ ጠ ጡ ጢ ጣ ጤ ጥ ጦ ተ ቱ ቲ ታ ቴ ት ቶ ጨ ጩ ጪ ጫ ጬ ጭ ጮ ቸ ቹ ቺ ቻ ቼ ች ቾ ጰ ጱ ጲ ጳ ጴ ጵ ጶ ነ ኑ ኒ ና ኔ ን ኖ ጸ ጹ ጺ ጻ ጼ ጽ ጾ ኘ ኙ ኚ ኛ ኜ ኝ ኞ ፈ ፉ ፊ ፋ ፌ ፍ ፎ አ ኡ ኢ ኣ ኤ እ ኦ ፐ ፑ ፒ ፓ ፔ ፕ ፖ ከ ኩ ኪ ካ ኬ ክ ኮ ቨ ቩ ቪ ቫ ቬ ቭ ቮ
    numerals: ፩ ፪ ፫ ፬ ፭ ፮ ፯ ፰ ፱ ፲ ፳ ፴ ፵ ፶ ፷ ፸ ፹ ፺ ፻
    script: Ge'ez/Fidel
    status: primary
  source:
  - Omniglot
  - Wikipedia
  speakers: 10800000
  speakers_date: 2020
  validity: preliminary
tiv:
  name: Tiv
  orthographies:
  - autonym: Tiv
    base: A B C D E F G H I J K L M N O Ô P R S T U V W Y Z a b c d e f g h i j k l m n o ô p r s t u v w y z
    marks: ◌̂
    script: Latin
    status: primary
  source:
  - Wikipedia
  speakers: 7000000
  speakers_date: 2020
  validity: draft
tkl:
  name: Tokelau
  orthographies:
  - autonym: Tokelau
    base: A E I O U F G K L M N P H T V Ā Ē Ī Ō Ū a e i o u f g k l m n p h t v ā ē ī ō ū
    marks: ◌̄
    script: Latin
    status: primary
  source:
  - Omniglot
  - Wikipedia
  speakers: 3517
  speakers_date: 1987-2006
  status: living
  validity: verified
tkr:
  name: Tsakhur
  orthographies:
  - autonym: Цӏаӏхна миз
    base: А Б В Г Д Е Ж З И Й К Л М Н О П Р С Т У Ф Х Ц Ч Ш Щ Ъ Ы Ь Э Ю Я Ё Ӏ а б в г д е ж з и й к л м н о п р с т у ф х ц ч ш щ ъ ы ь э ю я ё ӏ
    marks: ◌̆ ◌̈
    note: Used in Dagestan (Russia).
    script: Cyrillic
    status: primary
  - autonym: Ts‘əxna miz
    inherit: azj
    note: Used in Azerbaijan.
    script: Latin
    status: primary
  source:
  - Omniglot
  - Wikipedia
  speakers: 22300
  speakers_date: 2010-2011
  status: living
  validity: verified
tlh:
  name: Klingon
  orthographies:
  - autonym: tlhIngan Hol
    base: A B C D E F G H I J K L M N O P Q R S T U V W X Y Z a b c d e f g h i j k l m n o p q r s t u v w x y z
    script: Latin
    status: primary
  source:
  - Omniglot
  - Wikipedia
  speakers: 0
  status: constructed
  validity: preliminary
tly:
  name: Talysh
  orthographies:
  - autonym: Tolışi
    inherit: azj
    note: Used in Azerbaijan.
    script: Latin
    status: primary
  - autonym: تالشه
    inherit: pes
    note: Used in Iran.
    script: Arabic
    status: primary
  - autonym: Толыши
    base: А Б В Г Д Е Ж З И Й К Л М Н О П Р С Т У Ф Х Ц Ч Ш Ј Ғ Ҹ Ҝ Һ Ә Ы а б в г д е ж з и й к л м н о п р с т у ф х ц ч ш ј ғ ҹ ҝ һ ә ы
    marks: ◌̆
    note: Used in Russia.
    script: Cyrillic
    status: secondary
  source:
  - Omniglot
  - Wikipedia
  speakers: 218100
  speakers_date: 2011-2014
  status: living
  validity: verified
tob:
  name: Toba
  orthographies:
  - autonym: Toba
    base: A B C D E G H I J L M N O Ñ T U V X Y Ỹ a b c d e g h i j l m n o ñ t u v x y ỹ '
    marks: ◌̃
    script: Latin
    status: primary
  source:
  - Omniglot
  - Wikipedia
  validity: preliminary
toi:
  name: Tonga (Zambia)
  orthographies:
  - autonym: Faka-Tonga
    base: A E F G H I K L M N O P S T U V a e f g h i k l m n o p s t u v '
    marks: ◌̄
    script: Latin
    status: primary
  source:
  - Omniglot
  - Wikipedia
  speakers: 1500000
  speakers_date: 2001-2010
  validity: preliminary
toj:
  name: Tojolabal
  orthographies:
  - autonym: Tojolꞌabꞌal
    base: A B C D E G I J K L M N O P R S T U W X Y Ꞌ a b c d e g i j k l m n o p r s t u w x y ꞌ
    script: Latin
    status: primary
  source:
  - Omniglot
  - Wikipedia
  speakers: 51733
  speakers_date: 2010
  validity: preliminary
ton:
  name: Tonga (Tonga Islands)
  note: Speaker count date references 1998 census in Tonga, other dates are unknown.
  orthographies:
  - autonym: Faka Tonga
    base: A B C D E F G H I J K L M N O P Q R S T U V W X Y Z Ā Á Ē É Ī Í Ō Ó Ū Ú a b c d e f g h i j k l m n o p q r s t u v w x y z ā á ē é ī í ō ó ū ú
    marks: ◌́ ◌̄
    script: Latin
    status: primary
  source:
  - Omniglot
  - Wikipedia
  - CLDR
  speakers: 187000
  speakers_date: 1998
  status: living
  validity: verified
top:
  name: Papantla Totonac
  orthographies:
  - autonym: Tutunakú
    base: A C E I J K L M N O P R S T U W X Y a c e i j k l m n o p r s t u w x y '
    marks: ◌́
    script: Latin
    status: primary
  source:
  - Omniglot
  - Wikipedia
  speakers: 80000
  speakers_date: 1982
  validity: preliminary
tpi:
  name: Tok Pisin
  orthographies:
  - autonym: Tok Pisin
    base: A B C D E F G H I J K L M N O P Q R S T U V W X Y Z a b c d e f g h i j k l m n o p q r s t u v w x y z
    script: Latin
    status: primary
  source:
  - Omniglot
  - Wikipedia
  speakers: 120000
  speakers_date: 2004
  status: living
  validity: preliminary
tsn:
  name: Tswana
  orthographies:
  - autonym: Setswana
    base: A B C D E F G H I J K L M N O P Q R S T U V W X Y Z Ê Ô Š a b c d e f g h i j k l m n o p q r s t u v w x y z ê ô š
    marks: ◌̂ ◌̌
    script: Latin
    status: primary
  source:
  - Omniglot
  speakers: 5200000
  speakers_date: 1993-2011
  status: living
  validity: draft
tso:
  name: Tsonga
  orthographies:
  - autonym: Xitsonga
    base: A B C D E F G H I J K L M N O P Q R S T U V W X Y Z a b c d e f g h i j k l m n o p q r s t u v w x y z
    script: Latin
    status: primary
  source:
  - Omniglot
  - Wikipedia
  speakers: 12000000
  speakers_date: 2006-2011
  status: living
  validity: draft
tsz:
  name: Purepecha
  orthographies:
  - autonym: P'urhépecha
    base: A B C D E G H I Ï J K M N O P R S T U X a b c d e g h i ï j k m n o p r s t u x '
    marks: ◌́ ◌̈
    script: Latin
    status: primary
  source:
  - Omniglot
  - Wikipedia
  speakers: 124494
  speakers_date: 2010
  validity: preliminary
ttt:
  name: Muslim Tat
  orthographies:
  - base: А Б В Г Д Е Ж З И Й К Л М Н О П Р С Т У Ф Х Ц Ч Ш Щ Ъ Ы Ь Э Ю Я Ё Ӏ а б в г д е ж з и й к л м н о п р с т у ф х ц ч ш щ ъ ы ь э ю я ё ӏ
    marks: ◌̆ ◌̈
    note: Used in Russia.
    script: Cyrillic
    status: primary
  - autonym: Tati
    inherit: azj
    note: Used in Azerbaijan.
    script: Latin
    status: primary
  source:
  - Omniglot
  - Wikipedia
  speakers: 28000
  status: living
  validity: preliminary
tuk:
  name: Turkmen
  orthographies:
  - autonym: Түркменче
    base: А Б В Г Д Е Ж З И Й К Л М Н О П Р С Т У Ф Х Ц Ч Ш Щ Ъ Ы Ь Э Ю Я Ё Җ Ң Ү Ә Ө а б в г д е ж з и й к л м н о п р с т у ф х ц ч ш щ ъ ы ь э ю я ё җ ң ү ә ө
    marks: ◌̆ ◌̈
    script: Cyrillic
    status: secondary
  - autonym: Türkmençe
    base: A B C D E F G H I J K L M N O P Q R S T U V W X Y Z Ä Ç Ö Ü Ý Ň Ş Ž Ș a b c d e f g h i j k l m n o p q r s t u v w x y z ä ç ö ü ý ň ş ž ș
    marks: ◌́ ◌̈ ◌̌ ◌̦ ◌̧
    script: Latin
    status: primary
  source:
  - Omniglot
  - CLDR
  speakers: 6700000
  speakers_date: 2009-2015
  status: living
  validity: preliminary
tum:
  name: Tumbuka
  orthographies:
  - autonym: Chitumbuka
    base: A B C D E F G H I J K L M N O P Q R S T U V W X Y Z a b c d e f g h i j k l m n o p q r s t u v w x y z
    script: Latin
    status: primary
  source:
  - Omniglot
  - Wikipedia
  speakers: 1546000
  speakers_date: 2009-2010
  status: living
  validity: preliminary
tur:
  name: Turkish
  orthographies:
  - autonym: Türkçe
    base: A B C D E F G H I J K L M N O P Q R S T U V W X Y Z Â Ç Î Ö Û Ü Ğ Ș a b c d e f g h i j k l m n o p q r s t u v w x y z â ç î ö û ü ğ İ ı ș
    marks: ◌̂ ◌̆ ◌̇ ◌̈ ◌̦ ◌̧
    script: Latin
    status: primary
  source:
  - Omniglot
  - Wikipedia
  - CLDR
  speakers: 75700000
  speakers_date: 2002-2018
  status: living
  validity: preliminary
tvl:
  name: Tuvalu
  note: The speaker count date for 10000 speakers in Tuvalu, other dates are unknown.
  orthographies:
  - autonym: Te ’gana Tūvalu
    base: A B C D E F G H I J K L M N O P Q R S T U V W X Y Z Ā Á À Ǎ Ē É È Ě Ī Í Ì Ǐ Ō Ó Ò Ǒ Ū Ú Ù Ǔ a b c d e f g h i j k l m n o p q r s t u v w x y z ā á à ǎ ē é è ě ī í ì ǐ ō ó ò ǒ ū ú ù ǔ ’
    marks: ◌̀ ◌́ ◌̄ ◌̌
    script: Latin
    status: primary
  source:
  - Omniglot
  - Wikipedia
  speakers: 12000
  speakers_date: 2015
  status: living
  validity: verified
twi:
  name: Twi
  orthographies:
  - autonym: Twi
    base: A B D E F G H I K L M N O P R S T U W Y Ɛ Ɔ a b d e f g h i k l m n o p r s t u w y ɛ ɔ
    script: Latin
    status: primary
  source:
  - Omniglot
  - Wikipedia
  speakers: 9000000
  speakers_date: 2015
  status: living
  validity: verified
twq:
  name: Tasawaq
  orthographies:
  - autonym: Ingalkoyyu’
    auxiliary: V v
    base: A B C D E F G H I J K L M N O P Q R S T U W X Y Z Ã Õ Ŋ Š Ž Ɲ Ẽ a b c d e f g h i j k l m n o p q r s t u w x y z ã õ ŋ š ž ɲ ẽ ’
    marks: ◌̃ ◌̌
    script: Latin
    status: primary
  source:
  - CLDR
  speakers: 8000
  speakers_date: 1998
  status: living
  validity: draft
tyv:
  name: Tuvinian
  orthographies:
  - autonym: Тыва
    base: А Б В Г Д Е Ж З И Й К Л М Н О П Р С Т У Ф Х Ц Ч Ш Щ Ъ Ы Ь Э Ю Я Ё Ң Ү Ө а б в г д е ж з и й к л м н о п р с т у ф х ц ч ш щ ъ ы ь э ю я ё ң ү ө
    marks: ◌̆ ◌̈
    script: Cyrillic
    status: primary
  source:
  - Omniglot
  - Wikipedia
  speakers: 280000
  speakers_date: 2010
  status: living
  validity: preliminary
tzh:
  name: Tzeltal
  orthographies:
  - autonym: Batz'il K'op
    base: A B C E H I J K L M N O P R T U W X Y Z a b c e h i j k l m n o p r t u w x y z '
    script: Latin
    status: primary
  source:
  - Omniglot
  - Wikipedia
  speakers: 445856
  speakers_date: 2010
  validity: preliminary
tzm:
  name: Central Atlas Tamazight
  orthographies:
  - autonym: Tamaziɣt
    base: A B C D E F G H I J K L M N Q R S T U W X Y Z Ɛ Ɣ Ḍ Ḥ Ṛ Ṣ Ṭ a b c d e f g h i j k l m n q r s t u w x y z ɛ ɣ ʷ ḍ ḥ ṛ ṣ ṭ
    marks: ◌̣
    script: Latin
    status: primary
  source:
  - Omniglot
  - Wikipedia
  - CLDR
  speakers: 5000000
  speakers_date: 2019
  status: living
  validity: verified
tzo:
  name: Tzotzil
  orthographies:
  - autonym: Bats’i k’op
    base: A B C D E F G H I J K L M N O P Q R S T U V W X Y Z a b c d e f g h i j k l m n o p q r s t u v w x y z ’
    script: Latin
    status: primary
  source:
  - Omniglot
  - Wikipedia
  speakers: 404704
  speakers_date: 2010
  status: living
  validity: verified
udi:
  name: Udi
  orthographies:
  - autonym: Удин муз
    base: А Б В Г Д Е Ж З И Й К Л М Н О П Р С Т У Ф Х Ц Ч Ш Щ Ъ Ы Ь Э Ю Я Ҝ Ӏ а б в г д е ж з и й к л м н о п р с т у ф х ц ч ш щ ъ ы ь э ю я ҝ ӏ ’
    marks: ◌̆
    script: Cyrillic
    status: primary
  source:
  - Omniglot
  - Wikipedia
  speakers: 6600
  speakers_date: 2009
  status: living
  validity: verified
udm:
  name: Udmurt
  orthographies:
  - autonym: Удмурт
    base: А Б В Г Д Е Ж З И Й К Л М Н О П Р С Т У Ф Х Ц Ч Ш Щ Ъ Ы Ь Э Ю Я Ё Ӝ Ӟ Ӥ Ӧ Ӵ а б в г д е ж з и й к л м н о п р с т у ф х ц ч ш щ ъ ы ь э ю я ё ӝ ӟ ӥ ӧ ӵ
    marks: ◌̆ ◌̈
    script: Cyrillic
    status: primary
  source:
  - Omniglot
  - Wikipedia
  speakers: 340000
  speakers_date: 2010
  status: living
  validity: preliminary
uig:
  name: Uighur
  orthographies:
  - autonym: Уйғур
    base: А Б В Г Д Е Ж З И Й К Л М Н О П Р С Т У Ф Х Ц Ч Ш Ю Я Ғ Җ Қ Ң Ү Һ Ә Ө а б в г д е ж з и й к л м н о п р с т у ф х ц ч ш ю я ғ җ қ ң ү һ ә ө
    marks: ◌̆
    script: Cyrillic
    status: secondary
  - autonym: ئۇيغۇرچە
    base: ئ ا ب ت ج خ د ر ز س ش غ ف ق ك ل م ن و ي پ چ ژ ڭ گ ھ ۆ ۇ ۈ ۋ ې ە
    design_note: Positional forms of the characters (initial, medial, and final forms) and some ligatures are required for proper representation of the language.
    marks: ◌ٔ
    script: Arabic
    status: primary
  - autonym: Uighur
    base: A B C D E F G H I J K L M N O P Q R S T U W X Y Z Ë Ö Ü a b c d e f g h i j k l m n o p q r s t u w x y z ë ö ü
    marks: ◌̈
    script: Latin
    status: secondary
  source:
  - Omniglot
  - Wikipedia
  speakers: 10400000
  speakers_date: 2016
  status: living
  validity: verified
ukr:
  name: Ukrainian
  orthographies:
  - autonym: Українська
    auxiliary: А́ Е́ И́ О́ У́ Ы́ Э́ ю́ я́ а́ е́ и́ о́ у́ ы́ э́ ю́ я́
    base: А Б В Г Д Е Ж З И Й К Л М Н О П Р С Т У Ф Х Ц Ч Ш Щ Ь Э Ю Я Є І Ї Ґ а б в г д е ж з и й к л м н о п р с т у ф х ц ч ш щ ь э ю я є і ї ґ ’
    design_note: The Cyrillic breve accent uses a different form from the one used in the Latin script even though Unicode treats them as the same character.
    marks: ◌̆ ◌̈ ◌́
    script: Cyrillic
    status: primary
  source:
  - Omniglot
  - Wikipedia
  - CLDR
  - https://en.wikipedia.org/wiki/Ukrainian_alphabet
  speakers: 35000000
  speakers_date: 2000
  status: living
  validity: verified
ulk:
  name: Meriam Mir
  orthographies:
  - autonym: Meriam Mir
    base: A B C D E F G H I J K L M N O P Q R S T U V W X Y Z Ì Ò Ù a b c d e f g h i j k l m n o p q r s t u v w x y z ì ò ù
    marks: ◌̀
    script: Latin
    status: primary
  source:
  - Omniglot
  - Wikipedia
  speakers: 217
  speakers_date: 2016
  status: living
  validity: preliminary
umb:
  name: Umbundu
  orthographies:
  - autonym: Úmbúndú
    base: A B C D E F G H I J K L M N O P R S T U V W Y Ã Ẽ Õ Ú Ũ a b c d e f g h i j k l m n o p r s t u v w y ã ẽ õ ú ũ
    marks: ◌́ ◌̃
    script: Latin
    status: primary
  source:
  - Omniglot
  - Wikipedia
  speakers: 9500000
  validity: preliminary
umu:
  name: Munsee
  orthographies:
  - autonym: Huluníixsuwaakan
    base: A B C D E F G H I J K L M N O P Q R S T U V W X Y Z Á É Í Ó Ú Ă Ŭ a b c d e f g h i j k l m n o p q r s t u v w x y z á é í ó ú ă ŭ
    marks: ◌́ ◌̆
    script: Latin
    status: primary
  source:
  - Omniglot
  - Wikipedia
  speakers: 2
  speakers_date: 2018
  status: living
  validity: preliminary
ura:
  name: Urarina
  orthographies:
  - autonym: Itucale
    base: A B C D E F I K L M N O P R S T U Y Ǫ Ʉ a b c d e f i k l m n o p r s t u y ǫ ʉ
    marks: ◌̨
    script: Latin
    status: primary
  source:
  - Omniglot
  - Wikipedia
  speakers: 3000
  speakers_date: 2002
  validity: preliminary
urd:
  name: Urdu
  orthographies:
  - autonym: اُردُو
    base: ء ا ب ت ث ج ح خ د ذ ر ز س ش ص ض ط ظ ع غ ف ق ل م ن و ٹ پ چ ڈ ڑ ژ ک گ ں ھ ہ ی
    design_note: Nastaʼlīq style of the Arabic script is preffered. Positional forms of the characters (initial, medial, and final forms) and some ligatures are required for proper representation of the language.
    marks: ◌َ ◌ُ ◌ِ ◌ْ ◌ٰ
    numerals: ۰ ۱ ۲ ۳ ۴ ۵ ۶ ۷ ۸ ۹ 0 1 2 3 4 5 6 7 8 9
    script: Arabic
    status: primary
  source:
  - Wikipedia
  - Omniglot
  - CLDR
  speakers: 68620000
  speakers_date: 2019
  status: living
  validity: preliminary
uum:
  name: Urum
  orthographies:
  - autonym: Урум
    base: А Б В Г Д Е Ж З И Й К Л М Н О П Р С Т У Ф Х Ц Ч Ш Ы Э Ґ Ӧ Ӱ а б в г д е ж з и й к л м н о п р с т у ф х ц ч ш ы э ґ ӧ ӱ ’
    marks: ◌̆ ◌̈
    script: Cyrillic
    status: primary
  source:
  - Omniglot
  - Wikipedia
  speakers: 190000
  speakers_date: 2000
  status: living
  validity: verified
uzn:
  name: Northern Uzbek
  orthographies:
  - autonym: O‘zbekcha
    base: A B C D E F G H I J K L M N O P Q R S T U V W X Y Z a b c d e f g h i j k l m n o p q r s t u v w x y z ‘
    script: Latin
    status: primary
  - autonym: Ўзбекча
    base: А Б В Г Д Е Ж З И Й К Л М Н О П Р С Т У Ф Х Ц Ч Ш Щ Ъ Ы Ь Э Ю Я Ё Ў Ғ Қ Ҳ а б в г д е ж з и й к л м н о п р с т у ф х ц ч ш щ ъ ы ь э ю я ё ў ғ қ ҳ
    marks: ◌̆ ◌̈
    script: Cyrillic
    status: secondary
  - autonym: Ӯзбекча
    base: А Б В Г Д Е Ж З И Й К Л М Н О П Р С Т У Ф Х Ц Ч Ш Щ Ъ Ы Ь Э Ю Я Ё Ӯ Ғ Қ Ҳ а б в г д е ж з и й к л м н о п р с т у ф х ц ч ш щ ъ ы ь э ю я ё ӯ ғ қ ҳ
    marks: ◌̄ ◌̆ ◌̈
    script: Cyrillic
    status: secondary
  source:
  - Omniglot
  - Wikipedia
  - CLDR
  speakers: 27000000
  speakers_date: 2015
  status: living
  validity: preliminary
uzs:
  name: Southern Uzbek
  orthographies:
  - autonym: وزبیکی
    base: ء ئ ا ب ت ج ح خ د ر ز س ش غ ف ق ك ل م ن ه و ى ي پ چ ژ ڭ گ ھ ۇ ۋ ې ک ی
    design_note: Positional forms of the characters (initial, medial, and final forms) and some ligatures are required for proper representation of the language.
    marks: ◌ٔ
    script: Arabic
    status: primary
  source:
  - Wikipedia
  - Omniglot
  speakers: 4200000
  speakers_date: 2017
  status: living
  validity: preliminary
vai:
  name: Vai
  orthographies:
  - autonym: ꕙꔤ
    base: ꔀ ꔁ ꔂ ꔃ ꔄ ꔅ ꔆ ꔇ ꔈ ꔉ ꔊ ꔋ ꔌ ꔍ ꔎ ꔏ ꔐ ꔑ ꔒ ꔓ ꔔ ꔕ ꔖ ꔗ ꔘ ꔙ ꔚ ꔛ ꔜ ꔝ ꔞ ꔟ ꔠ ꔡ ꔢ ꔣ ꔤ ꔥ ꔦ ꔧ ꔨ ꔩ ꔪ ꔫ ꔬ ꔭ ꔮ ꔯ ꔰ ꔱ ꔲ ꔳ ꔴ ꔵ ꔶ ꔷ ꔸ ꔹ ꔺ ꔻ ꔼ ꔽ ꔾ ꔿ ꕀ ꕁ ꕂ ꕃ ꕄ ꕅ ꕆ ꕇ ꕈ ꕉ ꕊ ꕋ ꕌ ꕍ ꕎ ꕏ ꕐ ꕑ ꕒ ꕓ ꕔ ꕕ ꕖ ꕗ ꕘ ꕙ ꕚ ꕛ ꕜ ꕝ ꕞ ꕟ ꕠ ꕡ ꕢ ꕣ ꕤ ꕥ ꕦ ꕧ ꕨ ꕩ ꕪ ꕫ ꕬ ꕭ ꕮ ꕯ ꕰ ꕱ ꕲ ꕳ ꕴ ꕵ ꕶ ꕷ ꕸ ꕹ ꕺ ꕻ ꕼ ꕽ ꕾ ꕿ ꖀ ꖁ ꖂ ꖃ ꖄ ꖅ ꖆ ꖇ ꖈ ꖉ ꖊ ꖋ ꖌ ꖍ ꖎ ꖏ ꖐ ꖑ ꖒ ꖓ ꖔ ꖕ ꖖ ꖗ ꖘ ꖙ ꖚ ꖛ ꖜ ꖝ ꖞ ꖟ ꖠ ꖡ ꖢ ꖣ ꖤ ꖥ ꖦ ꖧ ꖨ ꖩ ꖪ ꖫ ꖬ ꖭ ꖮ ꖯ ꖰ ꖱ ꖲ ꖳ ꖴ ꖵ ꖶ ꖷ ꖸ ꖹ ꖺ ꖻ ꖼ ꖽ ꖾ ꖿ ꗀ ꗁ ꗂ ꗃ ꗄ ꗅ ꗆ ꗇ ꗈ ꗉ ꗊ ꗋ ꗌ ꗍ ꗎ ꗏ ꗐ ꗑ ꗒ ꗓ ꗔ ꗕ ꗖ ꗗ ꗘ ꗙ ꗚ ꗛ ꗜ ꗝ ꗞ ꗟ ꗠ ꗡ ꗢ ꗣ ꗤ ꗥ ꗦ ꗧ ꗨ ꗩ ꗪ ꗫ ꗬ ꗭ ꗮ ꗯ ꗰ ꗱ ꗲ ꗳ ꗴ ꗵ ꗶ ꗷ ꗸ ꗹ ꗺ ꗻ ꗼ ꗽ ꗾ ꗿ ꘀ ꘁ ꘂ ꘃ ꘄ ꘅ ꘆ ꘇ ꘈ ꘉ ꘊ ꘋ ꘌ ꘍ ꘎ ꘏ ꘐ ꘑ ꘒ ꘓ ꘔ ꘕ ꘖ ꘗ ꘘ ꘙ ꘚ ꘛ ꘜ ꘝ ꘞ ꘟ ꘠ ꘡ ꘢ ꘣ ꘤ ꘥ ꘦ ꘧ ꘨ ꘩ ꘪ ꘫ
    script: Vai
    status: primary
  source:
  - Omniglot
  - Wikipedia
  - CLDR
  speakers: 120000
  speakers_date: 1991-2006
  validity: preliminary
vec:
  name: Venetian
  orthographies:
  - autonym: Vèneto
    base: A B C D E F G H I J K L M N O P Q R S T U V W X Y Z À Á Ç È É Ì Í Ò Ó Ù Ł Ž a b c d e f g h i j k l m n o p q r s t u v w x y z à á ç è é ì í ò ó ù ł ž
    marks: ◌̀ ◌́ ◌̌ ◌̧
    script: Latin
    status: primary
  source:
  - Omniglot
  - Wikipedia
  speakers: 3900000
  speakers_date: 2002
  status: living
  validity: verified
ven:
  name: Venda
  orthographies:
  - autonym: Tshivenḓa
    base: A B D Ḓ E F G H I K L Ḽ M N Ṋ Ṅ O P R S T Ṱ U V W X Y Z a b d ḓ e f g h i k l ḽ m n ṋ ṅ o p r s t ṱ u v w x y z
    marks: ◌̇ ◌̭
    script: Latin
    status: primary
  source:
  - Omniglot
  - Wikipedia
  speakers: 1300000
  speakers_date: 2011
  validity: preliminary
vep:
  name: Veps
  orthographies:
  - autonym: Vepsä
    base: A B C D E F G H I J K L M N O P Q R S T U V W X Y Z Ä Ö Ü Č Š Ž a b c d e f g h i j k l m n o p q r s t u v w x y z ä ö ü č š ž
    marks: ◌̈ ◌̌
    script: Latin
    status: primary
  source:
  - Omniglot
  - Wikipedia
  speakers: 1600
  speakers_date: 2010
  status: living
  validity: preliminary
vie:
  name: Vietnamese
  orthographies:
  - autonym: Tiếng Việt
    base: A B C D E F G H I J K L M N O P Q R S T U V W X Y Z À Á Â Ã È É Ê Ì Í Ò Ó Ô Õ Ù Ú Ý Ă Đ Ĩ Ũ Ơ Ư Ạ Ả Ấ Ầ Ẩ Ẫ Ậ Ắ Ằ Ẳ Ẵ Ặ Ẹ Ẻ Ẽ Ế Ề Ể Ễ Ệ Ỉ Ị Ọ Ỏ Ố Ồ Ổ Ỗ Ộ Ớ Ờ Ở Ỡ Ợ Ụ Ủ Ứ Ừ Ử Ữ Ự Ỳ Ỵ Ỷ Ỹ a b c d e f g h i j k l m n o p q r s t u v w x y z à á â ã è é ê ì í ò ó ô õ ù ú ý ă đ ĩ ũ ơ ư ạ ả ấ ầ ẩ ẫ ậ ắ ằ ẳ ẵ ặ ẹ ẻ ẽ ế ề ể ễ ệ ỉ ị ọ ỏ ố ồ ổ ỗ ộ ớ ờ ở ỡ ợ ụ ủ ứ ừ ử ữ ự ỳ ỵ ỷ ỹ
    design_note: The stacked combinations of marks often require adapted design of the individual marks (smaller, shallower). There is no consensus regarding the position of acute and a  above the circumflex.
    marks: ◌̀ ◌́ ◌̂ ◌̃ ◌̆ ◌̉ ◌̛ ◌̣
    script: Latin
    status: primary
  source:
  - Omniglot
  - Wikipedia
  - CLDR
  speakers: 76000000
  speakers_date: 2009
  status: living
  validity: verified
vmw:
  name: Makhuwa
  orthographies:
  - autonym: Emakhuwa
    base: A B C D E F G H I J K L M N O P Q R S T U V W X Y Z À È Ì Ò Ù a b c d e f g h i j k l m n o p q r s t u v w x y z à è ì ò ù
    marks: ◌̀
    script: Latin
    status: primary
  source:
  - Omniglot
  speakers: 6600000
  speakers_date: 2006
  status: living
  validity: draft
vol:
  name: Volapük
  orthographies:
  - autonym: Volapük
    base: A B C D E F G H I J K L M N O P Q R S T U V W X Y Z Ä Ö Ü a b c d e f g h i j k l m n o p q r s t u v w x y z ä ö ü
    marks: ◌̈
    script: Latin
    status: primary
  source:
  - Omniglot
  - Wikipedia
  speakers: 20
  speakers_date: 2000
  status: constructed
  validity: verified
vro:
  name: Võro
  orthographies:
  - autonym: Võro
    base: A B C D E F G H I J K L M N O P Q R S T U V W X Y Z Ä Õ Ö Ü Š Ž a b c d e f g h i j k l m n o p q r s t u v w x y z ä õ ö ü š ž '
    marks: ◌̃ ◌̈ ◌̌
    script: Latin
    status: primary
  source:
  - Wikipedia
  speakers: 87000
  speakers_date: 2011
  status: living
  validity: verified
wae:
  name: Walser
  orthographies:
  - autonym: Walscher
    auxiliary: À Â Å Æ Ç È Ê Ë Ì Î Ï Ñ Ò Ô Ø Ù Û Ÿ Ā Ă Ē Ĕ Ī Ĭ Ō Ŏ Œ Ū Ŭ ß à â å æ ç è ê ë ì î ï ñ ò ô ø ù û ÿ ā ă ē ĕ ī ĭ ō ŏ œ ū ŭ
    base: A B C D E F G H I J K L M N O P Q R S T U V W X Y Z Á Ã Ä É Í Ó Õ Ö Ú Ü Č Š Ũ a b c d e f g h i j k l m n o p q r s t u v w x y z á ã ä é í ó õ ö ú ü č š ũ
    marks: ◌́ ◌̃ ◌̈ ◌̌ ◌̀ ◌̂ ◌̄ ◌̆ ◌̊ ◌̧
    script: Latin
    status: primary
  source:
  - Wikipedia
  - CLDR
  speakers: 22780
  speakers_date: 2004
  status: living
  validity: verified
war:
  name: Waray (Philippines)
  orthographies:
  - autonym: Waray-Waray
    base: A B C D E F G H I J K L M N O P Q R S T U V W X Y Z Ñ a b c d e f g h i j k l m n o p q r s t u v w x y z ñ
    marks: ◌̃
    note: There is no officially-endorsed orthography for the language and different writers use different orthographic rules. In general, it has become common to write the language following the current orthographic conventions of Filipino.
    script: Latin
    status: primary
  source:
  - Omniglot
  - Wikipedia
  speakers: 2600000
  speakers_date: 2005
  status: living
  validity: preliminary
wbp:
  name: Warlpiri
  orthographies:
  - autonym: Warlpiri
    base: A B C D E F G H I J K L M N O P Q R S T U V W X Y Z a b c d e f g h i j k l m n o p q r s t u v w x y z
    script: Latin
    status: primary
  source:
  - Omniglot
  - Wikipedia
  speakers: 2304
  speakers_date: 2016
  status: living
  validity: verified
wim:
  name: Wik-Mungkan
  orthographies:
  - autonym: Wik-Mungknh
    base: A B C D E F G H I J K L M N O P Q R S T U V W X Y Z a b c d e f g h i j k l m n o p q r s t u v w x y z
    script: Latin
    status: primary
  source:
  - Omniglot
  speakers: 450
  speakers_date: 2016
  status: living
  validity: draft
win:
  name: Ho-Chunk
  orthographies:
  - autonym: Ho-Chunk
    base: A B C D E F G H I J K L M N O P Q R S T U V W X Y Z Ą Ğ Į Š Ų Ž a b c d e f g h i j k l m n o p q r s t u v w x y z ą ğ į š ų ž
    marks: ◌̆ ◌̌ ◌̨
    script: Latin
    status: primary
  source:
  - Omniglot
  speakers: 250
  speakers_date: 2007
  status: living
  validity: draft
wln:
  name: Walloon
  orthographies:
  - autonym: Walon
    base: A B C D E F G H I J K L M N O P Q R S T U V W X Y Z Â Å Ç È É Ê Î Ô Û a b c d e f g h i j k l m n o p q r s t u v w x y z â å ç è é ê î ô û
    marks: ◌̀ ◌́ ◌̂ ◌̊ ◌̧
    script: Latin
    status: primary
  source:
  - Omniglot
  - Wikipedia
  speakers: 600000
  speakers_date: 2007
  status: living
  validity: preliminary
wls:
  name: Wallisian
  orthographies:
  - autonym: Fakaʻuvea
    base: A B C D E F G H I J K L M N O P Q R S T U V W X Y Z Ā Ē Ī Ō Ū a b c d e f g h i j k l m n o p q r s t u v w x y z ā ē ī ō ū ʻ
    marks: ◌̄
    script: Latin
    status: primary
  source:
  - Omniglot
  - Wikipedia
  speakers: 10400
  speakers_date: 2000
  status: living
  validity: preliminary
wmw:
  name: Mwani
  orthographies:
  - autonym: Kimwani
    inherit: swh
    script: Latin
    status: primary
  source:
  - Omniglot
  - Wikipedia
  speakers: 100000
  speakers_date: 2006
  status: living
  validity: verified
wol:
  name: Wolof
  orthographies:
  - autonym: Wolof
    base: A B C D E F G H I J K L M N O P Q R S T U V W X Y Z À Ã É Ë Ñ Ó Ŋ a b c d e f g h i j k l m n o p q r s t u v w x y z à ã é ë ñ ó ŋ
    marks: ◌̀ ◌́ ◌̃ ◌̈
    script: Latin
    status: primary
  source:
  - Omniglot
  - Wikipedia
  - CLDR
  speakers: 5454000
  speakers_date: 2001-2016
  status: living
  validity: preliminary
wrh:
  name: Wiradjuri
  orthographies:
  - autonym: Wiradjuri
    base: A B C D E F G H I J K L M N O P Q R S T U V W X Y Z a b c d e f g h i j k l m n o p q r s t u v w x y z
    script: Latin
    status: primary
  source:
  - Omniglot
  - Wikipedia
  speakers: 30
  speakers_date: 2005
  validity: preliminary
wss:
  name: Wasa
  orthographies:
  - autonym: Wasa
    base: A B D E F G H I K L M N O P R S T U W Y Ɛ Ɔ a b d e f g h i k l m n o p r s t u w y ɛ ɔ
    script: Latin
    status: primary
  source:
  - Omniglot
  - Wikipedia
  speakers: 273000
  speakers_date: 2013
  status: living
  validity: verified
wuu:
  name: Wu Chinese
  orthographies:
  - autonym: 吴语
    inherit: cmn
    script: Chinese
    status: primary
  source:
  - Omniglot
  - Wikipedia
  speakers: 80000000
  speakers_date: 2007
  validity: preliminary
wwa:
  name: Waama
  orthographies:
  - autonym: Yoabu
    base: A B C D E Ɛ F I K M N Ŋ O Ɔ P R S T U W Y a b c d e ɛ f i k m n ŋ o ɔ p r s t u w y
    script: Latin
    status: primary
  source:
  - Wikipedia
  speakers: 50000
  speakers_date: 2000
  validity: draft
wyb:
  name: Wangaaybuwan-Ngiyambaa
  orthographies:
  - autonym: Ngiyambaa
    base: A B C D E F G H I J K L M N O P Q R S T U V W X Y Z a b c d e f g h i j k l m n o p q r s t u v w x y z
    script: Latin
    status: primary
  source:
  - Omniglot
  speakers: 2
  speakers_date: 2005
  status: living
  validity: draft
xal:
  name: Kalmyk
  orthographies:
  - autonym: Хальмг
    base: А Б В Г Д Е Ж З И Й К Л М Н О П Р С Т У Ф Х Ц Ч Ш Щ Ъ Ы Ь Э Ю Я Ё Җ Ң Ү Һ Ә Ө а б в г д е ж з и й к л м н о п р с т у ф х ц ч ш щ ъ ы ь э ю я ё җ ң ү һ ә ө
    marks: ◌̆ ◌̈
    script: Cyrillic
    status: primary
  source:
  - Omniglot
  - Wikipedia
  speakers: 80500
  speakers_date: 2010
  status: living
  validity: verified
xav:
  name: Xavánte
  orthographies:
  - autonym: A’uwẽ
    base: A B C D E F G H I J K L M N O P Q R S T U V W X Y Z Ã É Ẽ Ô Õ Ö Ĩ a b c d e f g h i j k l m n o p q r s t u v w x y z ã é ẽ ô õ ö ĩ ’
    marks: ◌́ ◌̂ ◌̃ ◌̈
    script: Latin
    status: primary
  source:
  - Omniglot
  speakers: 9600
  speakers_date: 2006
  status: living
  validity: draft
xho:
  name: Xhosa
  orthographies:
  - autonym: isiXhosa
    base: A B C D E F G H I J K L M N O P Q R S T U V W X Y Z a b c d e f g h i j k l m n o p q r s t u v w x y z
    script: Latin
    status: primary
  source:
  - Omniglot
  - Wikipedia
  speakers: 8200000
  speakers_date: 2011
  status: living
  validity: preliminary
xnr:
  name: Kangri
  orthographies:
  - autonym: कांगड़ी
    inherit: dgo
    script: Devanagari
    status: primary
  source:
  - Wikipedia
  speakers: 1700000
  speakers_date: 1996
  validity: preliminary
xnz:
  name: Kenzi
  orthographies:
  - inherit: dgl
    script: Coptic/Nubian
    status: historical
  - inherit: dgl
    script: Latin
    status: primary
  preferred_name: Kenzi, Mattokki
  source:
  - Wikipedia
  speakers: 50000
  speakers_date: 2014
  status: living
  validity: verified
xog:
  name: Soga
  orthographies:
  - autonym: Lusoga
    base: A B C D E F G H I J K L M N O P Q R S T U V W X Y Z a b c d e f g h i j k l m n o p q r s t u v w x y z
    script: Latin
    status: primary
  source:
  - Omniglot
  - CLDR
  speakers: 3600000
  speakers_date: 2014
  status: living
  validity: verified
xrg:
  name: Minang
  note: The ISO 639-3:xrg is an extinct dialect of ISO 639-3:nys.
  orthographies:
  - base: A B C D E F G H I J K L M N O P Q R S T U V W X Y Z a b c d e f g h i j k l m n o p q r s t u v w x y z
    script: Latin
    status: primary
  preferred_name: Minang (Mirnong)
  source:
  - Omniglot
  - Wikipedia
  - Ethonologue
  - https://iso639-3.sil.org/sites/iso639-3/files/change_requests/2012/2012-015_xrg.pdf
  - https://www.ethnologue.com/language/xrg
  - https://en.wikipedia.org/wiki/Nyungar_language
  status: historical
  validity: preliminary
xsm:
  name: Kasem
  orthographies:
  - autonym: kasɩm
    base: A Ǝ B C D E Ɛ F G H I Ɩ J K L M N Ŋ O Ɔ P R S T U Ʋ V W Y Z a ǝ b c d e ɛ f g h i ɩ j k l m n ŋ o ɔ p r s t u ʋ v w y z
    script: Latin
    status: primary
  source:
  - Wikipedia
  speakers: 250000
  speakers_date: 1998-2004
  validity: preliminary
yad:
  name: Yagua
  orthographies:
  - autonym: Nijyamïï Nikyejaada
    base: A C D Č E H I J Ɨ K M N O P R S T U W Y Á É Í Ï Ó Ú a c d č e h i j ɨ k m n o p r s t u w y á é í ï ó ú
    marks: ◌́ ◌̈ ◌̌
    script: Latin
    status: primary
  source:
  - Omniglot
  - Wikipedia
  speakers: 5700
  speakers_date: 2000
  validity: preliminary
yai:
  name: Yagnobi
  orthographies:
  - autonym: Йағнобӣ
    base: А Б В Г Д Е Ж З И Й К Л М Н О П Р С Т У Ф Х Ц Ч Ш Щ Ъ Э Ю Я Ё Ғ Қ Ҳ Ҷ Ӣ Ӯ Ԝ а б в г д е ж з и й к л м н о п р с т у ф х ц ч ш щ ъ э ю я ё ғ қ ҳ ҷ ӣ ӯ ԝ
    marks: ◌̄ ◌̆ ◌̈
    script: Cyrillic
    status: primary
  source:
  - Omniglot
  - Wikipedia
  speakers: 12000
  speakers_date: 2004
  status: living
  validity: verified
yao:
  name: Yao
  orthographies:
  - autonym: chiYao
    base: A B C D E G H I J K L M N O P S T U W Ŵ Y a b c d e g h i j k l m n o p s t u w ŵ y
    marks: ◌̂
    script: Latin
    status: primary
  source:
  - Omniglot
  - Wikipedia
  speakers: 3100000
  validity: preliminary
yap:
  name: Yapese
  orthographies:
  - autonym: Waab
    base: A B C D E F G H I J K L M N O P Q R S T U V W X Y Z Ä Ë Ö a b c d e f g h i j k l m n o p q r s t u v w x y z ä ë ö
    marks: ◌̈
    script: Latin
    status: primary
  source:
  - Omniglot
  speakers: 5130
  speakers_date: 2005
  status: living
  validity: draft
yav:
  name: Yangben
  orthographies:
  - autonym: Nuasue
    auxiliary: J Q R X Z j q r x z
    base: A B C D E F G H I K L M N O P S T U V W Y À Á Â È É Ì Í Î Ò Ó Ô Ù Ú Û Ā Ī Ŋ Ō Ū Ǎ Ǒ Ǔ Ɔ Ɛ a b c d e f g h i k l m n o p s t u v w y à á â è é ì í î ò ó ô ù ú û ā ī ŋ ō ū ǎ ǒ ǔ ɔ ɛ
    marks: ◌̀ ◌́ ◌̂ ◌̄ ◌̌
    script: Latin
    status: primary
  source:
  - CLDR
  speakers: 17000
  speakers_date: 1982-2014
  status: living
  validity: draft
ydd:
  name: Eastern Yiddish
  orthographies:
  - autonym: ייִדיש
    base: ו י א ב ג ד ה ז ח ט כ ך ל מ ם נ ן ס ע פ ף צ ץ ק ר ש ת
    marks: ◌ְ ◌ֱ ◌ֲ ◌ֳ ◌ִ ◌ֵ ◌ֶ ◌ַ ◌ָ ◌ֹ ◌ֻ ◌ּ ◌ׁ ◌ׂ
    script: Hebrew
    status: primary
  source:
  - https://en.wikipedia.org/wiki/Yiddish_orthography
  - Omniglot
  speakers: 1500000
  status: living
  validity: preliminary
yih:
  name: Western Yiddish
  orthographies:
  - autonym: ייִדיש
    inherit: ydd
    script: Hebrew
    status: primary
  source:
  - https://en.wikipedia.org/wiki/Yiddish_orthography
  speakers: 5000
  status: living
  validity: preliminary
yij:
  name: Yindjibarndi
  orthographies:
  - autonym: Burnugundi
    base: A B C D E F G H I J K L M N O P Q R S T U V W X Y Z a b c d e f g h i j k l m n o p q r s t u v w x y z
    script: Latin
    status: primary
  source:
  - Omniglot
  speakers: 377
  speakers_date: 2016
  status: living
  validity: draft
ykg:
  name: Northern Yukaghir
  orthographies:
  - autonym: Одул
    base: А Б В Г Д Е Ж З И Й К Л М Н О П Р С Т У Ф Х Ц Ч Ш Щ Ъ Ы Ь Э Ю Я Ё Ғ Ң Ӧ Ԝ а б в г д е ж з и й к л м н о п р с т у ф х ц ч ш щ ъ ы ь э ю я ё ғ ң ӧ ԝ
    marks: ◌̆ ◌̈
    script: Cyrillic
    status: primary
  source:
  - Omniglot
  speakers: 70
  speakers_date: 2010
  status: living
  validity: draft
ymk:
  name: Makwe
  orthographies:
  - autonym: Macue
    base: A B C D E F G H I J K L M N O P Q R S T U V W X Y Z a b c d e f g h i j k l m n o p q r s t u v w x y z
    script: Latin
    status: primary
  source:
  - CLDR
  speakers: 119700
  speakers_date: 2003-2009
  status: living
  validity: draft
yor:
  name: Yoruba
  orthographies:
  - autonym: Èdè Yorùbá
    auxiliary: Ɔ Ɛ ɔ ɛ
    base: A B D E F G H I J K L M N O P R S T U W Y À Á Ā È É Ē Ẹ Ì Í Ī Ò Ó Ō Ọ Ù Ú Ū Ṣ a b d e f g h i j k l m n o p r s t u w y à á ā è é ē ẹ ì í ī ò ó ō ọ ù ú ū ṣ
    marks: ◌̀ ◌́ ◌̄ ◌̣
    script: Latin
    status: primary
  source:
  - Omniglot
  - Wikipedia
  speakers: 40000000
  speakers_date: 2015
  status: living
  validity: verified
yrk:
  name: Nenets
  orthographies:
  - autonym: Ненэц
    base: А Б В Г Д Е Ж З И Й К Л М Н О П Р С Т У Ф Х Ц Ч Ш Щ Ъ Ы Ь Э Ю Я Ё Ӈ Ӭ а б в г д е ж з и й к л м н о п р с т у ф х ц ч ш щ ъ ы ь э ю я ё ӈ ӭ ’ ”
    marks: ◌̆ ◌̈
    script: Cyrillic
    status: primary
  source:
  - Omniglot
  - Wikipedia
  speakers: 21926
  speakers_date: 2010
  status: living
  validity: verified
yua:
  name: Yucateco
  orthographies:
  - autonym: Màaya t'àan
    base: A B C D E I J K L M N O P R S T U W X Y Á À É È Ó Ò Ú Ù a b c d e i j k l m n o p r s t u w x y ' á à é è ó ò ú ù
    marks: ◌̀ ◌́
    script: Latin
    status: primary
  source:
  - Omniglot
  - Wikipedia
  speakers: 792113
  speakers_date: 2010
  validity: preliminary
yue:
  name: Yue Chinese
  orthographies:
  - autonym: 粵語 / 粤语
    inherit: cmn
    script: Chinese
    status: primary
  preferred_name: Yue
  source:
  - Omniglot
  - Wikipedia
  speakers: 84000000
  speakers_date: 2020
  validity: preliminary
yux:
  name: Southern Yukaghir
  orthographies:
  - autonym: Одул
    base: А Б В Г Д Е Ж З И Й К Л М Н О П Р С Т У Ф Х Ц Ч Ш Щ Ъ Ы Ь Э Ю Я Ё Ҕ Җ Ә Қ Ө а б в г д е ж з и й к л м н о п р с т у ф х ц ч ш щ ъ ы ь э ю я ё ҕ җ ә қ ө
    marks: ◌̆ ◌̈
    script: Cyrillic
    status: primary
  source:
  - Omniglot
  speakers: 5
  speakers_date: 2010
  status: living
  validity: draft
zap:
  includes:
  - zaa
  - zab
  - zac
  - zad
  - zae
  - zaf
  - zai
  - zam
  - zao
  - zaq
  - zar
  - zas
  - zat
  - zav
  - zaw
  - zax
  - zca
  - zoo
  - zpa
  - zpb
  - zpc
  - zpd
  - zpe
  - zpf
  - zpg
  - zph
  - zpi
  - zpj
  - zpk
  - zpl
  - zpm
  - zpn
  - zpo
  - zpp
  - zpq
  - zpr
  - zps
  - zpt
  - zpu
  - zpv
  - zpw
  - zpx
  - zpy
  - zpz
  - zsr
  - zte
  - ztg
  - ztl
  - ztm
  - ztn
  - ztp
  - ztq
  - zts
  - ztt
  - ztu
  - ztx
  - zty
  name: Zapotec
  orthographies:
  - base: A B C D E F G H I J K L M N O P Q R S T U V W X Y Z Á À È É Ë Ì Ü Ñ Ž a b c d e f g h i j k l m n o p q r s t u v w x y z á à è é ë ì ü ñ ž
    marks: ◌̀ ◌́ ◌̃ ◌̈ ◌̌ ◌̨
    script: Latin
    status: primary
  preferred_as_individual: true
  source:
  - Omniglot
  - Wikipedia
  speakers: 450000
  speakers_date: 2010
  status: living
  validity: verified
zdj:
  name: Ngazidja Comorian
  orthographies:
  - autonym: شِكُمُرِ
    base: ح چ ج ث ت پ ب ا س ز ر ذ د خ ڠ غ ع ظ ط ض ص ش ن م ل ڬ ك ق ڤ ڢ ف ي و ه
    design_note: Positional forms of the characters (initial, medial, and final forms) and some ligatures are required for proper representation of the language.
    marks: ◌َ ◌ُ ◌ِ ◌ّ
    script: Arabic
    status: secondary
  - autonym: Shikomori
    base: A B C D E F G H I J K L M N O P R S T U V W Y Z a b c d e f g h i j k l m n o p r s t u v w y z
    script: Latin
    status: primary
  source:
  - Omniglot
  - Wikipedia
  speakers: 1100000
  speakers_date: 2007-2011
  validity: preliminary
zgh:
  name: Standard Moroccan Tamazight
  orthographies:
  - autonym: ⵜⴰⵎⴰⵣⵉⵖⵜ
    base: ⴰ ⴱ ⴳ ⵯ ⴷ ⴹ ⴻ ⴼ ⴽ ⵀ ⵃ ⵄ ⵅ ⵇ ⵉ ⵊ ⵍ ⵎ ⵏ ⵓ ⵔ ⵕ ⵖ ⵙ ⵚ ⵛ ⵜ ⵟ ⵡ ⵢ ⵣ ⵥ ⴲ ⴴ ⴵ ⴶ ⴸ ⴺ ⴾ ⴿ ⵁ ⵂ ⵆ ⵈ ⵋ ⵌ ⵐ ⵑ ⵒ ⵗ ⵘ ⵝ ⵞ ⵤ ⵦ ⵧ
    script: Tifinagh
    status: primary
  - autonym: Tamaziɣt
    base: A B G D Ḍ E F K H Ḥ X Q I J L M N U R Ṛ S Ṣ C T Ṭ W Ɣ Z Ẓ a b g d ḍ e f k h ḥ x q i j l m n u r ṛ s ṣ c t ṭ w ɣ z ẓ
    marks: ◌̣
    script: Latin
    status: secondary
  source:
  - Omniglot
  - Wikipedia
  - CLDR
  validity: preliminary
zlm:
  name: Malay (individual language)
  orthographies:
  - autonym: Melayu
    base: A B C D E F G H I J K L M N O P Q R S T U V W X Y Z a b c d e f g h i j k l m n o p q r s t u v w x y z
    script: Latin
    status: primary
  preferred_name: Malaysian
  source:
  - Omniglot
  - Wikipedia
  speakers: 77000000
  speakers_date: 2007
  status: living
  validity: preliminary
zro:
  name: Záparo
  orthographies:
  - autonym: Záparo
    base: A C E I J K M N O P R S T U W Y Z Á É Í Ó Ú a c e i j k m n o p r s t u w y z ' á é í ó ú
    marks: ◌́
    script: Latin
    status: primary
  source:
  - Omniglot
  - Wikipedia
  speakers: 5
  speakers_date: 2007
  validity: preliminary
zsm:
  name: Standard Malay
  orthographies:
  - autonym: Malaysia
    base: A B C D E F G H I J K L M N O P Q R S T U V W X Y Z a b c d e f g h i j k l m n o p q r s t u v w x y z
    script: Latin
    status: primary
  - autonym: مليسيا‎
    base: ء ‎ ا ب ة ت ث ج ح خ د ذ ر ز س ش ص ض ط ظ ع غ ف ق ل م ن ه و ى ي چ ڠ ڤ ک ڽ ۏ ݢ
    design_note: Positional forms of the characters (initial, medial, and final forms) and some ligatures are required for proper representation of the language.
    note: Jawi
    numerals: ٠ ١ ٢ ٣ ٤ ٥ ٦ ٧ ٨ ٩
    script: Arabic
    status: primary
  source:
  - Wikipedia
  - Omniglot
  speakers: 32772100
  speakers_date: 2019
  status: living
  validity: preliminary
zul:
  name: Zulu
  orthographies:
  - autonym: isiZulu
    base: A B C D E F G H I J K L M N O P Q R S T U V W X Y Z a b c d e f g h i j k l m n o p q r s t u v w x y z
    script: Latin
    status: primary
  source:
  - Omniglot
  - Wikipedia
  - CLDR
  speakers: 12000000
  speakers_date: 2011
  status: living
  validity: preliminary
zun:
  name: Zuni
  orthographies:
  - autonym: Shiwiʼma
    base: A B C D E F G H I J K L M N O P Q R S T U V W X Y Z Ł a b c d e f g h i j k l m n o p q r s t u v w x y z ł ʼ
    script: Latin
    status: primary
  source:
  - Omniglot
  - Wikipedia
  speakers: 9620
  speakers_date: 2015
  status: living
  validity: preliminary<|MERGE_RESOLUTION|>--- conflicted
+++ resolved
@@ -6986,13 +6986,8 @@
   name: Ottoman Turkish
   note: Used ca. 15th century up until 1928
   orthographies:
-<<<<<<< HEAD
-  - base: ʾ ʿ A B C D E F G H I J K L M N O P Q R S T U V W X Y Z Â Ç Î Ö Û Ü Ğ Ș Ṡ Ā Ē Ī Ō Ū Ṫ Ṭ Ż Ẓ a b c d e f g h i j k l m n o p q r s ṡ t ṫ ṭ u v w x y z ż ẓ â ç î ö û ü ğ İ ı ș ā ē ī ō ū
-    marks: ◌̂ ◌̄ ◌̆ ◌̇ ◌̈ ◌̠ ◌̣ ◌̦ ◌̧ ◌̱
-=======
-  - base: ʾ ʿ A B C D E F G H I J K L M N O P Q R S T U V W X Y Z Â Ç Î Ö Û Ü Ğ Ș Ṡ Ā Ē Ī Ō Ū Ṫ Ṭ Ż Ẓ a b c d e f g h i j k l m n o p q r s ṣ ṡ t ṫ ṭ u v w x y z ż ẓ â ç î ö û ü ğ İ ı ș ā ē ī ō ū S̱ s̱ Ẕ ẕ    
-    marks: ̂  ̄  ̆  ̇  ̈   ̣ ̦ ̧  ̱
->>>>>>> 9781dfa3
+  - base: ʾ ʿ A B C D E F G H I J K L M N O P Q R S T U V W X Y Z Â Ç Î Ö Û Ü Ğ Ș Ṡ Ā Ē Ī Ō Ū Ṫ Ṭ Ż Ẓ a b c d e f g h i j k l m n o p q r s ṣ ṡ t ṫ ṭ u v w x y z ż ẓ â ç î ö û ü ğ İ ı ș ā ē ī ō ū S̱ s̱ Ẕ ẕ
+    marks: ◌̂ ◌̄ ◌̆ ◌̇ ◌̈ ◌̣ ◌̦ ◌̧ ◌̱
     note: The International Journal of Middle East Studies (IJMES) transliteration chart used for this entry provides the most complete and (almost) reversible transliteration between the original Arabic and Latin alphabet representation.
     script: Latin
     status: transliteration
