aae:
  name: Arbëreshë Albanian
  orthographies:
  - autonym: Arbërisht
    inherit: aln
    script: Latin
    status: primary
  source:
  - Wikipedia
  - Omniglot
  speakers: 100000
  speakers_date: 2007
  status: living
  validity: verified
aaq:
  name: Eastern Abnaki
  orthographies:
  - autonym: Wôbanakiôdwawôgan
    base: A B C D E F G H I J K L M N O P Q R S T U V W X Y Z Ô a b c d e f g h i j k l m n o p q r s t u v w x y z ô
    marks: ̂
    script: Latin
    status: primary
  source:
  - Omniglot
  - Wikipedia
  speakers: 0
  status: extinct
  validity: preliminary
aar:
  name: Afar
  orthographies:
  - autonym: Qafar
    base: A B C D E F G H I J K L M N O P Q R S T U V W X Y Z a b c d e f g h i j k l m n o p q r s t u v w x y z
    script: Latin
    status: primary
  source:
  - Omniglot
  - Wikipedia
  speakers: 1973800
  speakers_date: 2017
  status: living
  validity: verified
aat:
  name: Arvanitika Albanian
  orthographies:
  - autonym: Arbërisht
    base: A B C D E F G H I J K L M N O P Q R S T U V W X Y Z Á Ä Ç È É Ë Í Ï Ó Ö Ú Ü Ý a b c d e f g h i j k l m n o p q r s t u v w x y z á ä ç è é ë í ï ó ö ú ü ý
    marks: ̀  ́  ̈  ̧
    note: Used in Italy.
    script: Latin
    status: primary
  - autonym: Αρbε̰ρίσ̈τ
    auxiliary: Η Ψ Ω Ά Έ Ή Ί Ό Ύ Ώ Ϊ Ϋ η ψ ω ά έ ή ί ό ύ ώ ϊ ϋ ΐ ΰ
    base: Α Β B Ϳ Γ Δ D Ε Ζ Θ Ι Κ Λ Μ Ν Ξ Ο Π Ρ Σ Τ Υ Φ Χ α β b ϳ γ δ d ε ζ θ ι κ λ μ ν ξ ο π ρ σ ς τ υ φ χ
    marks: ̇  ̈  ̰  ̱
    note: Used in Greece.
    script: Greek
    status: primary
  source:
  - Omniglot
  - Wikipedia
  speakers: 50000
  speakers_date: 2007
  status: living
  validity: verified
abe:
  name: Western Abnaki
  orthographies:
  - autonym: Wôbanakiôdwawôgan
    base: A B C D E F G H I J K L M N O P Q R S T U V W X Y Z Ô a b c d e f g h i j k l m n o p q r s t u v w x y z ô
    marks: ̂
    script: Latin
    status: primary
  source:
  - Omniglot
  - Wikipedia
  speakers: 14
  speakers_date: 2007-2012
  status: living
  validity: preliminary
abk:
  name: Abkhazian
  orthographies:
  - autonym: Аԥсшәа
    base: А Б В Г Д Е Ж З И Й К Л М Н О П Р С Т У Ф Х Ц Ч Ш Щ Ъ Ы Ь Э Ю Я Џ Қ Ҟ Ҩ Ҭ Ҳ Ҵ Ҷ Ҽ Ҿ Ә Ӡ Ӷ Ԥ а б в г д е ж з и й к л м н о п р с т у ф х ц ч ш щ ъ ы ь э ю я џ қ ҟ ҩ ҭ ҳ ҵ ҷ ҽ ҿ ә ӡ ӷ ԥ
    marks: ̆
    script: Cyrillic
    status: primary
  source:
  - Omniglot
  - Wikipedia
  speakers: 190110
  speakers_date: 2014-2015
  status: living
  validity: verified
abq:
  name: Abaza
  orthographies:
  - autonym: Абаза
    base: А Б В Г Д Е Ж З И Й К Л М Н О П Р С Т У Ф Х Ц Ч Ш Щ Ъ Ы Ь Э Ю Я Ё а б в г д е ж з и й к л м н о п р с т у ф х ц ч ш щ ъ ы ь э ю я ё
    marks: ̆  ̈
    script: Cyrillic
    status: primary
  source:
  - Omniglot
  - Wikipedia
  speakers: 49800
  speakers_date: 2010-2014
  status: living
  validity: verified
abr:
  name: Abron
  orthographies:
  - autonym: Brong
    base: A B D E F G H I K L M N O P R S T U W Y Ɛ Ɔ a b d e f g h i k l m n o p r s t u w y ɛ ɔ
    script: Latin
    status: primary
  source:
  - Omniglot
  - Wikipedia
  speakers: 1400000
  speakers_date: 2013
  status: living
  validity: verified
abv:
  name: Baharna Arabic
  orthographies:
  - autonym: بحراني
    inherit: arb
    script: Arabic
    status: primary
  source:
  - Wikipedia
  - Omniglot
  speakers: 730000
  speakers_date: 2001-2013
  status: living
  validity: preliminary
ace:
  name: Achinese
  orthographies:
  - autonym: Bahsa Acèh
    base: A B C D E G H I J K L M N O P R S T W Y É È Ë Ô Ö a b c d e g h i j k l m n o p r s t w y é è ë ô ö '
    marks: ̀  ́  ̂  ̈
    script: Latin
    status: primary
  source:
  - Omniglot
  - Wikipedia
  speakers: 3500000
  speakers_data: 2000
  validity: preliminary
acm:
  name: Mesopotamian Arabic
  orthographies:
  - autonym: عراقي
    auxiliary: ڛ ڢ ٯ ڧ ک ی ڥ چ ڨ ڭ ڠ
    base: ي و ه ن م ل ك ق ف غ ع ظ ط ض ص ش س ز ر ذ د خ ح ج ث ت ب ا ڤ پ گ ة
    design_note: Positional forms of the characters (initial, medial, and final forms) and some ligatures are required for proper representation of the language.
    marks: َ  ُ  ِ  ْ  ٰ
    numerals: ٠ ١ ٢ ٣ ٤ ٥ ٦ ٧ ٨ ٩
    script: Arabic
    status: primary
  preferred_name: Iraqi Arabic
  source:
  - Omniglot
  - Wikipedia
  speakers: 15700000
  speakers_date: 2014-2016
  status: living
  validity: preliminary
acq:
  name: Ta'izzi-Adeni Arabic
  orthographies:
  - autonym: يمني
    inherit: arb
    script: Arabic
    status: primary
  preferred_name: Ta’izzi-Adeni Arabic
  source:
  - Wikipedia
  - Textbook
  speakers: 10480000
  speakers_date: 2015-2016
  status: living
  validity: preliminary
acu:
  name: Achuar-Shiwiar
  orthographies:
  - autonym: Achúar chícham
    base: A B C D E G H I J K M N O P R S T U W Y Ã Á Ẽ Ĩ Í Ũ Ú Ñ F a b c d e g h i j k m n o p r s t u w y ' ã á ẽ ĩ í ũ ú ñ f
    marks: ́  ̃
    script: Latin
    status: primary
  source:
  - Omniglot
  - Wikipedia
  speakers: 7000
  speakers_date: 2007
  validity: preliminary
acw:
  name: Hijazi Arabic
  orthographies:
  - autonym: حجازي
    auxiliary: ڛ ڢ ٯ ڧ ک ی ڥ چ گ ڨ ڭ ڠ
    base: ي و ه ن م ل ك ق ف غ ع ظ ط ض ص ش س ز ر ذ د خ ح ج ث ت ب ا پ ڤ
    design_note: Positional forms of the characters (initial, medial, and final forms) and some ligatures are required for proper representation of the language.
    marks: َ  ُ  ِ  ْ  ٰ
    numerals: ٠ ١ ٢ ٣ ٤ ٥ ٦ ٧ ٨ ٩
    script: Arabic
    status: primary
  source:
  - Wikipedia
  speakers: 145000000
  speakers_date: 2011
  status: living
  validity: draft
acx:
  name: Omani Arabic
  orthographies:
  - autonym: عماني
    inherit: arb
    script: Arabic
    status: primary
  source:
  - Wikipedia
  speakers: 1055000
  speakers_date: 1995-1996
  status: living
  validity: draft
acz:
  name: Acheron
  orthographies:
  - autonym: Garme
    base: A B C D E F G H I J K L M N O P Q R S T U V W X Y Z Ä Ë Ï Ö Ü a b c d e f g h i j k l m n o p q r s t u v w x y z ä ë ï ö ü
    marks: ̈
    script: Latin
    status: primary
  source:
  - Omniglot
  - Wikipedia
  speakers: 20000
  speakers_date: 2006
  status: living
  validity: preliminary
ada:
  name: Adangme
  orthographies:
  - auxiliary: C Q R X c q r x
    base: A B D E Ɛ F G H I J K L M N O Ɔ P S T U V W Y Z a b d e ɛ f g h i j k l m n o ɔ p s t u v w y z
    script: Latin
    status: primary
  source:
  - Wikipedia
  - 'Bureau of Ghana Languages, Language Guide: Dangme Version, 1990, p. 5.'
  - Rhonda L. Hartell, Alphabets of Africa, 1993, p. 150.
  - http://www.bible.com/bible/2322/MAT.1.DAN77
  - http://www.bible.com/fr/bible/2265/MAT.1.DANGME
  - http://www.jw.org/ada/wa-nɛ́-he-nɛ-o-ngɛ-hlae-ɔ/
  speakers: 80000
  speakers_date: 2004
  validity: preliminary
ady:
  name: Adyghe
  orthographies:
  - autonym: Адыгабзэ
    base: А Б В Г Д Е Ж З И Й К Л М Н О П Р С Т У Ф Х Ц Ч Ш Щ Ъ Ы Ь Э Ю Я Ё Ӏ а б в г д е ж з и й к л м н о п р с т у ф х ц ч ш щ ъ ы ь э ю я ё ӏ
    marks: ̆  ̈
    script: Cyrillic
    status: primary
  source:
  - Omniglot
  - Wikipedia
  speakers: 575900
  speakers_date: 2005-2015
  status: living
  validity: verified
aeb:
  name: Tunisian Arabic
  orthographies:
  - autonym: تونسي
    inherit: arb
    script: Arabic
    status: primary
  source:
  - Wikipedia
  - Omniglot
  speakers: 11200000
  speakers_date: 2014
  status: living
  validity: preliminary
aec:
  name: Saidi Arabic
  orthographies:
  - autonym: صعيدي
    inherit: arz
    script: Arabic
    status: primary
  source:
  - Wikipedia
  - Omniglot
  speakers: 22400000
  speakers_date: 2016
  status: living
  validity: preliminary
aer:
  name: Eastern Arrernte
  note: The number of speakers relates to all Arrernte languages.
  orthographies:
  - autonym: Arrernte
    base: A B C D E F G H I J K L M N O P Q R S T U V W X Y Z a b c d e f g h i j k l m n o p q r s t u v w x y z
    script: Latin
    status: primary
  source:
  - Omniglot
  - Wikipedia
  speakers: 4537
  speakers_date: 2016
  status: living
  validity: verified
afb:
  name: Gulf Arabic
  orthographies:
  - autonym: خليجي
    auxiliary: ڛ ڢ ٯ ڧ ک ی ڥ چ ڨ ڭ ڠ
    base: ي و ه ن م ل ك ق ف غ ع ظ ط ض ص ش س ز ر ذ د خ ح ج ث ت ب ا ڤ پ گ
    design_note: Positional forms of the characters (initial, medial, and final forms) and some ligatures are required for proper representation of the language.
    marks: َ  ُ  ِ  ْ  ٰ
    numerals: ٠ ١ ٢ ٣ ٤ ٥ ٦ ٧ ٨ ٩
    script: Arabic
    status: primary
  source:
  - Wikipedia
  - Omniglot
  speakers: 6800000
  speakers_date: 2016
  status: living
  validity: preliminary
afr:
  name: Afrikaans
  orthographies:
  - autonym: Afrikaans
    base: A B C D E F G H I J K L M N O P Q R S T U V W X Y Z È Ê Ë Î Ï Ö Ô Û Ü a b c d e f g h i j k l m n o p q r s t u v w x y z è ê ë î ï ö ô û ü
    marks: ̀  ̂  ̈
    note: The use of ŉ has been deprecated and is strongly discouraged.
    script: Latin
    status: primary
  source:
  - Omniglot
  - Wikipedia
  speakers: 7200000
  speakers_date: 2016
  status: living
  validity: verified
agq:
  name: Aghem
  orthographies:
  - autonym: Wum
    auxiliary: Q R X q r x
    base: A B C D E F G H I K L M N O P S T U V W Y Z À Â È Ê Ì Î Ò Ô Ù Û Ā Ē Ě Ī Ŋ Ō Ū Ǎ Ǐ Ǒ Ǔ Ɔ Ɛ Ɨ Ʉ a b c d e f g h i k l m n o p s t u v w y z à â è ê ì î ò ô ù û ā ē ě ī ŋ ō ū ǎ ǐ ǒ ǔ ɔ ɛ ɨ ʉ ʔ
    marks: ̀  ̂  ̄  ̌
    script: Latin
    status: primary
  source:
  - CLDR
  - Wikipedia
  speakers: 27000
  speakers_date: 2000
  status: living
  validity: preliminary
agr:
  name: Aguaruna
  orthographies:
  - autonym: iinia chichama
    base: A B C D E G H I J K M N P R S T U W Y Ã Ẽ Ĩ Ũ Í a b c d e g h i j k m n p r s t u w y ã ẽ ĩ ũ í
    marks: ́  ̃
    script: Latin
    status: primary
  source:
  - Omniglot
  - Wikipedia
  speakers: 53400
  speakers_date: 2007
  validity: preliminary
agx:
  name: Aghul
  orthographies:
  - autonym: Агъул
    base: А Б В Г Д Е Ж З И Й К Л М Н О П Р С Т У Ф Х Ц Ч Ш Щ Ъ Ы Ь Э Ю Я Ё Ӏ а б в г д е ж з и й к л м н о п р с т у ф х ц ч ш щ ъ ы ь э ю я ё ӏ
    marks: ̆  ̈
    script: Cyrillic
    status: primary
  source:
  - Omniglot
  - Wikipedia
  speakers: 29300
  speakers_date: 2010
  status: living
  validity: verified
aii:
  name: Assyrian Neo-Aramaic
  orthographies:
  - autonym: ܐܵܬ݂ܘܼܪܵܝܲܐ ܠܸܫܵܢܵܐ
    base: ܟ ܝ ܛ ܚ ܙ ܘ ܗ ܕ ܓ ܒ ܐ ܬ ܫ ܪ ܩ ܨ ܦ ܥ ܣ ܢ ܡ ܠ
    marks: ܲ  ܵ  ܸ  ܹ  ݃  ݇
    script: Syriac
    status: primary
  - autonym: Лышана Атураја
    base: А Б В Г Ԁ Е Ә Ж З И Ј К Л Q L М Н П Р С Т T У Х Һ Ч Ш Ы D а б в г ԁ е ә ж з и ј к л q l м н п р с т t у х һ ч ш ы d
    script: Cyrillic
    status: secondary
  - autonym: Lišānā Āshûrāya
    auxiliary: Ā Ē Ë Ō Ū Ḏ Ḥ Š Ṣ Ṭ Û ā ē ë ō ū ḏ ḥ š ṣ ṭ û
    base: A B C D E F G H I J K L M N O P Q R S T U V W X Y Z a b c d e f g h i j k l m n o p q r s t u v w x y z
    script: Latin
    status: secondary
  source:
  - Omniglot
  - Wikipedia
  speakers: 828930
  speakers_date: 2020
  validity: preliminary
aiq:
  name: Aimaq
  orthographies:
  - autonym: ایماقی
    inherit: pes
    script: Arabic
    status: primary
  source:
  - Wikipedia
  speakers: 650000
  speakers_date: 1993
  status: living
  validity: draft
ajg:
  name: Aja (Benin)
  orthographies:
  - autonym: Adja
    base: A B C D Ɖ E Ɛ F G Ɣ H I J K L M N Ŋ O Ɔ P R S T U V W X Y Z Ʒ a b c d ɖ e ɛ f g ɣ h i j k l m n ŋ o ɔ p r s t u v w x y z ʒ
    marks: ̀  ́
    script: Latin
    status: primary
  source:
  - Virginia Beavon-Ham, Emile Ega, Lire et écrire l'ajagbe (Guide pratique pour ceux qui savent lire le français), 2007, https://www.sil.org/resources/archives/35562.
  - Centre national de linguistique appliquée (C.E.N.A.L.A.), Alphabet des langues nationales béninoises, 2008, p. 5-6.
  - Eric A. Morley, A Grammar of Ajagbe, 2010.
  - Omniglot
  - Wikipedia
  - https://www.jw.org/ajg
  speakers: 550000
  speakers_date: 2006-2012
  validity: preliminary
ajp:
  name: South Levantine Arabic
  orthographies:
  - autonym: فلسطيني
    auxiliary: ڛ ڢ ٯ ڧ ک ی ڥ گ ڨ ڭ ڠ
    base: ي و ه ن م ل ك ق ف غ ع ظ ط ض ص ش س ز ر ذ د خ ح ج ث ت ب ا ڤ پ چ
    design_note: Positional forms of the characters (initial, medial, and final forms) and some ligatures are required for proper representation of the language.
    marks: َ  ُ  ِ  ْ  ٰ
    numerals: ٠ ١ ٢ ٣ ٤ ٥ ٦ ٧ ٨ ٩
    script: Arabic
    status: primary
  source:
  - Wikipedia
  speakers: 5100000
  speakers_date: 2014–2016
  status: living
  validity: draft
aln:
  name: Gheg Albanian
  orthographies:
  - autonym: Gegnisht
    base: A B C D E F G H I J K L M N O P Q R S T U V W X Y Z Ç Ë a b c d e f g h i j k l m n o p q r s t u v w x y z ç ë
    marks: ̈  ̧
    script: Latin
    status: primary
  source:
  - Omniglot
  - Wikipedia
  - CLDR
  speakers: 3450000
  speakers_date: 2000–2001
  status: living
  validity: verified
als:
  name: Tosk Albanian
  orthographies:
  - autonym: Shqip
    inherit: aln
    script: Latin
    status: primary
  source:
  - Wikipedia
  - Omniglot
  speakers: 1800000
  speakers_date: 2011
  status: living
  validity: verified
alt:
  name: Southern Altai
  orthographies:
  - autonym: Алтайча
    base: А Б В Г Д Е Ж З И Й К Л М Н О П Р С Т У Ф Х Ц Ч Ш Щ Ъ Ы Ь Э Ю Я Ё Ј Ҥ Ӧ Ӱ а б в г д е ж з и й к л м н о п р с т у ф х ц ч ш щ ъ ы ь э ю я ё ј ҥ ӧ ӱ
    marks: ̆  ̈
    script: Cyrillic
    status: primary
  source:
  - Omniglot
  - Wikipedia
  speakers: 55720
  speakers_date: 2010
  status: living
  validity: preliminary
amc:
  name: Amahuaca
  orthographies:
  - base: A C H I J M N O P R S T U V X Y Z a c h i j m n o p r s t u v x y z
    script: Latin
    status: primary
  source:
  - Omniglot
  - Wikipedia
  speakers: 25700000
  speakers_date: 2014-2016
  validity: preliminary
ame:
  name: Yanesha'
  orthographies:
  - base: A B C E G H J L M N O P Q R S T Y Ë Ñ a b c e g h j l m n o p q r s t y ë ñ '
    marks: ̃  ̈
    script: Latin
    status: primary
  source:
  - Omniglot
  - Wikipedia
  speakers: 9800
  speakers_date: 2000
  validity: preliminary
amh:
  name: Amharic
  orthographies:
  - autonym: ኣማርኛ
    base: ሀ ሁ ሂ ሃ ሄ ህ ሆ ኰ ኲ ኳ ኴ ኵ ለ ሉ ሊ ላ ሌ ል ሎ ዀ ዂ ዃ ዄ ዅ ሐ ሑ ሒ ሓ ሔ ሕ ሖ ወ ዉ ዊ ዋ ዌ ው ዎ መ ሙ ሚ ማ ሜ ም ሞ ዐ ዑ ዒ ዓ ዔ ዕ ዖ ረ ሩ ሪ ራ ሬ ር ሮ ዘ ዙ ዚ ዛ ዜ ዝ ዞ ሰ ሱ ሲ ሳ ሴ ስ ሶ ዠ ዡ ዢ ዣ ዤ ዥ ዦ ሸ ሹ ሺ ሻ ሼ ሽ ሾ የ ዩ ዪ ያ ዬ ይ ዮ ቀ ቁ ቂ ቃ ቄ ቅ ቆ ደ ዱ ዲ ዳ ዴ ድ ዶ ቈ ቊ ቋ ቌ ቍ ጀ ጁ ጂ ጃ ጄ ጅ ጆ ቐ ቑ ቒ ቓ ቔ ቕ ቖ ገ ጉ ጊ ጋ ጌ ግ ጎ ቘ ቚ ቛ ቜ ቝ ጐ ጒ ጓ ጔ ጕ በ ቡ ቢ ባ ቤ ብ ቦ ጠ ጡ ጢ ጣ ጤ ጥ ጦ ተ ቱ ቲ ታ ቴ ት ቶ ጨ ጩ ጪ ጫ ጬ ጭ ጮ ቸ ቹ ቺ ቻ ቼ ች ቾ ጰ ጱ ጲ ጳ ጴ ጵ ጶ ነ ኑ ኒ ና ኔ ን ኖ ጸ ጹ ጺ ጻ ጼ ጽ ጾ ኘ ኙ ኚ ኛ ኜ ኝ ኞ ፈ ፉ ፊ ፋ ፌ ፍ ፎ አ ኡ ኢ ኣ ኤ እ ኦ ፐ ፑ ፒ ፓ ፔ ፕ ፖ ከ ኩ ኪ ካ ኬ ክ ኮ ቨ ቩ ቪ ቫ ቬ ቭ ቮ
    numerals: ፩ ፪ ፫ ፬ ፭ ፮ ፯ ፰ ፱ ፲ ፳ ፴ ፵ ፶ ፷ ፸ ፹ ፺ ፻
    script: Ge'ez/Fidel
    status: primary
  source:
  - Omniglot
  - Wikipedia
  speakers: 22000000
  speakers_date: 2007
  validity: preliminary
ami:
  name: Amis
  orthographies:
  - autonym: Pangcah
    base: A B C D E F G H I J K L M N O P Q R S T U V W X Y Z a b c d e f g h i j k l m n o p q r s t u v w x y z
    script: Latin
    status: primary
  source:
  - Omniglot
  - Wikipedia
  speakers: 181000
  speakers_date: 2009
  status: living
  validity: preliminary
amr:
  name: Amarakaeri
  orthographies:
  - base: A B E G H I J K M N O P R S T U Y a b e g h i j k m n o p r s t u y '
    script: Latin
    status: primary
  source:
  - Omniglot
  - Wikipedia
  speakers: 1600
  speakers_date: 2007
  validity: preliminary
ani:
  name: Andi
  orthographies:
  - autonym: Мицци
    base: А Б В Г Д Е Ж З И Й К Л М Н О П Р С Т У Ф Х Ц Ч Ш Щ Ъ Ы Ь Э Ю Я Ё Ӏ а б в г д е ж з и й к л м н о п р с т у ф х ц ч ш щ ъ ы ь э ю я ё ӏ
    marks: ̆  ̈
    script: Cyrillic
    status: primary
  source:
  - Omniglot
  speakers: 5800
  speakers_date: 2010
  status: living
  validity: draft
aoz:
  name: Uab Meto
  orthographies:
  - autonym: Uab Metô
    base: A B C D E F G H I J K L M N O P Q R S T U V W X Y Z Á É Ê Í Ó Ú Û a b c d e f g h i j k l m n o p q r s t u v w x y z á é ê í ó ú û
    marks: ́  ̂
    script: Latin
    status: primary
  source:
  - Omniglot
  - Wikipedia
  - Textbook
  speakers: 800000
  speakers_date: 2009-2011
  status: living
  validity: preliminary
apc:
  name: North Levantine Arabic
  orthographies:
  - autonym: لبناني
    inherit: arb
    script: Arabic
    status: primary
  source:
  - Wikipedia
  speakers: 24200000
  speakers_date: 2014-2015
  status: living
  validity: draft
apd:
  name: Sudanese Arabic
  orthographies:
  - autonym: سوداني
    auxiliary: ڛ ڢ ٯ ڧ ک ڤ ڥ پ چ گ ڨ ڭ ڠ
    base: ي و ه ن م ل ك ق ف غ ع ظ ط ض ص ش س ز ر ذ د خ ح ج ث ت ب ا ی
    design_note: Positional forms of the characters (initial, medial, and final forms) and some ligatures are required for proper representation of the language.
    marks: َ  ُ  ِ  ْ  ٰ
    numerals: ٠ ١ ٢ ٣ ٤ ٥ ٦ ٧ ٨ ٩
    script: Arabic
    status: primary
  source:
  - Wikipedia
  speakers: 31900000
  speakers_date: 2015
  status: living
  validity: draft
aqc:
  name: Archi
  orthographies:
  - autonym: Аршаттен
    base: А Б В Г Д Е Ж З И Й К Л М Н О П Р С Т У Ф Х Ц Ч Ш Щ Ъ Ы Ь Э Ӏ а б в г д е ж з и й к л м н о п р с т у ф х ц ч ш щ ъ ы ь э ӏ
    marks: ́  ̆
    script: Cyrillic
    status: primary
  source:
  - Omniglot
  - Wikipedia
  speakers: 970
  speakers_date: 2010
  status: living
  validity: verified
arb:
  name: Standard Arabic
  note: The speakers are L2 only as Standard Arabic is always a second language.
  orthographies:
  - autonym: العربية
    auxiliary: ڛ ڢ ٯ ڧ ک ی ڤ ڥ پ چ گ ڨ ڭ ڠ
    base: ي و ه ن م ل ك ق ف غ ع ظ ط ض ص ش س ز ر ذ د خ ح ج ث ت ب ا ة
    design_note: Positional forms of the characters (initial, medial, and final forms) and some ligatures are required for proper representation of the language.
    marks: َ  ُ  ِ  ْ  ٰ
    numerals: ٠ ١ ٢ ٣ ٤ ٥ ٦ ٧ ٨ ٩
    script: Arabic
    status: primary
  source:
  - Wikipedia
  - Omniglot
  speakers: 270000000
  status: living
  validity: preliminary
arg:
  name: Aragonese
  orthographies:
  - autonym: Aragonés
    base: A B C D E F G H I J K L M N O P Q R S T U V W X Y Z Á É Í Ñ Ó Ú a b c d e f g h i j k l m n o p q r s t u v w x y z á é í ñ ó ú
    marks: ́  ̃
    script: Latin
    status: primary
  source:
  - Omniglot
  - Wikipedia
  speakers: 12000
  speakers_date: 2017
  status: living
  validity: verified
arl:
  name: Arabela
  orthographies:
  - autonym: Tapweyokwaka
    base: A E H I J K M N O P R S T U W Y Ɨ a e h i j k m n o p r s t u w y ɨ
    script: Latin
    status: primary
  source:
  - Omniglot
  - Wikipedia
  speakers: 50
  speakers_date: 2002
  validity: preliminary
arn:
  name: Mapudungun
  orthographies:
  - autonym: Mapudungun
    base: A B C D E F G I J K L M N O P Q R S T U W X Y Z Ü Ñ a b c d e f g i j k l m n o p q r s t u w x y z ü ñ
    marks: ̃  ̈
    script: Latin
    status: primary
  source:
  - Omniglot
  - Wikipedia
  speakers: 260000
  speakers_date: 2007
  validity: preliminary
arq:
  name: Algerian Arabic
  orthographies:
  - autonym: دارجة جزائرية
    inherit: aeb
    script: Arabic
    status: primary
  source:
  - Wikipedia
  - Omniglot
  speakers: 27000000
  speakers_date: 2012
  status: living
  validity: preliminary
ars:
  name: Najdi Arabic
  orthographies:
  - autonym: نجدي
    auxiliary: ڛ ڢ ٯ ڧ ک ی ڥ چ گ ڨ ڭ ڠ
    base: ي و ه ن م ل ك ق ف غ ع ظ ط ض ص ش س ز ر ذ د خ ح ج ث ت ب ا پ ڤ ة
    design_note: Positional forms of the characters (initial, medial, and final forms) and some ligatures are required for proper representation of the language.
    marks: َ  ُ  ِ  ْ  ٰ
    numerals: ٠ ١ ٢ ٣ ٤ ٥ ٦ ٧ ٨ ٩
    script: Arabic
    status: primary
  source:
  - Wikipedia
  speakers: 4050000
  speakers_date: 2011-2015
  status: living
  validity: draft
ary:
  name: Moroccan Arabic
  orthographies:
  - autonym: دارجة مغربية
    inherit: arb
    script: Arabic
    status: primary
  source:
  - Wikipedia
  - Omniglot
  speakers: 30551000
  speakers_date: 2014
  status: living
  validity: preliminary
arz:
  name: Egyptian Arabic
  orthographies:
  - autonym: مصرى
    auxiliary: ڛ ڢ ٯ ڧ ک ڥ گ ڨ ڭ ڠ
    base: ي و ه ن م ل ك ق ف غ ع ظ ط ض ص ش س ز ر ذ د خ ح ج ث ت ب ا ڤ پ ی چ ة ى
    design_note: Positional forms of the characters (initial, medial, and final forms) and some ligatures are required for proper representation of the language.
    marks: َ  ُ  ِ  ْ  ٰ
    numerals: ٠ ١ ٢ ٣ ٤ ٥ ٦ ٧ ٨ ٩
    script: Arabic
    status: primary
  source:
  - Wikipedia
  - Omniglot
  speakers: 64422000
  speakers_date: 2016
  status: living
  validity: preliminary
asa:
  name: Asu (Tanzania)
  orthographies:
  - autonym: Kipare
    auxiliary: Q X q x
    base: A B C D E F G H I J K L M N O P R S T U V W Y Z a b c d e f g h i j k l m n o p r s t u v w y z
    script: Latin
    status: primary
  source:
  - CLDR
  speakers: 500000
  speakers_date: 2000
  status: living
  validity: draft
asm:
  name: Assamese
  note: The present standard is identical to the Bengali orthography except for two characters, ৰ (ro) and ৱ (vo); and the character ক্ষ (khya) has evolved into an individual consonant by itself with its own phonetic quality whereas in the Bengali alphabet it is a conjunct.
  orthographies:
  - autonym: অসমীয়া
    base: ৺ অ আ ই ঈ উ ঊ ঋ ৠ ঌ ৡ এ ঐ ও ঔ ক খ গ ঘ ঙ চ ছ জ ঝ ঞ ট ঠ ড ঢ ণ ত থ দ ধ ন প ফ ব ভ ম য ৰ ল ৱ শ ষ স হ ʼ
    design_note: Mark positioning and numerous precomposed forms (namely conjunct ligatures) are required for proper representation of the language.
    marks: ঁ  ং  ঃ  ়  া  ি  ী  ু  ূ  ৃ  ৄ  ে  ৈ  ্  ৗ  ৢ  ৣ
    numerals: ০ ১ ২ ৩ ৪ ৫ ৬ ৭ ৮ ৯
    script: Bengali
    status: primary
  source:
  - Wikipedia
  - CLDR
  speakers: 14800000
  speakers_date: 2011
  validity: preliminary
ast:
  name: Asturian
  orthographies:
  - autonym: Asturianu
    base: A B C D E F G H I L M N O P Q R S T U V X Y Z Á É Í Ñ Ó Ú Ü Ḥ Ḷ a b c d e f g h i l m n o p q r s t u v x y z á é í ñ ó ú ü ḥ ḷ
    marks: ́  ̃  ̈  ̣
    script: Latin
    status: primary
  source:
  - Omniglot
  - Wikipedia
  - CLDR
  speakers: 351791
  speakers_date: 2017
  status: living
  validity: verified
atv:
  name: Northern Altai
  orthographies:
  - autonym: Алтайча
    base: А Б В Г Д Е Ж З И Й К Л М Н О П Р С Т У Ф Х Ц Ч Ш Щ Ъ Ы Ь Э Ю Я Ё Ј Ҥ Ӧ Ӱ а б в г д е ж з и й к л м н о п р с т у ф х ц ч ш щ ъ ы ь э ю я ё ј ҥ ӧ ӱ
    marks: ̆  ̈
    script: Cyrillic
    status: primary
  source:
  - Omniglot
  speakers: 5000
  status: living
  validity: draft
auc:
  name: Waorani
  orthographies:
  - base: A B D E G I K M N O P R S T W Y Ã Ẽ Ĩ Õ Ñ a b d e g i k m n o p r s t w y ã ẽ ĩ õ ñ
    marks: ̃
    script: Latin
    status: primary
  source:
  - Wikipedia
  speakers: 2000
  speakers_date: 2004
  validity: draft
aud:
  name: Anuta
  orthographies:
  - autonym: Anuta
    base: A B C D E F G H I J K L M N O P Q R S T U V W X Y Z Á É Í Ñ Ó Ú Ü a b c d e f g h i j k l m n o p q r s t u v w x y z á é í ñ ó ú ü
    marks: ́  ̃  ̈
    script: Latin
    status: primary
  source:
  - Omniglot
  - CLDR
  speakers: 270
  speakers_date: 1999
  status: living
  validity: verified
ava:
  name: Avaric
  orthographies:
  - autonym: Авар
    base: А Б В Г Д Е Ж З И Й К Л М Н О П Р С Т У Ф Х Ц Ч Ш Щ Ъ Ы Ь Э Ю Я Ё Ӏ а б в г д е ж з и й к л м н о п р с т у ф х ц ч ш щ ъ ы ь э ю я ё ӏ
    marks: ̆  ̈
    script: Cyrillic
    status: primary
  source:
  - Omniglot
  - Wikipedia
  speakers: 1000000
  speakers_date: 2010
  status: living
  validity: verified
avl:
  name: Eastern Egyptian Bedawi Arabic
  orthographies:
  - autonym: بدوي
    inherit: ajp
    script: Arabic
    status: primary
  source:
  - Wikipedia
  speakers: 2240000
  speakers_date: 2015-2016
  status: living
  validity: draft
awa:
  name: Awadhi
  note: The speaker counts are 3.85 million (India, 2011) and 501752 (Nepal, 2011)
  orthographies:
  - autonym: अवधी
    auxiliary: ॐ
    base: अ आ इ ई उ ऊ ऋ ए ऐ ओ औ क ख ग घ ङ च छ ज झ ञ ट ठ ड ढ ण त थ द ध न प फ ब भ म य र ल व श ष स ह ऄ ‌ ‍
    design_note: Mark positioning and numerous precomposed forms (namely conjunct ligatures) are required for proper representation of the language.
    marks: ँ  ं  ः  ़  ा  ि  ी  ु  ू  ृ  े  ै  ो  ौ  ्
    numerals: ० १ २ ३ ४ ५ ६ ७ ८ ९ 0 1 2 3 4 5 6 7 8 9
    punctuation: । ॥ ॰
    script: Devanagari
    status: primary
  source:
  - Wikipedia
  - Unicode
  speakers: 4351752
  speakers_date: 2011
  validity: preliminary
ayc:
  name: Southern Aymara
  orthographies:
  - autonym: Aymar
    inherit: ayr
    script: Latin
    status: primary
  source:
  - Omniglot
  - Wikipedia
  speakers: 1677100
  speakers_date: 2007-2011
  status: living
  validity: verified
ayh:
  name: Hadrami Arabic
  orthographies:
  - autonym: حضرمي
    inherit: arb
    script: Arabic
    status: primary
  source:
  - Wikipedia
  speakers: 4560000
  speakers_date: 2015
  status: living
  validity: draft
ayl:
  name: Libyan Arabic
  orthographies:
  - autonym: ليبي
    inherit: arb
    script: Arabic
    status: primary
  source:
  - Wikipedia
  speakers: 4325000
  speakers_date: 1998-2006
  status: living
  validity: preliminary
ayn:
  name: Sanaani Arabic
  orthographies:
  - autonym: يمني‎
    inherit: arb
    script: Arabic
    status: primary
  source:
  - Wikipedia
  - Textbook
  speakers: 11100000
  speakers_date: 2015
  status: living
  validity: preliminary
ayp:
  name: North Mesopotamian Arabic
  orthographies:
  - autonym: مصلاوي‎
    inherit: arb
    script: Arabic
    status: primary
  source:
  - Wikipedia
  - Omniglot
  speakers: 8700000
  speakers_date: 1992-2014
  status: living
  validity: preliminary
ayr:
  name: Central Aymara
  orthographies:
  - autonym: Aymar
    base: A B C D E F G H I J K L M N O P Q R S T U V W X Y Z Ä Ï Ñ Ü a b c d e f g h i j k l m n o p q r s t u v w x y z ä ï ñ ü ’
    marks: ̃  ̈
    script: Latin
    status: primary
  source:
  - Omniglot
  - Wikipedia
  speakers: 1677100
  speakers_date: 2007-2011
  status: living
  validity: verified
azb:
  name: South Azerbaijani
  orthographies:
  - autonym: آذربایجانجا
    base: و ؤ ئ ا خ ع ن پ چ ژ ک گ ۆ ۇ ی ە ݣ ﺏ ﺕ ﺙ ﺝ ﺡ ﺩ ﺫ ﺭ ﺯ ﺱ ﺵ ﺹ ﺽ ﻁ ﻅ ﻍ ﻑ ﻕ ﻝ ﻡ ﻥ ﻩ ﻭ آ ج ب ذ ر
    design_note: Positional forms of the characters (initial, medial, and final forms) and some ligatures are required for proper representation of the language.
    marks: ْ  ٓ  ٔ  ٛ
    note: Used in Iran.
    script: Arabic
    status: primary
  - base: A B C D E F G H I J K L M N O P Q R S T U V X Y Z Ç Ö Ü Ğ Ş Ə a b c d e f g h i j k l m n o p q r s t u v x y z ç ö ü ğ İ ı ş ə
    marks: ̆  ̇  ̈  ̧
    note: Used outside Iran.
    script: Latin
    status: primary
  source:
  - Wikipedia
  speakers: 13823350
  speakers_date: 2016
  status: living
  validity: preliminary
azj:
  name: North Azerbaijani
  orthographies:
  - autonym: Азәрбајҹан
    base: А Б В Г Д Е Ж З И Й К Л М Н О П Р С Т У Ф Х Ц Ч Ш Щ Ъ Ы Ь Э Ю Я Ј Ғ Ҝ Ү Ҹ Һ Ә Ө а б в г д е ж з и й к л м н о п р с т у ф х ц ч ш щ ъ ы ь э ю я ј ғ ҝ ү ҹ һ ә ө ’
    marks: ̆
    note: Official in Dagestan (Russia).
    script: Cyrillic
    status: primary
  - base: A B C D E F G H I J K L M N O P Q R S T U V X Y Z Ç Ö Ü Ğ Ş Ə a b c d e f g h i j k l m n o p q r s t u v x y z ç ö ü ğ İ ı ş ə ‘
    marks: ̆  ̇  ̈  ̧
    script: Latin
    status: primary
  source:
  - Omniglot
  - Wikipedia
  speakers: 23000000
  speakers_date: 2018
  status: living
  validity: verified
bak:
  name: Bashkir
  orthographies:
  - autonym: Башҡортса
    base: А Б В Г Д Е Ж З И Й К Л М Н О П Р С Т У Ф Х Ц Ч Ш Щ Ъ Ы Ь Э Ю Я Ё Ғ Ҙ Ҡ Ң Ҫ Ү Һ Ә Ө а б в г д е ж з и й к л м н о п р с т у ф х ц ч ш щ ъ ы ь э ю я ё ғ ҙ ҡ ң ҫ ү һ ә ө
    marks: ̆  ̈
    script: Cyrillic
    status: primary
  - base: A B C D E F G H I J K L M N O P Q R S T U V W X Y Z Ä Ç Ö Ü Č Ğ Ķ Ņ Ś Ş Š Ź a b c d e f g h i j k l m n o p q r s t u v w x y z ä ç ö ü č ğ İ ı ķ ņ ś ş š ź
    marks: ́  ̆  ̇  ̈  ̌  ̧
    script: Latin
    status: deprecated
  source:
  - Omniglot
  - Wikipedia
  speakers: 1200000
  speakers_date: 2010
  status: living
  validity: preliminary
bal:
  includes:
  - bgp
  - bgn
  - bcc
  name: Baluchi
  orthographies:
  - autonym: بلۏچی
    base: ء آ ا ب ت ج د ر ز س ش ل م ن ه و ٹ پ چ ڈ ژ ک گ ی ۏ ے ݔ ࢣ
    design_note: Positional forms of the characters (initial, medial, and final forms) and some ligatures are required for proper representation of the language.
    marks: َ  ُ  ِ  ٓ
    numerals: ۰ ۱ ۲ ۳ ۴ ۵ ۶ ۷ ۸ ۹ 0 1 2 3 4 5 6 7 8 9
    script: Arabic
    status: primary
  preferred_as_individual: true
  preferred_name: Balochi
  source:
  - Wikipedia
  - Omniglot
  speakers: 7600000
  speakers_date: 2007
  status: living
  validity: preliminary
bam:
  name: Bambara
  orthographies:
  - autonym: Bamanankan
    auxiliary: Q V X q v x
    base: A B C D E F G H I J K L M N O P R S T U W Y Z Ŋ Ɔ Ɛ Ɲ a b c d e f g h i j k l m n o p r s t u w y z ŋ ɔ ɛ ɲ
    script: Latin
    status: primary
  source:
  - Omniglot
  - Wikipedia
  - CLDR
  speakers: 4100000
  speakers_date: 2012
  status: living
  validity: verified
ban:
  name: Balinese
  orthographies:
  - autonym: ᬪᬵᬱᬩᬮᬶ
    auxiliary: ᬡ ᬙ ᬔ ᬥ ᬟ ᬠ ᬣ ᬝ ᬞ ᬰ ᬱ ᬖ ᬪ ᬨ ᬛ
    base: ᬳ ᬦ ᬘ ᬭ ᬓ ᬤ ᬢ ᬲ ᬯ ᬮ ᬫ ᬕ ᬩ ᬗ ᬧ ᬚ ᬬ ᬜ ᬅ ᬆ ᬇ ᬈ ᬋ ᬌ ᬍ ᬎ ᬉ ᬊ ᬏ ᬐ ᬑ ᬒ
    design_note: Mark positioning and numerous precomposed forms (namely conjunct ligatures) are required for proper representation of the language.
    marks: ᬀ  ᬁ  ᬂ  ᬃ  ᬄ  ᬴  ᬵ  ᬶ  ᬷ  ᬸ  ᬹ  ᬺ  ᬾ  ᬿ
    numerals: ᭐ ᭕ ᭑ ᭖ ᭒ ᭗ ᭓ ᭘ ᭔ ᭙ 0 1 2 3 4 5 6 7 8 9
    punctuation: ᭞ ᭟ ᭝ ᭜ ᭚ ᭛ ᭠
    script: Balinese
    status: primary
  source:
  - Omniglot
  - Wikipedia
  speakers: 3300000
  speakers_date: 2000
  validity: preliminary
bas:
  name: Basa (Cameroon)
  orthographies:
  - autonym: Basaa
    auxiliary: Q X q x
    base: A B C D E F G H I J K L M N O P R S T U V W Y Z À Á Â È É Ê Ì Í Î Ò Ó Ô Ù Ú Û Ā Ē Ě Ī Ń Ŋ Ō Ū Ǎ Ǐ Ǒ Ǔ Ǹ Ɓ Ɔ Ɛ a b c d e f g h i j k l m n o p r s t u v w y z à á â è é ê ì í î ò ó ô ù ú û ā ē ě ī ń ŋ ō ū ǎ ǐ ǒ ǔ ǹ ɓ ɔ ɛ
    marks: ̀  ́  ̂  ̄  ̌  ᷆  ᷇
    script: Latin
    status: primary
  source:
  - CLDR
  - Wikipedia
  speakers: 300000
  status: living
  validity: preliminary
bax:
  name: Bamun
  orthographies:
  - autonym: ꛀꛣꚧꚳ
    base: ꚠ ꚰ ꛀ ꛐ ꛠ ꚡ ꚱ ꛁ ꛑ ꛡ ꚢ ꚲ ꛂ ꛒ ꛢ ꛲ ꚣ ꚳ ꛃ ꛓ ꛣ ꛳ ꚤ ꚴ ꛄ ꛔ ꛤ ꛴ ꚥ ꚵ ꛅ ꛕ ꛥ ꛵ ꚦ ꚶ ꛆ ꛖ ꛦ ꛶ ꚧ ꚷ ꛇ ꛗ ꛧ ꛷ ꚨ ꚸ ꛈ ꛘ ꛨ ꚩ ꚹ ꛉ ꛙ ꛩ ꚪ ꚺ ꛊ ꛚ ꛪ ꚫ ꚻ ꛋ ꛛ ꛫ ꚬ ꚼ ꛌ ꛜ ꛬ ꚭ ꚽ ꛍ ꛝ ꛭ ꚮ ꚾ ꛎ ꛞ ꛮ ꚯ ꚿ ꛏ ꛟ ꛯ
    script: Bamun
    status: primary
  source:
  - Omniglot
  - Wikipedia
  speakers: 420000
  speakers_date: 2005
  validity: preliminary
bba:
  name: Baatonum
  orthographies:
  - autonym: baatɔnum
    base: A B D E Ɛ F G I K L M N O Ɔ P R S T U W Y a b d e ɛ f g i k l m n o ɔ p r s t u w y
    script: Latin
    status: primary
  source:
  - Omniglot
  - Wikipedia
  speakers: 560000
  speakers_date: 1995
  validity: preliminary
bci:
  name: Baoulé
  orthographies:
  - base: A B C D E Ɛ F G I J K L M N O Ɔ P R S T U V W Y Z a b c d e ɛ f g i j k l m n o ɔ p r s t u v w y z
    script: Latin
    status: primary
  source:
  - Omniglot
  - Wikipedia
  speakers: 4700000
  speakers_date: 2017
  validity: preliminary
bdk:
  name: Budukh
  orthographies:
  - autonym: Будад мез
    base: А Б В Г Д Е Ж З И Й К Л М Н О П Р С Т У Ф Х Ц Ч Ш Щ Ъ Ы Ь Э Ӏ Ә а б в г д е ж з и й к л м н о п р с т у ф х ц ч ш щ ъ ы ь э ӏ ә
    marks: ̆
    script: Cyrillic
    status: primary
  source:
  - Omniglot
  - Wikipedia
  speakers: 200
  speakers_date: 2010
  status: living
  validity: verified
bel:
  name: Belarusian
  orthographies:
  - autonym: Беларуская
    base: А Б В Г Д Е Ж З И Й К Л М Н О П Р С Т У Ф Х Ц Ч Ш Щ Ъ Ы Ь Э Ю Я Ё І Ў Ґ а б в г д е ж з и й к л м н о п р с т у ф х ц ч ш щ ъ ы ь э ю я ё і ў ’ ґ
    design_note: Correct positioning of acute and grave accents above vowels is required. The breve accent uses a different shape from the one used in the Latin script.
    marks: ̆  ̈
    script: Cyrillic
    status: primary
  - autonym: Biełaruskaja
    base: A B C D E F G H I J K L M N O P Q R S T U V W X Y Z Ć Č Ł Ń Ś Š Ŭ Ź Ž a b c d e f g h i j k l m n o p q r s t u v w x y z ć č ł ń ś š ŭ ź ž
    marks: ́  ̆  ̌
    script: Latin
    status: deprecated
  source:
  - Omniglot
  - Wikipedia
  speakers: 5100000
  speakers_date: 2009
  status: living
  validity: preliminary
bem:
  name: Bemba (Zambia)
  orthographies:
  - autonym: Chibemba
    base: A B C D E F G H I J K L M N O P S T U V W Y a b c d e f g h i j k l m n o p s t u v w y
    script: Latin
    status: primary
  source:
  - Omniglot
  - Wikipedia
  speakers: 4100000
  speakers_date: 2000-2010
  status: living
  validity: verified
ben:
  name: Bengali
  orthographies:
  - autonym: বাংলা
    base: ৺ অ আ ই ঈ উ ঊ ঋ ৠ ঌ ৡ এ ঐ ও ঔ ক খ গ ঘ ঙ চ ছ জ ঝ ঞ ট ঠ ড ঢ ণ ত ৎ থ দ ধ ন প ফ ব ভ ম য র ল শ ষ স হ ঽ
    design_note: Mark positioning and numerous precomposed forms (namely conjunct ligatures) are required for proper representation of the language.
    marks: ঁ  ং  ঃ  ়  া  ি  ী  ু  ূ  ৃ  ৄ  ে  ৈ  ্  ৗ  ৢ  ৣ
    numerals: ০ ১ ২ ৩ ৪ ৫ ৬ ৭ ৮ ৯
    script: Bengali
    status: primary
  source:
  - Wikipedia
  - CLDR
  speakers: 230000000
  speakers_date: 2011-2017
  validity: preliminary
bez:
  name: Bena (Tanzania)
  orthographies:
  - autonym: Ekibena
    base: A B C D E F G H I J K L M N O P Q R S T U V W Y Z a b c d e f g h i j k l m n o p q r s t u v w y z
    script: Latin
    status: primary
  source:
  - CLDR
  - Wikipedia
  speakers: 670000
  speakers_date: 2001
  status: living
  validity: preliminary
bfa:
  name: Bari
  orthographies:
  - base: A B D E G I J K L M N O P R S T U W Y Ŋ Ö a b d e g i j k l m n o p r s t u w y ŋ ö '
    marks: ̈
    script: Latin
    status: primary
  source:
  - Omniglot
  - Wikipedia
  speakers: 750000
  speakers_date: 2000-2014
  validity: preliminary
bhh:
  name: Bukharic
  note: The speaker count date is for Israel and Uzbekistan, others are unknown.
  orthographies:
  - autonym: בוכארי
    inherit: heb
    script: Hebrew
    status: primary
  source:
  - Wikipedia
  - https://en.wikipedia.org/wiki/Niqqud
  speakers: 110000
  speakers_date: 1995
  status: living
  validity: draft
bho:
  name: Bhojpuri
  orthographies:
  - autonym: भोजपुरी
    inherit: mag
    note: The use of the Kaithi script is declining. Devanagari is currently the most commonly used script for oficial documents.
    script: Devanagari
    status: primary
  - autonym: 𑂦𑂷𑂔𑂣𑂳𑂩𑂲
    base: 𑂃 𑂄 𑂅 𑂆 𑂇 𑂈 𑂉 𑂊 𑂋 𑂌 𑂍 𑂎 𑂏 𑂐 𑂑 𑂒 𑂓 𑂔 𑂕 𑂖 𑂗 𑂘 𑂙 𑂚 𑂛 𑂜 𑂝 𑂞 𑂟 𑂠 𑂡 𑂢 𑂣 𑂤 𑂥 𑂦 𑂧 𑂨 𑂩 𑂪 𑂫 𑂬 𑂭 𑂮 𑂯
    design_note: Mark positioning and numerous precomposed forms (namely conjunct ligatures) are required for proper representation of the language.
    marks: 𑂀  𑂂  𑂰  𑂲  𑂳  𑂴  𑂵  𑂶  𑂸  𑂺
    numerals: ० १ २ ३ ४ ५ ६ ७ ८ ९ 0 1 2 3 4 5 6 7 8 9
    script: Kaithi
    status: historical
  source:
  - Omniglot
  - Wikipedia
  speakers: 51000000
  speakers_date: 2011
  validity: preliminary
bik:
  includes:
  - bcl
  - bhk
  - bln
  - bto
  - cts
  - fbl
  - lbl
  - rbl
  - ubl
  name: Bikol
  orthographies:
  - autonym: Pandan Bikol
    auxiliary: C E F J Q V X Z c e f j q v x z
    base: A B D G H I K L M N O P R S T U W Y a b d g h i k l m n o p r s t u w y
    script: Latin
    status: primary
  preferred_as_individual: true
  source:
  - Omniglot
  - Wikipedia
  speakers: 78000
  speakers_date: 2000
  status: living
  validity: verified
bin:
  name: Bini
  orthographies:
  - autonym: Ẹ̀dó
    base: A B D E F G H I K L M N O P R S T U V W Y Z Á É È Ẹ Í Ó Ò Ọ Ú a b d e f g h i k l m n o p r s t u v w y z á é è ẹ í ó ò ọ ú '
    marks: ̀  ́  ̣
    script: Latin
    status: primary
  source:
  - Omniglot
  - Wikipedia
  speakers: 1600000
  speakers_date: 2015
  validity: preliminary
bis:
  name: Bislama
  orthographies:
  - autonym: Bislama
    base: A B C D E F G H I J K L M N O P Q R S T U V W X Y Z a b c d e f g h i j k l m n o p q r s t u v w x y z
    script: Latin
    status: primary
  source:
  - Omniglot
  - Wikipedia
  - Bislama dictionary
  speakers: 10000
  speakers_date: 2011
  status: living
  validity: verified
blt:
  name: Tai Dam
  orthographies:
  - autonym: ꪼꪕꪒꪾ
    auxiliary: ꫛ ꫜ ꫝ ꫞ ꫟
    base: ꪀ ꪁ ꪂ ꪃ ꪄ ꪅ ꪆ ꪇ ꪈ ꪉ ꪊ ꪋ ꪌ ꪍ ꪎ ꪏ ꪐ ꪑ ꪒ ꪓ ꪔ ꪕ ꪖ ꪗ ꪘ ꪙ ꪚ ꪛ ꪜ ꪝ ꪞ ꪟ ꪠ ꪡ ꪢ ꪣ ꪤ ꪥ ꪦ ꪧ ꪨ ꪩ ꪪ ꪫ ꪬ ꪭ ꪮ ꪯ ꪱ ꪵ ꪶ ꪹ ꪺ ꪻ ꪼ ꪽ ꫀ ꫂ
    marks: ꪰ  ꪲ  ꪳ  ꪴ  ꪷ  ꪸ  ꪾ  ꪿  ꫁
    script: Tai viet
    status: primary
  source:
  - Omniglot
  - Wikipedia
  speakers: 760000
  speakers_date: 1995-2002
  validity: preliminary
boa:
  name: Bora
  orthographies:
  - autonym: Meamuyna
    base: A B C D E G H I J K L M N O P R S T U V W Y Ɨ Ñ a b c d e g h i j k l m n o p r s t u v w y ɨ ñ
    marks: ̃
    script: Latin
    status: primary
  source:
  - Omniglot
  - Wikipedia
  speakers: 2400
  speakers_date: 2000
  validity: preliminary
bod:
  name: Tibetan
  orthographies:
  - autonym: བོད་སྐད་
    base: ཀ ཁ ག ང ཅ ཆ ཇ ཉ ཏ ཐ ད ན པ ཕ བ མ ཙ ཚ ཛ ཝ ཞ ཟ འ ཡ ར ལ ཤ ས ཧ ཨ
    design_note: Mark positioning and numerous precomposed forms (namely conjunct ligatures) are required for proper representation of the language.
    marks: ི  ུ  ེ  ོ
    numerals: ༠ ༡ ༢ ༣ ༤ ༥ ༦ ༧ ༨ ༩
    punctuation: ༄  ༈ ་ ། ༎ ༔ ༺ ༻
    script: Tibetan
    status: primary
  source:
  - Omniglot
  - Wikipedia
  speakers: 1200000
  speakers_date: 1990
  validity: preliminary
bos:
  name: Bosnian
  orthographies:
  - autonym: Босански
    base: А Б В Г Д Е Ж З И К Л М Н О П Р С Т У Ф Х Ц Ч Ш Ђ Ј Љ Њ Ћ Џ а б в г д е ж з и к л м н о п р с т у ф х ц ч ш ђ ј љ њ ћ џ
    script: Cyrillic
    status: secondary
  - autonym: Bosanski
    base: A B C D E F G H I J K L M N O P R S T U V Z Ć Č Đ Š Ž a b c d e f g h i j k l m n o p r s t u v z ć č đ š ž
    marks: ́  ̌
    script: Latin
    status: primary
  source:
  - Omniglot
  - CLDR
  speakers: 3000000
  speakers_date: 2008
  status: living
  validity: verified
bpy:
  name: Bishnupriya
  orthographies:
  - autonym: বিষ্ণুপ্রিয়া মণিপুরী
    base: অ আ ই ঈ উ ঊ ঋ এ ঐ ও ঔ ক খ গ ঘ ঙ চ ছ জ ঝ ঞ ট ঠ ড ঢ ণ ত থ দ ধ ন প ফ ব ভ ম য র ল ৱ শ ষ স হ
    design_note: Mark positioning and numerous precomposed forms (namely conjunct ligatures) are required for proper representation of the language.
    marks: ঁ  ং  ঃ  ়  া  ি  ী  ু  ূ  ৃ  ে  ৈ  ্  ৗ
    numerals: ০ ১ ২ ৩ ৪ ৫ ৬ ৭ ৮ ৯
    script: Bengali
    status: primary
  source:
  - Wikipedia
  speakers: 1760000
  speakers_date: 2020
  validity: preliminary
bre:
  name: Breton
  orthographies:
  - autonym: Brezhoneg
    base: A B C D E F G H I J K L M N O P R S T U V W X Y Z Ê Ñ Ù a b c d e f g h i j k l m n o p r s t u v w x y z ê ñ ù
    marks: ̀  ̂  ̃
    script: Latin
    status: primary
  source:
  - Omniglot
  - Wikipedia
  - CLDR
  - Alvestrand
  speakers: 226000
  speakers_date: 2018
  status: living
  validity: verified
brx:
  name: Bodo (India)
  orthographies:
  - autonym: बरʼ
    auxiliary: ॐ
    base: अ आ इ ई उ ऊ ऋ ए ऐ ओ औ क ख ग घ ङ च छ ज झ ञ ट ठ ड ढ ण त थ द ध न प फ ब भ म य र ल व श ष स ह ʼ ‌ ‍
    design_note: Mark positioning and numerous precomposed forms (namely conjunct ligatures) are required for proper representation of the language.
    marks: ँ  ं  ः  ़  ा  ि  ी  ु  ू  ृ  े  ै  ो  ौ  ्
    numerals: ० १ २ ३ ४ ५ ६ ७ ८ ९ 0 1 2 3 4 5 6 7 8 9
    punctuation: । ॥ ॰
    script: Devanagari
    status: primary
  source:
  - Wikipedia
  - Unicode
  speakers: 1400000
  speakers_date: 2011
  validity: preliminary
buc:
  autonym: Kibushi
  name: Bushi
  orthographies:
  - autonym: Shibushi
    auxiliary: C J Q c j q
    base: A B D E F G H I K L M N O P R S T U V W X Y Z Ɓ Ɗ a b d e f g h i k l m n o p r s t u v w x y z ɓ ɗ
    marks: ̈
    script: Latin
    status: primary
  source:
  - Wikipedia
  - Omniglot
  speakers: 47900
  speakers_date: 2012
  status: living
  validity: preliminary
bug:
  name: Buginese
  note: The number of speakers includes 500000 L2 speakers.
  orthographies:
  - autonym: Basa Ugi
    base: A B C D E G I J K L M N O P R S T U W Y Ә a b c d e g i j k l m n o p r s t u w y ' ә
    note: The use of the Buginesse script seems to be declining with the Latin script taking over.
    script: Latin
    status: primary
  - autonym: ᨅᨔ ᨕᨘᨁᨗ
    base: ᨀ ᨁ ᨂ ᨃ ᨄ ᨅ ᨆ ᨇ ᨈ ᨉ ᨊ ᨋ ᨌ ᨍ ᨎ ᨏ ᨐ ᨑ ᨒ ᨓ ᨔ ᨕ ᨖ
    design_note: Mark positioning and some character combinations have to be resolved to properly represent the language.
    marks: ᨗ  ᨘ  ᨙ  ᨚ  ᨛ
    note: The script is also called Lontara
    punctuation: ᨞ ᨟
    script: Buginesse
    status: primary
  source:
  - Omniglot
  - Wikipedia
  speakers: 4000000
  speakers_date: 2015
  validity: preliminary
bul:
  name: Bulgarian
  orthographies:
  - autonym: Български
    base: А Б В Г Д Е Ж З И Й К Л М Н О П Р С Т У Ф Х Ц Ч Ш Щ Ъ Ь Ю Я Ѐ Ѝ а б в г д е ж з и й к л м н о п р с т у ф х ц ч ш щ ъ ь ю я ѐ ѝ
    design_note: The Bulgarian Cyrillic uses different shapes for some of the characters, e.g. Д, Л, Ф, л, в, к, г, и, й, ф, ю etc. Correct positioning of acute and grave accents above vowels is required. The breve accent uses a different shape from the one used in the Latin script.
    marks: ̀  ́  ̆
    script: Cyrillic
    status: primary
  source:
  - Omniglot
  - Wikipedia
  speakers: 9000000
  speakers_date: 2011
  status: living
  validity: verified
bxm:
  name: Mongolia Buriat
  orthographies:
  - autonym: Буряад
    base: А Б В Г Д Е Ж З И Й К Л М Н О П Р С Т У Ф Х Ц Ч Ш Щ Ъ Ы Ь Э Ю Я Ё Ү Һ Ө а б в г д е ж з и й к л м н о п р с т у ф х ц ч ш щ ъ ы ь э ю я ё ү һ ө
    marks: ̆  ̈
    script: Cyrillic
    status: primary
  - autonym: Buryaad
    base: A B C Ç D E F G H I J K L M N O Ө P R S Ş T U V X Y Z Ƶ a b c ç d e f g h i j k l m n o ө p r s ş t u v x y z ƶ
    marks: ̧
    note: Used in 1931–1939.
    script: Latin
    status: deprecated
  preferred_name: Mongolian Buriat
  source:
  - Wikipedia
  - Omniglot
  speakers: 35000
  speakers_date: 2010
  status: living
  validity: preliminary
bxr:
  name: Russia Buriat
  orthographies:
  - autonym: Буряад
    base: А Б В Г Д Е Ж З И Й К Л М Н О П Р С Т У Ф Х Ц Ч Ш Щ Ъ Ы Ь Э Ю Я Ё Ү Һ Ө а б в г д е ж з и й к л м н о п р с т у ф х ц ч ш щ ъ ы ь э ю я ё ү һ ө
    marks: ̆  ̈
    script: Cyrillic
    status: primary
  - autonym: Buryaad
    base: A B C Ç D E F G H I J K L M N O Ө P R S Ş T U V X Y Z Ƶ a b c ç d e f g h i j k l m n o ө p r s ş t u v x y z ƶ
    marks: ̧
    note: Used in 1931–1939.
    script: Latin
    status: deprecated
  preferred_name: Russian Buriat
  source:
  - Omniglot
  - Wikipedia
  speakers: 353113
  speakers_date: 2010
  status: living
  validity: verified
bxu:
  name: China Buriat
  orthographies:
  - autonym: Буряад
    base: А Б В Г Д Е Ж З И Й К Л М Н О П Р С Т У Ф Х Ц Ч Ш Щ Ъ Ы Ь Э Ю Я Ё Ү Һ Ө а б в г д е ж з и й к л м н о п р с т у ф х ц ч ш щ ъ ы ь э ю я ё ү һ ө
    marks: ̆  ̈
    script: Cyrillic
    status: primary
  - autonym: Buryaad
    base: A B C Ç D E F G H I J K L M N O Ө P R S Ş T U V X Y Z Ƶ a b c ç d e f g h i j k l m n o ө p r s ş t u v x y z ƶ
    marks: ̧
    note: Used in 1931–1939.
    script: Latin
    status: deprecated
  preferred_name: Chinese Buriat
  source:
  - Wikipedia
  - Omniglot
  speakers: 65000
  speakers_date: 1982
  status: living
  validity: preliminary
cab:
  name: Garifuna
  note: The speaker counts are uncertain.
  orthographies:
  - autonym: Garífuna
    base: A B C D E F G H I K L M N O P R S T U W Y Ñ Ü a b c d e f g h i k l m n o p r s t u w y ñ ü
    marks: ́  ̃  ̈
    script: Latin
    status: primary
  source:
  - Omniglot
  - Wikipedia
  speakers: 190000
  speakers_date: 1997
  validity: preliminary
cak:
  name: Kaqchikel
  orthographies:
  - autonym: Kaqchikel Chʼabʼäl
    base: A B C D E F G H I J K L M N O P Q R S T U V W X Y Z Ä Ë Ï Ö Ü a b c d e f g h i j k l m n o p q r s t u v w x y z ä ë ï ö ü ʼ
    marks: ̈
    script: Latin
    status: primary
  source:
  - Omniglot
  - Wikipedia
  speakers: 450000
  status: living
  validity: preliminary
cat:
  name: Catalan
  orthographies:
  - autonym: Català
    auxiliary: Ŀ ŀ
    base: A B C D E F G H I J K L M N O P Q R S T U V W X Y Z À Ç È É Í Ï Ò Ó Ú Ü a b c d e f g h i j k l m n o p q r s t u v w x y z à ç è é í ï ò ó ú ü
    design_note: Special consideration should be given to the Catalan use of middle dot ‹·› (punt volat). The use of legacy characters ‹Ŀ, ŀ› is discouraged. Some font developers decompose ‹Ŀ, ŀ› automatically to adapt the position of the mid dot to changes in the overall spacing (tracking).
    marks: ·  ̀  ́  ̈  ̧
    script: Latin
    status: primary
  source:
  - Omniglot
  - Wikipedia
  - Alvestrand
  speakers: 4100000
  speakers_date: 2012
  status: living
  validity: verified
cbi:
  name: Chachi
  orthographies:
  - autonym: Cha'palaa
    base: A B C D E F G H I J L M N P R S T U V Y Ã Ẽ Ĩ Ũ Ñ a b c d e f g h i j l m n p r s t u v y ' ã ẽ ĩ ũ ñ
    marks: ̃
    script: Latin
    status: primary
  source:
  - Omniglot
  - Wikipedia
  speakers: 10000
  speakers_date: 2013
  validity: preliminary
cbk:
  name: Chavacano
  orthographies:
  - autonym: Chavacano
    base: A B C D E F G H I J K L M N O P Q R S T U V W X Y Z Ñ a b c d e f g h i j k l m n o p q r s t u v w x y z ñ
    marks: ̃
    script: Latin
    status: primary
  source:
  - Omniglot
  - Wikipedia
  speakers: 689000
  speakers_date: 1992
  status: living
  validity: verified
cbr:
  name: Cashibo-Cacataibo
  orthographies:
  - autonym: Cacataibo
    base: A B C E I M N O P Q R S T U X Ë Ï Õ Ñ a b c e i m n o p q r s t u x ' ë ï õ ñ
    marks: ̃  ̈
    script: Latin
    status: primary
  source:
  - Omniglot
  - Wikipedia
  speakers: 1200
  speakers_date: 2007
  validity: preliminary
cbs:
  name: Cashinahua
  orthographies:
  - autonym: Hantxa Kuin
    base: A B C D E H I J K M N P S T U V X Y Ẽ Ĩ Ã Ũ a b c d e h i j k m n p s t u v x y ' ẽ ĩ ã ũ
    marks: ̃
    script: Latin
    status: primary
  source:
  - Omniglot
  - Wikipedia
  speakers: 1200
  speakers_date: 2003-2007
  validity: preliminary
cbt:
  name: Chayahuita
  orthographies:
  - autonym: Shawi
    base: A H I U K M N P R S T W Ɨ Č Š a h i u k m n p r s t w ɨ č š
    marks: ̌
    script: Latin
    status: primary
  source:
  - Omniglot
  - Wikipedia
  speakers: 14000
  speakers_date: 2011
  validity: preliminary
cbu:
  name: Candoshi-Shapra
  orthographies:
  - base: A B C D G H I K L M N O P R S T U V X Y Z a b c d g h i k l m n o p r s t u v x y z '
    script: Latin
    status: primary
  source:
  - Omniglot
  - Wikipedia
  speakers: 1120
  speakers_date: 2007
  validity: preliminary
ccp:
  name: Chakma
  note: There are approximately 326000 speakers in Bangladesh and 228281 in India.
  orthographies:
  - base: 𑄃 𑄄 𑄅 𑄆 𑄇 𑄈 𑄉 𑄊 𑄋 𑄌 𑄍 𑄎 𑄏 𑄐 𑄑 𑄒 𑄓 𑄔 𑄕 𑄖 𑄗 𑄘 𑄙 𑄚 𑄛 𑄜 𑄝 𑄞 𑄟 𑄠 𑄡 𑄢 𑄣 𑄤 𑄥 𑄦
    design_note: Mark positioning and numerous precomposed forms (namely conjunct ligatures) are required for proper representation of the language.
    marks: 𑄀  𑄁  𑄂  𑄧  𑄨  𑄩  𑄪  𑄫  𑄬  𑄭  𑄰  𑄱  𑄲  𑄳  𑄴
    numerals: 𑄶 𑄷 𑄸 𑄹 𑄺 𑄻 𑄼 𑄽 𑄾 𑄿 0 1 2 3 4 5 6 7 8 9
    punctuation: 𑅁 𑅂 𑅃 𑅀
    script: Chakma
    status: primary
  source:
  - Omniglot
  - Wikipedia
  - CLDR
  speakers: 554281
  speakers_date: 2011
  validity: preliminary
ceb:
  name: Cebuano
  orthographies:
  - autonym: Binisaya
    base: A B D E G H I K L M N O P R S T U W Y a b d e g h i k l m n o p r s t u w y
    script: Latin
    status: primary
  source:
  - Omniglot
  - Wikipedia
  - CLDR
  speakers: 16000000
  speakers_date: 2005
  status: living
  validity: verified
ces:
  name: Czech
  orthographies:
  - autonym: Čeština
    base: A B C D E F G H I J K L M N O P Q R S T U V W X Y Z Á É Í Ó Ú Ý Č Ď Ě Ň Ř Š Ť Ů Ž a b c d e f g h i j k l m n o p q r s t u v w x y z á é í ó ú ý č ď ě ň ř š ť ů ž
    marks: ́  ̊  ̌
    script: Latin
    status: primary
  source:
  - Omniglot
  - Native
  speakers: 10700000
  speakers_date: 2015
  status: living
  validity: verified
cfm:
  name: Falam Chin
  orthographies:
  - base: A B C D E F G H I J K L M N O P R S T Ṭ U V Z a b c d e f g h i j k l m n o p r s t ṭ u v z
    marks: ̣
    script: Latin
    status: primary
  source:
  - Wikipedia
  speakers: 107000
  speakers_date: 1983-2001
  validity: draft
cgg:
  name: Chiga
  orthographies:
  - autonym: Rukiga
    base: A B C D E F G H I J K L M N O P Q R S T U V W X Y Z a b c d e f g h i j k l m n o p q r s t u v w x y z
    script: Latin
    status: primary
  source:
  - Omniglot
  - CLDR
  speakers: 1600000
  speakers_date: 2002
  status: living
  validity: verified
cha:
  name: Chamorro
  orthographies:
  - autonym: Chamorru
    base: A B C D E F G H I J K L M N O P Q R S T U V W X Y Z Å Ñ a b c d e f g h i j k l m n o p q r s t u v w x y z å ñ
    marks: ̃  ̊
    script: Latin
    status: primary
  source:
  - Omniglot
  - Wikipedia
  - Chamorro dictionary
  speakers: 58000
  speakers_date: 2005-2015
  status: living
  validity: verified
che:
  name: Chechen
  orthographies:
  - autonym: Нохчийн мотт
    base: А Б В Г Д Е Ж З И Й К Л М Н О П Р С Т У Ф Х Ц Ч Ш Щ Ъ Ы Ь Э Ю Я Ё Ӏ а б в г д е ж з и й к л м н о п р с т у ф х ц ч ш щ ъ ы ь э ю я ё ӏ
    marks: ̆  ̈
    script: Cyrillic
    status: primary
  source:
  - Omniglot
  - Wikipedia
  - CLDR
  speakers: 1400000
  speakers_date: 2010
  status: living
  validity: preliminary
chj:
  name: Ojitlán Chinantec
  orthographies:
  - autonym: Chinanteco de San Lucas Ojitlán
    base: A B C D E F G H I J K L M N O P R S T U Ë Ø a b c d e f g h i j k l m n o p r s t u ë ø
    marks: ́  ̈
    script: Latin
    status: primary
  source:
  - Omniglot
  - Wikipedia
  speakers: 38000
  speakers_date: 2000
  validity: preliminary
chk:
  name: Chuukese
  orthographies:
  - autonym: Chuuk
    base: A C E F H I K M N O P R S T U W Y Á É Ó Ú a c e f h i k m n o p r s t u w y á é ó ú
    marks: ́
    script: Latin
    status: primary
  source:
  - Omniglot
  - Wikipedia
  speakers: 51330
  speakers_date: 2000
  validity: preliminary
chr:
  name: Cherokee
  note: Presently almost extinct.
  orthographies:
  - autonym: ᏣᎳᎩ ᎦᏬᏂᎯᏍᏗ
    base: Ꭰ Ꭱ Ꭲ Ꭳ Ꭴ Ꭵ Ꭶ Ꭷ Ꭸ Ꭹ Ꭺ Ꭻ Ꭼ Ꭽ Ꭾ Ꭿ Ꮀ Ꮁ Ꮂ Ꮃ Ꮄ Ꮅ Ꮆ Ꮇ Ꮈ Ꮉ Ꮊ Ꮋ Ꮌ Ꮍ Ꮎ Ꮏ Ꮐ Ꮑ Ꮒ Ꮓ Ꮔ Ꮕ Ꮖ Ꮗ Ꮘ Ꮙ Ꮚ Ꮛ Ꮜ Ꮝ Ꮞ Ꮟ Ꮠ Ꮡ Ꮢ Ꮣ Ꮤ Ꮥ Ꮦ Ꮧ Ꮨ Ꮩ Ꮪ Ꮫ Ꮬ Ꮭ Ꮮ Ꮯ Ꮰ Ꮱ Ꮲ Ꮳ Ꮴ Ꮵ Ꮶ Ꮷ Ꮸ Ꮹ Ꮺ Ꮻ Ꮼ Ꮽ Ꮾ Ꮿ Ᏸ Ᏹ Ᏺ Ᏻ Ᏼ ꭰ ꭱ ꭲ ꭳ ꭴ ꭵ ꭶ ꭷ ꭸ ꭹ ꭺ ꭻ ꭼ ꭽ ꭾ ꭿ ꮀ ꮁ ꮂ ꮃ ꮄ ꮅ ꮆ ꮇ ꮈ ꮉ ꮊ ꮋ ꮌ ꮍ ꮎ ꮏ ꮐ ꮑ ꮒ ꮓ ꮔ ꮕ ꮖ ꮗ ꮘ ꮙ ꮚ ꮛ ꮜ ꮝ ꮞ ꮟ ꮠ ꮡ ꮢ ꮣ ꮤ ꮥ ꮦ ꮧ ꮨ ꮩ ꮪ ꮫ ꮬ ꮭ ꮮ ꮯ ꮰ ꮱ ꮲ ꮳ ꮴ ꮵ ꮶ ꮷ ꮸ ꮹ ꮺ ꮻ ꮼ ꮽ ꮾ ꮿ ᏸ ᏹ ᏺ ᏻ ᏼ
    script: Cherokee
    status: primary
  source:
  - Omniglot
  - Wikipedia
  speakers: 1520
  speakers_date: 2018-2019
  validity: preliminary
chu:
  name: Church Slavic
  orthographies:
  - autonym: Церковнослове́нскїй
    base: А Б В Г Д Е Ж З И Й К Л М Н О П Р С Т У Ф Х Ц Ч Ш Щ Ъ Ы Ь Ю Є Ѕ Џ Ѥ Ѩ Ѭ Ҁ І Ї Ѡ Ѣ Ѧ Ѫ Ѯ Ѱ Ѳ Ѵ Ѷ Ѻ Ѽ Ѿ Ꙁ Ꙋ Ꙍ Ꙗ Ꙃ а б в г д е ж з и й к л м н о п р с т у ф х ц ч ш щ ъ ы ь ю є ѕ џ ѥ ѩ ѭ ҁ і ї ѡ ѣ ѧ ѫ ѯ ѱ ѳ ѵ ѷ ѻ ѽ ѿ ꙁ ꙋ ꙍ ꙗ ꙃ
    marks: ́  ̆  ̈  ̏
    script: Cyrillic
    status: primary
  source:
  - Omniglot
  - Wikipedia
  - CLDR
  speakers: 0
  status: ancient
  validity: verified
chv:
  name: Chuvash
  orthographies:
  - autonym: Чӑвашла
    base: А Б В Г Д Е Ж З И Й К Л М Н О П Р С Т У Ф Х Ц Ч Ш Щ Ъ Ы Ь Э Ю Я Ё Ҫ Ӑ Ӗ Ӳ а б в г д е ж з и й к л м н о п р с т у ф х ц ч ш щ ъ ы ь э ю я ё ҫ ӑ ӗ ӳ
    marks: ̆  ̈  ̋
    script: Cyrillic
    status: primary
  source:
  - Omniglot
  - Wikipedia
  speakers: 1042989
  status: living
  validity: preliminary
cic:
  name: Chickasaw
  orthographies:
  - autonym: Chikashshanompa'
    base: A B C F G H I K L M N O P S T W Y a b c f g h i k l m n o p s t w y '
    marks: ̠
    note: Two orthographies (Humes and Munro-Willmond) were created. The current primary orthography seems to follow Munro-Willmond.
    script: Latin
    status: primary
  - autonym: Chikashshanompa'
    base: A B C D E F G H I J K L M N O P Q R S T U V W X Y Z Á É Í Ó Ú a b c d e f g h i j k l m n o p q r s t u v w x y z á é í ó ú '
    marks: ́
    script: Latin
    status: secondary
  source:
  - Omniglot
  - Wikipedia
  speakers: 75
  speakers_date: 2017
  status: living
  validity: verified
cim:
  name: Cimbrian
  orthographies:
  - autonym: Zimbar
    base: A B C D E F G H I J K L M N O P Q R S T U V W X Y Z Ä À È É Ì Ò Ó Ô Ö Ù Ü Ć a b c d e f g h i j k l m n o p q r s t u v w x y z ä à è é ì ò ó ô ö ù ü ć
    marks: ̀  ́  ̂  ̈
    script: Latin
    status: primary
  source:
  - Omniglot
  - Wikipedia
  speakers: 400
  speakers_date: 2000
  status: living
  validity: preliminary
cji:
  name: Chamalal
  orthographies:
  - autonym: Чамалалдуб
    base: А Б В Г Д Е Ж З И Й К Л М Н О П Р С Т У Ф Х Ц Ч Ш Щ Ъ Ы Ь Э Ю Я Ё Ӏ а б в г д е ж з и й к л м н о п р с т у ф х ц ч ш щ ъ ы ь э ю я ё ӏ
    marks: ̆  ̈
    script: Cyrillic
    status: primary
  source:
  - Omniglot
  - Wikipedia
  speakers: 500
  speakers_date: 2010
  status: living
  validity: verified
cjk:
  name: Chokwe
  orthographies:
  - autonym: Ucokwe
    base: A B C D E F G H I J K L M N O P Q R S T U V W Y Z a b c d e f g h i j k l m n o p q r s t u v w y z
    script: Latin
    status: primary
  source:
  - Omniglot
  - Wikipedia
  speakers: 980000
  speakers_date: 1990-1991
  validity: preliminary
cjs:
  name: Shor
  orthographies:
  - autonym: Шор
    base: А Б В Г Д Е Ж З И Й К Л М Н О П Р С Т У Ф Х Ц Ч Ш Щ Ъ Ы Ь Э Ю Я Ё Ғ Қ Ң Ӧ Ӱ а б в г д е ж з и й к л м н о п р с т у ф х ц ч ш щ ъ ы ь э ю я ё ғ қ ң ӧ ӱ
    marks: ̆  ̈
    script: Cyrillic
    status: primary
  source:
  - Omniglot
  - Wikipedia
  speakers: 2800
  speakers_date: 2010
  status: living
  validity: preliminary
cjy:
  name: Jinyu Chinese
  orthographies:
  - autonym: 晋语 / 晉語
    inherit: cmn
    script: Chinese
    status: primary
  source:
  - Wikipedia
  speakers: 63050000
  speakers_date: 2012
  validity: draft
ckb:
  name: Central Kurdish
  orthographies:
  - autonym: Soranî
    auxiliary: Ḧ Ẍ ḧ ẍ '
    base: A B C D E F G H I J K L M N O P Q R S T U V W X Y Z Ç Ê Î Ş Û Ł Ň Ř Ü a b c d e f g h i j k l m n o p q r s t u v w x y z ç ê î ş û ł ň ř ü
    marks: ̂  ̈  ̌  ̧
    script: Latin
    status: primary
  - autonym: سۆرانی
    base: ا ب ت ج ح خ د ر ز س ش ع غ ف ق ل م ن و پ چ ڕ ژ ڤ ک گ ڵ ھ ۆ ی ێ ە
    design_note: Positional forms of the characters (initial, medial, and final forms) and some ligatures are required for proper representation of the language.
    script: Arabic
    status: primary
  source:
  - Wikipedia
  - Omniglot
  speakers: 7250000
  speakers_date: 2014
  status: living
  validity: preliminary
ckt:
  name: Chukot
  note: The speaker count is based on 32% proportion of the total population.
  orthographies:
  - autonym: Ԓыгъоравэтԓьэн
    base: А Б В Г Д Е Ж З И Й К Л М Н О П Р С Т У Ф Х Ц Ч Ш Щ Ъ Ы Ь Э Ю Я Ё Ӄ Ӈ Ԓ а б в г д е ж з и й к л м н о п р с т у ф х ц ч ш щ ъ ы ь э ю я ё ӄ ӈ ԓ ’
    marks: ̆  ̈
    script: Cyrillic
    status: primary
  source:
  - Omniglot
  - Wikipedia
  speakers: 5095
  speakers_date: 2010
  status: living
  validity: preliminary
cmn:
  name: Mandarin Chinese
  note: There are approximately 200000000 L2 speakers.
  orthographies:
  - autonym: 普通话 / 汉语
    auxiliary: 乒 乓 仂 仓 伞 侣 傈 傣 僳 冥 凉 刨 匕 卑 卞 厘 厦 厨 吕 呣 唇 啤 啮 喱 嗅 噘 噢 坝 堤 墟 奎 妆 婴 媚 宅 寺 尬 尴 屑 屿 巽 巾 弓 彗 惊 戟 扔 扰 扳 抛 挂 捂 摇 撅 撤 杆 杖 柜 柱 栗 栽 桶 棍 棕 棺 楔 楠 榈 槟 橙 洒 浆 涌 淇 滕 滚 滩 灾 烛 烟 焰 煎 犬 猫 瑚 瓢 甫 皱 盆 盔 盲 眨 眯 瞌 矿 碑 祈 祭 祷 禄 稻 竿 笼 筒 篷 粟 粮 纠 纬 缆 缎 耸 脚 舔 舵 艇 艮 芽 苜 苞 菇 菱 葫 葵 蒸 蓿 蔽 薯 蘑 蚂 蛛 蜗 蜘 蜡 蝎 蝴 螃 裹 谍 谬 豚 账 跤 踪 躬 轴 辐 迹 郁 鄙 酢 钉 钥 钮 钯 铂 铅 铛 锄 锑 锚 锤 镑 闺 阱 隧 雕 霾 靴 靶 鞠 颠 馏 驼 骆 髦 魁 鲤 鲸 鳄 鸽
    base: 一 丁 七 万 丈 三 上 下 丌 不 与 丑 专 且 世 丘 丙 业 东 丝 丢 两 严 丧 个 中 丰 串 临 丸 丹 为 主 丽 举 乃 久 么 义 之 乌 乍 乎 乏 乐 乔 乖 乘 乙 九 也 习 乡 书 买 乱 乾 了 予 争 事 二 于 亏 云 互 五 井 亚 些 亡 交 亥 亦 产 亨 享 京 亮 亲 人 亿 什 仁 仅 仇 今 介 仍 从 仔 他 付 仙 代 令 以 仪 们 仰 仲 件 价 任 份 仿 企 伊 伍 伏 伐 休 众 优 伙 会 伟 传 伤 伦 伯 估 伴 伸 似 伽 但 位 低 住 佐 佑 体 何 余 佛 作 你 佤 佩 佳 使 例 供 依 侠 侦 侧 侨 侬 侯 侵 便 促 俄 俊 俗 保 信 俩 修 俱 俾 倍 倒 候 倚 借 倦 值 倾 假 偌 偏 做 停 健 偶 偷 储 催 傲 傻 像 僧 儒 儿 允 元 兄 充 兆 先 光 克 免 兑 兔 党 入 全 八 公 六 兮 兰 共 关 兴 兵 其 具 典 兹 养 兼 兽 内 冈 册 再 冒 写 军 农 冠 冬 冰 冲 决 况 冷 准 凌 减 凝 几 凡 凤 凭 凯 凰 出 击 函 刀 分 切 刊 刑 划 列 刘 则 刚 创 初 判 利 别 到 制 刷 券 刺 刻 剂 前 剑 剧 剩 剪 副 割 力 劝 办 功 加 务 劣 动 助 努 劫 励 劲 劳 势 勇 勉 勋 勒 勤 勾 勿 包 匆 匈 化 北 匙 匹 区 医 十 千 升 午 半 华 协 卒 卓 单 卖 南 博 占 卡 卢 卫 卯 印 危 即 却 卷 厂 厄 厅 历 厉 压 厌 厍 厚 原 去 县 参 又 叉 及 友 双 反 发 叔 取 受 变 叙 口 古 句 另 只 叫 召 叭 可 台 史 右 叶 号 司 叹 吃 各 合 吉 吊 同 名 后 吐 向 吓 吗 君 吝 吟 否 吧 含 听 启 吵 吸 吹 吻 吾 呀 呆 呈 告 呐 员 呜 呢 呦 周 味 呵 呼 命 和 咖 咦 咧 咨 咪 咬 咯 咱 哀 品 哇 哈 哉 响 哎 哟 哥 哦 哩 哪 哭 哲 唉 唐 唤 唬 售 唯 唱 唷 商 啊 啡 啥 啦 啪 喀 喂 善 喇 喊 喏 喔 喜 喝 喵 喷 喻 嗒 嗨 嗯 嘉 嘛 嘴 嘻 嘿 器 四 回 因 团 园 困 围 固 国 图 圆 圈 土 圣 在 圭 地 圳 场 圾 址 均 坎 坐 坑 块 坚 坛 坜 坡
      坤 坦 坪 垂 垃 型 垒 埃 埋 城 埔 域 培 基 堂 堆 堕 堡 堪 塑 塔 塞 填 境 增 墨 壁 壤 士 壬 壮 声 处 备 复 夏 夕 外 多 夜 够 夥 大 天 太 夫 央 失 头 夷 夸 夹 夺 奇 奈 奉 奋 奏 契 奔 奖 套 奥 女 奴 奶 她 好 如 妇 妈 妖 妙 妥 妨 妮 妹 妻 姆 姊 始 姐 姑 姓 委 姿 威 娃 娄 娘 娜 娟 娱 婆 婚 媒 嫁 嫌 嫩 子 孔 孕 字 存 孙 孜 孝 孟 季 孤 学 孩 宁 它 宇 守 安 宋 完 宏 宗 官 宙 定 宛 宜 宝 实 审 客 宣 室 宪 害 宴 家 容 宽 宾 宿 寂 寄 寅 密 寇 富 寒 寝 寞 察 寡 寨 寸 对 寻 导 寿 封 射 将 尊 小 少 尔 尖 尘 尚 尝 尤 就 尺 尼 尽 尾 局 屁 层 居 屋 屏 展 属 屠 山 岁 岂 岗 岘 岚 岛 岳 岸 峡 峰 崇 崩 崴 川 州 巡 工 左 巧 巨 巫 差 己 已 巳 巴 巷 币 市 布 帅 师 希 帐 帕 帖 帝 带 席 帮 常 帽 幅 幕 干 平 年 并 幸 幻 幼 幽 广 庆 床 序 库 应 底 店 庙 庚 府 庞 废 度 座 庭 康 庸 廉 廖 延 廷 建 开 异 弃 弄 弊 式 引 弗 弘 弟 张 弥 弦 弯 弱 弹 强 归 当 录 彝 形 彩 彬 彭 彰 影 彷 役 彻 彼 往 征 径 待 很 律 後 徐 徒 得 循 微 徵 德 心 必 忆 忌 忍 志 忘 忙 忠 忧 快 念 忽 怀 态 怎 怒 怕 怖 思 怡 急 性 怨 怪 总 恋 恐 恢 恨 恩 恭 息 恰 恶 恼 悄 悉 悔 悟 悠 患 您 悲 情 惑 惜 惠 惧 惨 惯 想 惹 愁 愈 愉 意 愚 感 愧 慈 慎 慕 慢 慧 慰 憾 懂 懒 戈 戊 戌 戏 成 我 戒 或 战 截 戴 户 房 所 扁 扇 手 才 扎 扑 打 托 扣 执 扩 扫 扬 扭 扮 扯 批 找 承 技 抄 把 抑 抓 投 抗 折 抢 护 报 披 抬 抱 抵 抹 抽 担 拆 拉 拍 拒 拔 拖 拘 招 拜 拟 拥 拦 拨 择 括 拳 拷 拼 拾 拿 持 指 按 挑 挖 挝 挡 挤 挥 挪 振 挺 捉 捐 捕 损 捡 换 据 捷 授 掉 掌 排 探 接 控 推 掩 措 掸 描 提 插 握 援 搜 搞 搬 搭 摄 摆 摊 摔 摘 摩 摸 撒 撞 播 操 擎 擦 支
      收 改 攻 放 政 故 效 敌 敏 救 教 敝 敢 散 敦 敬 数 敲 整 文 斋 斐 斗 料 斜 斥 断 斯 新 方 於 施 旁 旅 旋 族 旗 无 既 日 旦 旧 旨 早 旭 时 旺 昂 昆 昌 明 昏 易 星 映 春 昨 昭 是 显 晃 晋 晒 晓 晚 晨 普 景 晴 晶 智 暂 暑 暖 暗 暮 暴 曰 曲 更 曹 曼 曾 替 最 月 有 朋 服 朗 望 朝 期 木 未 末 本 札 术 朱 朵 机 杀 杂 权 杉 李 材 村 杜 束 条 来 杨 杯 杰 松 板 极 构 析 林 果 枝 枢 枪 枫 架 柏 某 染 柔 查 柬 柯 柳 柴 标 栋 栏 树 校 样 核 根 格 桃 框 案 桌 桑 档 桥 梁 梅 梦 梯 械 梵 检 棉 棋 棒 棚 森 椅 植 椰 楚 楼 概 榜 模 樱 檀 欠 次 欢 欣 欧 欲 欺 款 歉 歌 止 正 此 步 武 歪 死 殊 残 段 毅 母 每 毒 比 毕 毛 毫 氏 民 气 氛 水 永 求 汇 汉 汗 汝 江 池 污 汤 汪 汶 汽 沃 沈 沉 沙 沟 没 沧 河 油 治 沿 泉 泊 法 泛 泡 波 泣 泥 注 泰 泳 泽 洋 洗 洛 洞 津 洪 洲 活 洽 派 流 浅 测 济 浏 浑 浓 浙 浦 浩 浪 浮 浴 海 涅 消 涉 涛 涨 涯 液 涵 淋 淑 淘 淡 深 混 添 清 渐 渡 渣 温 港 渴 游 湖 湾 源 溜 溪 滋 滑 满 滥 滨 滴 漂 漏 演 漠 漫 潘 潜 潮 澎 澳 激 灌 火 灭 灯 灰 灵 灿 炉 炎 炮 炸 点 烂 烈 烤 烦 烧 热 焦 然 煌 煞 照 煮 熊 熟 燃 燕 爆 爪 爬 爱 爵 父 爷 爸 爽 片 版 牌 牙 牛 牡 牢 牧 物 牲 牵 特 牺 犯 状 犹 狂 狐 狗 狠 独 狮 狱 狼 猛 猜 猪 献 猴 玄 率 玉 王 玛 玩 玫 环 现 玲 玻 珀 珊 珍 珠 班 球 理 琊 琪 琳 琴 琼 瑙 瑜 瑞 瑟 瑰 瑶 璃 瓜 瓦 瓶 甘 甚 甜 生 用 田 由 甲 申 电 男 甸 画 畅 界 留 略 番 疆 疏 疑 疗 疯 疲 疼 疾 病 痕 痛 痴 癸 登 白 百 的 皆 皇 皮 盈 益 监 盒 盖 盘 盛 盟 目 直 相 盼 盾 省 眉 看 真 眠 眼 着 睛 睡 督 瞧 矛 矣 知 短 石 矶 码 砂 砍 研 破 础 硕 硬 确 碍 碎 碗 碟 碧 碰 磁 磅 磨
      示 礼 社 祖 祚 祝 神 祥 票 祯 祸 禁 禅 福 离 秀 私 秋 种 科 秒 秘 租 秤 秦 秩 积 称 移 稀 程 稍 税 稣 稳 稿 穆 究 穷 穹 空 穿 突 窗 窝 立 站 竞 竟 章 童 端 竹 笑 笔 笛 符 笨 第 等 筋 筑 答 策 筹 签 简 算 管 箭 箱 篇 篮 簿 籍 米 类 粉 粒 粗 粤 粹 精 糊 糕 糖 糟 系 素 索 紧 紫 累 繁 红 约 级 纪 纯 纲 纳 纵 纷 纸 纽 线 练 组 细 织 终 绍 经 结 绕 绘 给 络 绝 统 继 绩 绪 续 维 绵 综 绿 缅 缓 编 缘 缠 缩 缴 缶 缸 缺 罐 网 罕 罗 罚 罢 罪 置 署 羊 美 羞 群 羯 羽 翁 翅 翔 翘 翠 翰 翻 翼 耀 老 考 者 而 耍 耐 耗 耳 耶 聊 职 联 聘 聚 聪 肉 肖 肚 股 肤 肥 肩 肯 育 胁 胆 背 胎 胖 胜 胞 胡 胶 胸 能 脆 脑 脱 脸 腊 腐 腓 腰 腹 腾 腿 臂 臣 自 臭 至 致 舌 舍 舒 舞 舟 航 般 舰 船 良 色 艺 艾 节 芒 芝 芦 芬 芭 花 芳 苍 苏 苗 若 苦 英 茂 范 茨 茫 茶 草 荐 荒 荣 药 荷 莉 莎 莪 莫 莱 莲 获 菜 菩 菲 萄 萍 萤 营 萧 萨 落 著 葛 葡 蒂 蒋 蒙 蓉 蓝 蓬 蔑 蔡 薄 薪 藉 藏 藤 虎 虑 虫 虹 虽 虾 蚁 蛇 蛋 蛙 蛮 蜂 蜜 蝶 融 蟹 蠢 血 行 街 衡 衣 补 表 袋 被 袭 裁 裂 装 裕 裤 西 要 覆 见 观 规 视 览 觉 角 解 言 誉 誓 警 计 订 认 讨 让 训 议 讯 记 讲 讷 许 论 设 访 证 评 识 诉 词 译 试 诗 诚 话 诞 询 该 详 语 误 说 请 诸 诺 读 课 谁 调 谅 谈 谊 谋 谓 谜 谢 谨 谱 谷 豆 象 豪 貌 贝 贞 负 贡 财 责 贤 败 货 质 贩 贪 购 贯 贱 贴 贵 贸 费 贺 贼 贾 资 赋 赌 赏 赐 赔 赖 赚 赛 赞 赠 赢 赤 赫 走 赵 起 趁 超 越 趋 趣 足 跃 跌 跑 距 跟 路 跳 踏 踢 踩 身 躲 车 轨 轩 转 轮 软 轰 轻 载 较 辅 辆 辈 辉 辑 输 辛 辞 辨 辩 辰 辱 边 达 迁 迅 过 迈 迎 运 近 返 还 这 进 远 违 连 迟 迦 迪 迫 述 迷 追 退 送 适 逃 逆 选 逊 透 逐 递 途
      通 逛 逝 速 造 逢 逸 逻 逼 遇 遍 道 遗 遭 遮 遵 避 邀 邓 那 邦 邪 邮 邱 邻 郎 郑 部 郭 都 鄂 酉 酋 配 酒 酷 酸 醉 醒 采 释 里 重 野 量 金 针 钓 钟 钢 钦 钱 钻 铁 铃 铜 铢 铭 银 铺 链 销 锁 锅 锋 错 锡 锦 键 锺 镇 镜 镭 长 门 闪 闭 问 闰 闲 间 闷 闹 闻 阁 阅 阐 阔 队 阮 防 阳 阴 阵 阶 阻 阿 陀 附 际 陆 陈 降 限 院 除 险 陪 陵 陶 陷 隆 随 隐 隔 障 难 雄 雅 集 雉 雨 雪 雯 雳 零 雷 雾 需 震 霍 霖 露 霸 霹 青 靖 静 非 靠 面 革 靼 鞋 鞑 韦 韩 音 页 顶 项 顺 须 顽 顾 顿 预 领 颇 频 颗 题 额 风 飘 飙 飞 食 餐 饭 饮 饰 饱 饼 馆 首 香 馨 马 驱 驶 驻 驾 验 骑 骗 骚 骤 骨 高 鬼 魂 魅 魔 鱼 鲁 鲜 鸟 鸡 鸣 鸭 鸿 鹅 鹤 鹰 鹿 麦 麻 黄 黎 黑 默 鼓 鼠 鼻 齐 齿 龄 龙 龟
    numerals: '% + - . 0 1 2 3 4 5 6 7 8 9 ‰ 〇'
    script: Chinese
    status: primary
  - autonym: Pǔtōnghuà
    base: A B C D E F G H I J K L M N O P Q R S T U W X Y Z a b c d e f g h i j k l m n o p q r s t u w x y z ü ê ā ē ī ō ū ǖ Ā Ē Ī Ō Ū Ǖ á é í ó ú ǘ Á É Í Ó Ú Ǘ ǎ ě ǐ ǒ ǔ ǚ Ǎ Ě Ǐ Ǒ Ǔ Ǚ à è ì ò ù ǜ À È Ì Ò Ù Ǜ
    marks: ̀  ́  ̂  ̄  ̈  ̌
    note: Hànyǔ Pīnyīn (Hànyǔ Pīnyīn (pinyin)) is the official romanization system for Standard Mandarin Chinese in mainland China, Taiwan (ROC), and Singapore.
    script: Latin
    status: transliteration
  source:
  - Omniglot
  - Wikipedia
  speakers: 920000000
  speakers_date: 2017
  validity: preliminary
cnh:
  name: Hakha Chin
  orthographies:
  - autonym: Laiṭong
    base: A B C D E F G H I J K L M N O P R S T U V Z Ṭ a b c d e f g h i j k l m n o p r s t u v z ṭ
    marks: ̣
    script: Latin
    status: primary
  - inherit: mya
    script: Burmese
    status: primary
  source:
  - Wikipedia
  speakers: 130000
  speakers_date: 1991-2001
  validity: draft
cni:
  name: Asháninka
  orthographies:
  - base: A C E I J M N O P Q R S T V W X Y a c e i j m n o p q r s t v w x y '
    note: There seems to be little concensus on how to write Asháninka.
    script: Latin
    status: primary
  source:
  - Omniglot
  - Wikipedia
  speakers: 35000
  speakers_date: 2007
  validity: preliminary
cnr:
  name: Montenegrin
  orthographies:
  - autonym: Црногорски
    base: А Б В Г Д Е Ж З И К Л М Н О П Р С Т У Ф Х Ц Ч Ш Ђ Ј Љ Њ Ћ Џ а б в г д е ж з и к л м н о п р с т у ф х ц ч ш ђ ј љ њ ћ џ
    marks: ́
    script: Cyrillic
    status: primary
  - autonym: Crnogorski
    base: A B C D E F G H I J K L M N O P Q R S T U V W X Y Z Ć Č Đ Ś Š Ź Ž a b c d e f g h i j k l m n o p q r s t u v w x y z ć č đ ś š ź ž
    marks: ́  ̌
    script: Latin
    status: primary
  source:
  - Omniglot
  - Wikipedia
  speakers: 232600
  speakers_date: 2011
  status: living
  validity: verified
cof:
  name: Colorado
  orthographies:
  - base: A B C D E F G H I J K L M N O P Q R S T U V W X Y Z Ã Ẽ Ĩ Ũ Ɨ Ñ a b c d e f g h i j k l m n o p q r s t u v w x y z ã ẽ ĩ ũ ɨ ñ ʔ
    marks: ̃
    script: Latin
    status: primary
  preferred_name: Tsafiki
  source:
  - Wikipedia
  - Omniglot
  speakers: 2300
  speakers_date: 2000
  validity: preliminary
con:
  name: Cofán
  orthographies:
  - autonym: A’ingae
    base: A B C D E F G H I J K L M N O P Q R S T U V W X Y Z Ñ Û a b c d e f g h i j k l m n o p q r s t u v w x y z ñ û ’
    marks: ̂  ̃
    script: Latin
    status: primary
  source:
  - Omniglot
  - Wikipedia
  speakers: 2400
  speakers_date: 2001-2008
  status: living
  validity: preliminary
cor:
  name: Cornish
  orthographies:
  - autonym: Kernewek
    base: A B C D E F G H I J K L M N O P Q R S T U V W X Y Z Â Ê Î Ô À È Ì Ò a b c d e f g h i j k l m n o p q r s t u v w x y z â ê î ô à è ì ò
    marks: ̀  ̂
    script: Latin
    status: primary
  source:
  - Omniglot
  - Wikipedia
  - CLDR
  speakers: 0
  status: living
  validity: verified
cos:
  name: Corsican
  orthographies:
  - autonym: Corsu
    base: A B C D E F G H I J K L M N O P Q R S T U V W X Y Z À Â È Ì Ï Ü Ò Ù a b c d e f g h i j k l m n o p q r s t u v w x y z à â è ì ï ü ò ù
    marks: ̀  ̂  ̈
    script: Latin
    status: primary
  source:
  - Omniglot
  - Wikipedia
  speakers: 125000
  speakers_date: 2009
  status: living
  validity: verified
cot:
  name: Caquinte
  orthographies:
  - autonym: Poyenisati
    base: A C E F G I J M N O P Q R S T U V Y Ñ a c e f g i j m n o p q r s t u v y ' ñ
    marks: ̃
    script: Latin
    status: primary
  source:
  - Omniglot
  - Wikipedia
  speakers: 500
  speakers_date: 2012
  validity: preliminary
cpu:
  name: Pichis Ashéninka
  orthographies:
  - base: A C E I J M N O P R S T W Y Ñ a c e i j m n o p r s t w y ñ
    marks: ̃
    script: Latin
    status: primary
  source:
  - Omniglot
  - Wikipedia
  speakers: 9881
  speakers_date: 2017
  validity: preliminary
crh:
  name: Crimean Tatar
  orthographies:
  - autonym: Къырымтатар
    base: А Б В Г Д Е Ж З И Й К Л М Н О П Р С Т У Ф Х Ц Ч Ш Щ Ъ Ы Ь Э Ю Я Ё а б в г д е ж з и й к л м н о п р с т у ф х ц ч ш щ ъ ы ь э ю я ё
    marks: ̆  ̈
    note: Upon Russia’s annexation of Crimea, Cyrillic became the sole official script.
    script: Cyrillic
    status: primary
  - autonym: Qırımtatar
    base: A B C D E F G H I J K L M N O P Q R S T U V W X Y Z Ç Ñ Ö Ü Ğ Ş a b c d e f g h i j k l m n o p q r s t u v w x y z ç ñ ö ü ğ ş ı
    marks: ̃  ̆  ̈  ̧
    note: Adopted in 1997 based on Common Turkic Alphabet.
    script: Latin
    status: primary
  source:
  - Omniglot
  - Wikipedia
  speakers: 540000
  speakers_date: 2006-2011
  status: living
  validity: preliminary
crs:
  name: Seselwa Creole French
  orthographies:
  - autonym: Seselwa
    base: A B C D E F G H I J K L M N O P Q R S T U V W X Y Z a b c d e f g h i j k l m n o p q r s t u v w x y z
    script: Latin
    status: primary
  source:
  - Omniglot
  - Wikipedia
  speakers: 73000
  speakers_date: 1998
  status: living
  validity: verified
csa:
  name: Chiltepec Chinantec
  note: The speaker count is uncertain.
  orthographies:
  - base: A B C D E F G H I J K L M N O P R S T U Ë Ø a b c d e f g h i j k l m n o p r s t u ë ø
    marks: ̈
    script: Latin
    status: primary
  source:
  - Omniglot
  - Wikipedia
  speakers: 1800
  speakers_date: 2000
  validity: preliminary
csb:
  name: Kashubian
  orthographies:
  - autonym: Kaszëbsczi
    base: A B C D E F G H I J K L M N O P Q R S T U V W X Y Z Ã É Ë Ò Ó Ô Ù Ą Ę Ł Ń Ś Ż a b c d e f g h i j k l m n o p q r s t u v w x y z ã é ë ò ó ô ù ą ę ł ń ś ż
    marks: ̀  ́  ̂  ̃  ̇  ̈  ̨
    script: Latin
    status: primary
  source:
  - Omniglot
  - Wikipedia
  speakers: 108000
  speakers_date: 2011
  status: living
  validity: preliminary
csw:
  name: Swampy Cree
  orthographies:
  - autonym: ᓀᐦᐃᔭᐍᐏᐣ
    base: ᐁ ᐃ ᐅ ᐊ ᐍ ᐏ ᐑ ᐓ ᐕ ᐘ ᐚ ᐤ ᐯ ᐱ ᐲ ᐳ ᐴ ᐸ ᐹ ᑊ ᑌ ᑎ ᑏ ᑐ ᑑ ᑕ ᑖ ᐟ ᑫ ᑭ ᑮ ᑯ ᑰ ᑲ ᑳ ᐠ ᒉ ᒋ ᒌ ᒍ ᒎ ᒐ ᒑ ᐨ ᒣ ᒥ ᒦ ᒧ ᒨ ᒪ ᒫ ᒼ ᓀ ᓂ ᓃ ᓄ ᓅ ᓇ ᓈ ᐣ ᓭ ᓯ ᓰ ᓱ ᓲ ᓴ ᓵ ᐢ ᔦ ᔨ ᔩ ᔪ ᔫ ᔭ ᔮ ᓬ ᕒ ᐦ ᐩ ᕁ ᑵ
    script: Cree
    status: primary
  source:
  - Omniglot
  - Wikipedia
  speakers: 1805
  speakers_date: 2016
  validity: preliminary
ctd:
  name: Tedim Chin
  orthographies:
  - base: A B C D E F G H I J K L M N O P Q R S T U V W X Y Z a b c d e f g h i j k l m n o p q r s t u v w x y z
    script: Latin
    status: primary
  source:
  - Omniglot
  - Wikipedia
  speakers: 340000
  speakers_date: 1990
  validity: preliminary
ctg:
  name: Chittagonian
  orthographies:
  - autonym: চাটগাঁইয়া
    base: অ আ ই ঈ উ ঊ ঋ এ ঐ ও ঔ ক খ গ ঘ ঙ চ ছ জ ঝ ট ঠ ড ঢ ণ ত থ দ ধ ন প ফ ব ভ ম য র ল ৱ শ ষ স হ
    design_note: Mark positioning and numerous precomposed forms (namely conjunct ligatures) are required for proper representation of the language.
    marks: ঁ  ং  ঃ  ়  া  ি  ী  ু  ূ  ৃ  ে  ৈ  ্  ৗ
    numerals: ০ ১ ২ ৩ ৪ ৫ ৬ ৭ ৮ ৯
    script: Bengali
    status: primary
  source:
  - Wikipedia
  speakers: 16000000
  speakers_date: 2007
  validity: preliminary
cym:
  name: Welsh
  orthographies:
  - autonym: Cymraeg
    base: A B C D E F G H I J K L M N O P Q R S T U V W X Y Z À Á Â Ä È É Ê Ë Ì Í Î Ï Ò Ó Ô Ö Ù Ú Û Ü Ý Ÿ Ŵ Ŷ Ẁ Ẃ Ẅ Ỳ a b c d e f g h i j k l m n o p q r s t u v w x y z à á â ä è é ê ë ì í î ï ò ó ô ö ù ú û ü ý ÿ ŵ ŷ ẁ ẃ ẅ ỳ
    marks: ̀  ́  ̂  ̈
    script: Latin
    status: primary
  source:
  - Omniglot
  - Wikipedia
  - CLDR
  speakers: 700000
  speakers_date: 2012
  status: living
  validity: preliminary
dag:
  name: Dagbani
  orthographies:
  - base: A B C D E F G H I J K L M N O P R S T U V W Y Z Ɛ Ɣ Ɨ Ŋ Ɔ Ʒ a b c d e f g h i j k l m n o p r s t u v w y z ' ɛ ɣ ɨ ŋ ɔ ʒ
    script: Latin
    status: primary
  source:
  - Omniglot
  - Wikipedia
  speakers: 1160000
  speakers_date: 2013
  validity: preliminary
dan:
  name: Danish
  orthographies:
  - autonym: Dansk
    auxiliary: Ǻ ǻ
    base: A B C D E F G H I J K L M N O P Q R S T U V W X Y Z Å Æ Ø a b c d e f g h i j k l m n o p q r s t u v w x y z å æ ø
    marks: ̊
    script: Latin
    status: primary
  source:
  - Omniglot
  - Wikipedia
  - CLDR
  speakers: 6000000
  speakers_date: 2019
  status: living
  validity: verified
dar:
  name: Dargwa
  orthographies:
  - autonym: Дарган
    base: А Б В Г Д Е Ж З И Й К Л М Н О П Р С Т У Ф Х Ц Ч Ш Щ Ъ Ы Ь Э Ю Я Ё Ӏ а б в г д е ж з и й к л м н о п р с т у ф х ц ч ш щ ъ ы ь э ю я ё ӏ
    marks: ̆  ̈
    script: Cyrillic
    status: primary
  source:
  - Omniglot
  - Wikipedia
  speakers: 490000
  speakers_date: 2010
  status: living
  validity: preliminary
dav:
  name: Taita
  orthographies:
  - autonym: Kidawida
    auxiliary: Q X q x
    base: A B C D E F G H I J K L M N O P R S T U V W Y Z a b c d e f g h i j k l m n o p r s t u v w y z
    script: Latin
    status: primary
  source:
  - CLDR
  speakers: 370000
  speakers_date: 1992-2009
  status: living
  validity: draft
ddn:
  name: Dendi (Benin)
  orthographies:
  - autonym: Dandawa
    base: A B Ɓ C D Ɖ Ɗ E Ɛ Ǝ F Ƒ G Ɣ H I Ɩ J K L M N O Ɔ U W Ʊ À Á Ǎ Â Ā È É Ě Ê Ē Ə Ì Í Ǐ Î Ī Ḿ Ǹ Ń Ň Ò Ó Ǒ Ô Ō Ù Ú Ǔ Û Ū Ã Ẽ Ĩ Ṍ Ṹ Ḛ Ḭ Ṵ a b ɓ c d ɖ ɗ e ɛ ǝ f ƒ g ɣ h i ɩ j k l m n o ɔ u w ʊ à á ǎ â ā è é ě ê ē ə ì í ǐ î ī ḿ ǹ ń ň ò ó ǒ ô ō ù ú ǔ û ū ã ẽ ĩ ṍ ṹ ḛ ḭ ṵ
    marks: ̀  ́  ̂  ̃  ̄  ̌  ̰
    script: Latin
    status: primary
  source:
  - Wikipedia
  speakers: 257050
  speakers_date: 2000-2016
  validity: draft
ddo:
  name: Dido
  orthographies:
  - autonym: Цез
    base: А Б В Г Д Е Ж З И Й К Л М Н О П Р С Т У Х Ц Ч Ш Э Ӏ а б в г д е ж з и й к л м н о п р с т у х ц ч ш э ӏ
    marks: ̄  ̆
    script: Cyrillic
    status: primary
  source:
  - Omniglot
  - Wikipedia
  speakers: 13000
  speakers_date: 2010
  status: living
  validity: preliminary
deh:
  name: Dehwari
  orthographies:
  - autonym: دهواری
    inherit: pes
    script: Arabic
    status: primary
  source:
  - Wikipedia
  speakers: 14600
  speakers_date: 2004
  status: living
  validity: draft
deu:
  name: German
  orthographies:
  - autonym: Deutsch
    auxiliary: À É ẞ à é
    base: A B C D E F G H I J K L M N O P Q R S T U V W X Y Z Ä Ö Ü a b c d e f g h i j k l m n o p q r s t u v w x y z ß ä ö ü
    marks: ̈
    note: Includes capital Eszett as an auxiliary character for capitalization of ß.
    script: Latin
    status: primary
  - autonym: Deutsch
    auxiliary: À É à é
    base: A B C D E F G H I J K L M N O P Q R S T U V W X Y Z Ä Ö Ü a b c d e f g h i j k l m n o p q r s t u v w x y z ß ä ö ü
    marks: ̈
    note: An orthography that was used prior to an introduction of the capital Eszett which was added to Unicode in 2008 and subsequently to the official German orthography in 2017.
    script: Latin
    status: historical
  source:
  - Omniglot
  - Wikipedia
  speakers: 90000000
  speakers_date: 2010
  status: living
  validity: verified
dga:
  name: Southern Dagaare
  orthographies:
  - base: A B D E Ɛ F G H I J K L M N O Ɔ P R S T U V W Y Z a b d e ɛ f g h i j k l m n o ɔ p r s t u v w y z
    script: Latin
    status: primary
  source:
  - Omniglot
  - Wikipedia
  speakers: 1100000
  speakers_date: 2001-2003
  validity: preliminary
dgl:
  name: Andaandi
  orthographies:
  - base: ⲁ ⲃ ⲅ ⲇ ⲉ ⲍ ⲏ ⲓ ⲕ ⲗ ⲙ ⲛ ⲟ ⲡ ⲣ ⲥ ⲧ ⲩ ⲫ ⲭ ⲱ ⳡ ⳣ ⳝ ⳟ ϣ ϩ ϭ
    marks: ̄  ̈
    script: Coptic/Nubian
    status: historical
  - base: A B C D E F G H I J K L M N O P R S T U W Y Z a b c d e f g h i j k l m n o p r s t u w y z
    script: Latin
    status: primary
  preferred_name: Andaandi, Dongolawi
  source:
  - Wikipedia
  speakers: 70000
  speakers_date: 2014
  status: living
  validity: verified
dgo:
  name: Dogri (individual language)
  orthographies:
  - autonym: डोगरी
    auxiliary: ॐ
    base: अ आ इ ई उ ऊ ऋ ए ऐ ओ औ क ख ग घ ङ च छ ज झ ञ ट ठ ड ढ ण त थ द ध न प फ ब भ म य र ल व श ष स ह ʼ ऽ ‌ ‍
    design_note: Mark positioning and numerous precomposed forms (namely conjunct ligatures) are required for proper representation of the language.
    marks: ँ  ं  ः  ़  ा  ि  ी  ु  ू  ृ  े  ै  ो  ौ  ्
    note: Used in India
    numerals: ० १ २ ३ ४ ५ ६ ७ ८ ९ 0 1 2 3 4 5 6 7 8 9
    punctuation: । ॥ ॰
    script: Devanagari
    status: primary
  - autonym: ڈوگَرِی
    design_note: Nastaʼlīq style of the Arabic script is preferred. Positional forms of the characters (initial, medial, and final forms) and some ligatures are required for proper representation of the language.
    inherit: urd
    note: Used in Pakistan
    script: Arabic
    status: primary
  source:
  - Wikipedia
  - Unicode
  speakers: 1600000
  speakers_date: 2011
  validity: preliminary
dhv:
  name: Dehu
  note: The speaker count includes 13000 L2 speakers.
  orthographies:
  - autonym: Drehu
    base: A B C D E F G H I J K L M N O P Q R S T U V W X Y Z Ë Ö a b c d e f g h i j k l m n o p q r s t u v w x y z ë ö
    marks: ̈
    script: Latin
    status: primary
  source:
  - Omniglot
  - Wikipedia
  speakers: 13000
  speakers_date: 2009
  status: living
  validity: preliminary
din:
  name: Dinka
  orthographies:
  - base: A B C D E Ɛ G Ɣ I K L M N Ŋ O Ɔ P R S T U W Y Ä Ë Ï Ö a b c d e ɛ g ɣ i k l m n ŋ o ɔ p r s t u w y ä ë ï ö
    marks: ̈
    script: Latin
    status: primary
  source:
  - Omniglot
  - Wikipedia
  speakers: 1300000
  speakers_date: 2008-2016
  validity: preliminary
dip:
  name: Northeastern Dinka
  orthographies:
  - autonym: Padang
    inherit: din
    script: Latin
    status: primary
  source:
  - Omniglot
  - Wikipedia
  speakers: 1300000
  speakers_date: 2008-2016
  validity: preliminary
diq:
  name: Dimli (individual language)
  orthographies:
  - autonym: Dimlî
    base: A B C D E F G H I J K L M N O P Q R S T U V W X Y Z Ç Ê Î Û Ü Ş Ǧ a b c d e f g h i j k l m n o p q r s t u v w x y z ç ê î û ü İ ı ş ǧ
    marks: ̂  ̇  ̈  ̌  ̧
    script: Latin
    status: primary
  preferred_name: Dimli
  source:
  - Omniglot
  - Wikipedia
  speakers: 1334000
  speakers_date: 2020
  status: living
  validity: preliminary
div:
  name: Dhivehi
  orthographies:
  - autonym: ދިވެހި
    base: އ ކ ޅ ބ ރ ނ ށ ހ ޏ ގ ލ ތ ދ ފ މ ވ ޗ ޖ ޕ ޔ ޓ ޒ ޑ ސ ޱ ‎
    marks: ަ  ާ  ި  ީ  ު  ޫ  ެ  ޭ  ޮ  ޯ  ް
    script: Thaana
    status: primary
  source:
  - Omniglot
  - Wikipedia
  speakers: 340000
  speakers_date: 2012
  validity: preliminary
dje:
  name: Zarma
  orthographies:
  - autonym: Zarmaciine
    base: A B C D E F G H I J K L M N O P Q R S T U V W X Y Z Ŋ Ɲ À Á Ã Ǎ Í Õ Ǒ Ô Š Ẽ Ě Ê Ž a b c d e f g h i j k l m n o p q r s t u v w x y z ŋ ɲ à á ã ǎ í õ ǒ ô š ẽ ě ê ž
    marks: ̀  ́  ̂  ̃  ̌
    script: Latin
    status: primary
  source:
  - Omniglot
  - Wikipedia
  - CLDR
  speakers: 3600000
  speakers_date: 2019
  status: living
  validity: verified
dlg:
  name: Dolgan
  orthographies:
  - autonym: Дулҕан
    base: А Б В Г Д Е Ж З И Й К Л М Н О П Р С Т У Ф Х Ц Ч Ш Щ Ъ Ы Ь Э Ю Я Ё Ү Һ Ӈ Ө Ҕ а б в г д е ж з и й к л м н о п р с т у ф х ц ч ш щ ъ ы ь э ю я ё ү һ ӈ ө ҕ
    marks: ̆  ̈
    script: Cyrillic
    status: primary
  source:
  - Omniglot
  - Wikipedia
  speakers: 1100
  speakers_date: 2010
  status: living
  validity: preliminary
dng:
  name: Dungan
  orthographies:
  - autonym: Хуэйзў
    base: А Б В Г Д Е Ж З И Й К Л М Н О П Р С Т У Ф Х Ц Ч Ш Щ Ъ Ы Ь Э Ю Я Ё Ў Җ Ң Ү Ә а б в г д е ж з и й к л м н о п р с т у ф х ц ч ш щ ъ ы ь э ю я ё ў җ ң ү ә
    marks: ̆  ̈
    script: Cyrillic
    status: primary
  source:
  - Omniglot
  - Wikipedia
  speakers: 110000
  status: living
  validity: preliminary
doi:
  includes:
  - dgo
  - xnr
  name: Dogri (macrolanguage)
  source:
  - Wikipedia
  speakers: 1600000
  speakers_date: 2011
  validity: verified
dsb:
  name: Lower Sorbian
  orthographies:
  - autonym: Dolnoserbšćina
    base: A B C D E F G H I J K L M N O P Q R S T U V W X Y Z Ó Ć Č Ě Ł Ń Ř Ŕ Ś Š Ź Ž a b c d e f g h i j k l m n o p q r s t u v w x y z ó ć č ě ł ń ř ŕ ś š ź ž
    marks: ́  ̌
    script: Latin
    status: primary
  source:
  - Omniglot
  - CLDR
  - Alvestrand
  speakers: 6900
  speakers_date: 2007
  status: living
  validity: verified
dty:
  name: Dotyali
  orthographies:
  - autonym: डोटेली
    auxiliary: ॐ
    inherit: npi
    script: Devanagari
    status: primary
  source:
  - Wikipedia
  - Unicode
  speakers: 790000
  speakers_date: 2011
  validity: preliminary
dua:
  name: Duala
  note: The number of speakers is a conservative estimate.
  orthographies:
  - autonym: Duálá
    auxiliary: H Q V X Z h q v x z
    base: A B C D E F G I J K L M N O P R S T U W Y Á É Í Ó Ú Ŋ Ū Ɓ Ɔ Ɗ Ɛ a b c d e f g i j k l m n o p r s t u w y á é í ó ú ŋ ū ɓ ɔ ɗ ɛ
    marks: ́  ̄
    script: Latin
    status: primary
  source:
  - Omniglot
  - CLDR
  speakers: 87700
  speakers_date: 1982
  status: living
  validity: verified
dyo:
  name: Jola-Fonyi
  orthographies:
  - autonym: Jóola-Fóoñi
    auxiliary: Z z
    base: A B C D E F G H I J K L M N O P Q R S T U V W X Y Á É Í Ñ Ó Ú Ŋ a b c d e f g h i j k l m n o p q r s t u v w x y á é í ñ ó ú ŋ
    marks: ́  ̃
    script: Latin
    status: primary
  source:
  - Omniglot
  - CLDR
  speakers: 410000
  status: living
  validity: verified
dyu:
  name: Dyula
  note: There are approximately 10300000 L2 speakers.
  orthographies:
  - autonym: Julakan
    base: A B C D E Ɛ F G H I J K L M N Ɲ Ŋ O Ɔ P R S T U V W Y Z a b c d e ɛ f g h i j k l m n ɲ ŋ o ɔ p r s t u v w y z
    script: Latin
    status: primary
  - autonym: ߖߎ߬ߟߊ߬ߞߊ߲
    base: ߐ ߏ ߎ ߍ ߌ ߋ ߊ ߙ ߘ ߗ ߖ ߕ ߔ ߓ ߡ ߟ ߞ ߝ ߜ ߛ ߚ ߒ ߦ ߥ ߤ ߣ ߢ
    marks: ߫  ߬  ߭  ߮  ߯  ߰  ߱
    note: The use of N'Ko script is not widespread, due to the lack of official support.
    numerals: ߀ ߁ ߂ ߃ ߄ ߅ ߆ ߇ ߈ ߉
    script: N'Ko
    status: secondary
  source:
  - Omniglot
  - Wikipedia
  speakers: 6852620
  speakers_date: 2019
  validity: preliminary
dzo:
  name: Dzongkha
  orthographies:
  - autonym: རྫོང་ཁ་
    base: ཀ ཁ ག ང ཅ ཆ ཇ ཉ ཏ ཐ ད ན པ ཕ བ མ ཙ ཚ ཛ ཝ ཞ ཟ འ ཡ ར ལ ཤ ས ཧ ཨ ཊ ཋ ཌ ཎ ཥ
    design_note: Mark positioning and numerous precomposed forms (namely conjunct ligatures) are required for proper representation of the language.
    marks: ི  ུ  ེ  ོ  ྵ
    numerals: ༠ ༡ ༢ ༣ ༤ ༥ ༦ ༧ ༨ ༩
    script: Tibetan
    status: primary
  source:
  - Omniglot
  - Wikipedia
  speakers: 171080
  speakers_date: 2013
  validity: preliminary
ebu:
  name: Embu
  orthographies:
  - autonym: Kiembu
    base: A B C D E F G H I J K L M N O P Q R S T U V W X Y Z Ĩ Ũ a b c d e f g h i j k l m n o p q r s t u v w x y z ĩ ũ
    marks: ̃
    script: Latin
    status: primary
  source:
  - CLDR
  speakers: 320000
  speakers_date: 2009
  status: living
  validity: draft
ekk:
  name: Standard Estonian
  orthographies:
  - autonym: Eesti
    base: A B C D E F G H I J K L M N O P Q R S T U V W X Y Z Ä Õ Ö Ü Š Ž a b c d e f g h i j k l m n o p q r s t u v w x y z ä õ ö ü š ž
    marks: ̃  ̈  ̌
    script: Latin
    status: primary
  source:
  - Omniglot
  - CLDR
  - Alvestrand
  speakers: 1100000
  speakers_date: 2012
  status: living
  validity: preliminary
ell:
  name: Modern Greek (1453-)
  orthographies:
  - autonym: Ελληνικά
    base: Α Β Γ Δ Ε Ζ Η Θ Ι Κ Λ Μ Ν Ξ Ο Π Ρ Σ Τ Υ Φ Χ Ψ Ω Ά Έ Ή Ί Ό Ύ Ώ Ϊ Ϋ α β γ δ ε ζ η θ ι κ λ μ ν ξ ο π ρ ς σ τ υ φ χ ψ ω ά έ ή ί ό ύ ώ ϊ ϋ ΐ ΰ
    marks: ́  ̈
    script: Greek
    status: primary
  preferred_name: Modern Greek
  source:
  - Omniglot
  - CLDR
  - Wikipedia
  speakers: 13400000
  speakers_date: 2007
  status: living
  validity: verified
emk:
  name: Eastern Maninkakan
  orthographies:
  - autonym: Maninkakan
    base: A B C D E Ɛ F G H I J K L M N Ɲ Ŋ O Ɔ P R S T U V W Y Z a b c d e ɛ f g h i j k l m n ɲ ŋ o ɔ p r s t u v w y z
    script: Latin
    status: primary
  - autonym: ߡߊߣߌ߲ߞߊߞߊ߲
    base: ߐ ߏ ߎ ߍ ߌ ߋ ߊ ߙ ߘ ߗ ߖ ߕ ߔ ߓ ߡ ߟ ߞ ߝ ߜ ߛ ߚ ߒ ߦ ߥ ߤ ߣ ߢ
    marks: ߫  ߬  ߭  ߮  ߯  ߰  ߱
    numerals: ߀ ߁ ߂ ߃ ߄ ߅ ߆ ߇ ߈ ߉
    script: N'Ko
    status: secondary
  source:
  - Omniglot
  - Wikipedia
  speakers: 5000000
  speakers_date: 1999-2012
  validity: preliminary
enf:
  name: Forest Enets
  orthographies:
  - autonym: Онэй база
    base: А Б В Г Д Е Ж З И Й К Л М Н О П Р С Т У Ф Х Ц Ч Ш Щ Ъ Ы Ь Э Ю Я Ё Ҫ Ӈ Ԑ а б в г д е ж з и й к л м н о п р с т у ф х ц ч ш щ ъ ы ь э ю я ё ҫ ӈ ԑ
    marks: ̆  ̈
    script: Cyrillic
    status: primary
  source:
  - Omniglot
  - Wikipedia
  speakers: 5
  speakers_date: 2010
  status: living
  validity: verified
eng:
  name: English
  orthographies:
  - autonym: English
    auxiliary: Á Ç È É Ê Ë Ï Ñ Ô Ö á ç è é ê ë ï ñ ô ö
    base: A B C D E F G H I J K L M N O P Q R S T U V W X Y Z Æ Œ a b c d e f g h i j k l m n o p q r s t u v w x y z æ œ
    script: Latin
    status: primary
  source:
  - Omniglot
  - Wikipedia
  - CLDR
  - Alvestrand
  speakers: 400000000
  speakers_date: 2006
  status: living
  validity: preliminary
enh:
  name: Tundra Enets
  orthographies:
  - autonym: Онэй база
    base: А Б В Г Д Е Ж З И Й К Л М Н О П Р С Т У Ф Х Ц Ч Ш Щ Ъ Ы Ь Э Ю Я Ё Ҫ Ӈ Ԑ а б в г д е ж з и й к л м н о п р с т у ф х ц ч ш щ ъ ы ь э ю я ё ҫ ӈ ԑ
    design_note: Characters Ҫ ҫ are sometimes represented with a cedilla instead of a descender (spike).
    marks: ̆  ̈
    script: Cyrillic
    status: primary
  source:
  - Wikipedia
  - Omniglot
  speakers: 5
  speakers_date: 2010
  status: living
  validity: preliminary
epo:
  name: Esperanto
  orthographies:
  - autonym: Esperanto
    base: A B C D E F G H I J K L M N O P Q R S T U V W X Y Z Ĉ Ĝ Ĥ Ĵ Ŝ Ŭ a b c d e f g h i j k l m n o p q r s t u v w x y z ĉ ĝ ĥ ĵ ŝ ŭ
    marks: ̂  ̆
    script: Latin
    status: primary
  source:
  - Omniglot
  - Alvestrand
  speakers: 1000
  status: constructed
  validity: verified
ese:
  name: Ese Ejja
  orthographies:
  - base: B P D T K S J C M N Y W Ñ b p d t k s j c m n y w ñ
    marks: ̃
    script: Latin
    status: primary
  source:
  - Wikipedia
  speakers: 700
  speakers_date: 2007
  validity: draft
ess:
  name: Central Siberian Yupik
  orthographies:
  - autonym: Юпик
    base: А Б В Г Д Е Ж З И Й К Л М Н О П Р С Т У Ф Х Ц Ч Ш Щ Ъ Ы Ь Э Ю Я Ё Ў Қ Ң Ҳ Ҕ а б в г д е ж з и й к л м н о п р с т у ф х ц ч ш щ ъ ы ь э ю я ё ў қ ң ҳ ҕ ’
    marks: ̆  ̈
    script: Cyrillic
    status: primary
  source:
  - Omniglot
  - Wikipedia
  speakers: 1200
  speakers_date: 2010
  status: living
  validity: verified
esu:
  name: Central Yupik
  orthographies:
  - autonym: Yupʼik
    base: A C G I K L M N P Q R S T U V W Y Ń Ə Ḿ a c g i k l m n p q r s t u v w y ń ə ḿ ʼ
    marks: ́  ͡
    script: Latin
    status: primary
  preferred_name: Central Alaskan Yupik
  source:
  - Wikipedia
  - Omniglot
  speakers: 10000
  speakers_date: 2010
  status: living
  validity: preliminary
eus:
  name: Basque
  orthographies:
  - autonym: Euskara
    base: A B C D E F G H I J K L M N O P Q R S T U V W X Y Z Ñ Ü a b c d e f g h i j k l m n o p q r s t u v w x y z ñ ü
    marks: ̃  ̈
    script: Latin
    status: primary
  source:
  - Omniglot
  - Wikipedia
  speakers: 750000
  speakers_date: 2016
  status: living
  validity: verified
eve:
  name: Even
  orthographies:
  - autonym: Эвэды торэн
    base: А Б В Г Д Е Ж З И Й К Л М Н О П Р С Т У Ф Х Ц Ч Ш Щ Ъ Ы Ь Э Ю Я Ё Ӈ Ө Ӫ Ӣ Ӯ а б в г д е ж з и й к л м н о п р с т у ф х ц ч ш щ ъ ы ь э ю я ё ӈ ө ӫ ӣ ӯ
    marks: ̄  ̆  ̈
    script: Cyrillic
    status: primary
  source:
  - Omniglot
  - Wikipedia
  speakers: 5700
  speakers_date: 2010
  status: living
  validity: verified
evn:
  name: Evenki
  orthographies:
  - autonym: Эвэнки
    base: А Б В Г Д Е Ж З И Й К Л М Н О П Р С Т У Ф Х Ц Ч Ш Щ Ъ Ы Ь Э Ю Я Ё Ӈ Ә а б в г д е ж з и й к л м н о п р с т у ф х ц ч ш щ ъ ы ь э ю я ё ӈ ә
    marks: ̄  ̆  ̈
    script: Cyrillic
    status: primary
  source:
  - Omniglot
  - Wikipedia
  speakers: 26580
  speakers_date: 2007-2010
  status: living
  validity: verified
ewe:
  name: Ewe
  orthographies:
  - autonym: Èʋegbe
    auxiliary: C J Q Â Ä Å Æ Ç Ê Ë Î Ï Ñ Ô Ö Ø Û Ü Ÿ Ā Ă Ĕ Ĭ Ŏ Œ Ŭ c j q â ä å æ ç ê ë î ï ñ ô ö ø û ü ÿ ā ă ĕ ĭ ŏ œ ŭ
    base: A B D E F G H I K L M N O P R S T U V W X Y Z À Á Ã È É Ì Í Ò Ó Õ Ù Ú Ĩ Ŋ Ũ Ƒ Ɔ Ɖ Ɛ Ɣ Ʋ Ẽ a b d e f g h i k l m n o p r s t u v w x y z à á ã è é ì í ò ó õ ù ú ĩ ŋ ũ ƒ ɔ ɖ ɛ ɣ ʋ ẽ
    marks: ̀  ́  ̃
    script: Latin
    status: primary
  source:
  - Omniglot
  - CLDR
  speakers: 5000000
  speakers_date: 1991-2013
  status: living
  validity: verified
ewo:
  name: Ewondo
  orthographies:
  - autonym: Ewondo
    auxiliary: C J Q X c j q x
    base: A B D E F G H I K L M N O P R S T U V W Y Z À Á Â È É Ê Ì Í Î Ò Ó Ô Ù Ú Û Ě Ń Ŋ Ǎ Ǐ Ǒ Ǔ Ǹ Ɔ Ə Ɛ a b d e f g h i k l m n o p r s t u v w y z à á â è é ê ì í î ò ó ô ù ú û ě ń ŋ ǎ ǐ ǒ ǔ ǹ ɔ ə ɛ
    marks: ̀  ́  ̂  ̌
    script: Latin
    status: primary
  source:
  - Omniglot
  - Wikipedia
  - CLDR
  speakers: 580000
  speakers_date: 1982
  status: living
  validity: verified
fao:
  name: Faroese
  orthographies:
  - autonym: Føroyskt
    base: A B C D E F G H I J K L M N O P Q R S T U V W X Y Z Á Å Æ Í Ð Ó Ø Ú Ý a b c d e f g h i j k l m n o p q r s t u v w x y z á å æ í ð ó ø ú ý
    marks: ́  ̊
    script: Latin
    status: primary
  source:
  - Omniglot
  - Wikipedia
  speakers: 72000
  speakers_date: 2007
  status: living
  validity: verified
fat:
  name: Fanti
  orthographies:
  - autonym: Fante
    base: A B D E F G H I K M N O P R S T U W Y Z Ɛ Ɔ a b d e f g h i k m n o p r s t u w y z ɛ ɔ
    script: Latin
    status: primary
  source:
  - Omniglot
  - Wikipedia
  speakers: 2700000
  speakers_date: 2019
  status: living
  validity: verified
ffm:
  name: Maasina Fulfulde
  note: Used in Mali and Ghana.
  orthographies:
  - autonym: Maasinankoore
    inherit: fue
    script: Latin
    status: primary
  source:
  - Omniglot
  - Wikipedia
  - CLDR
  speakers: 1000000
  speakers_date: 2007
  status: living
  validity: verified
fia:
  name: Nobiin
  orthographies:
  - inherit: dgl
    script: Coptic/Nubian
    status: historical
  - inherit: dgl
    script: Latin
    status: primary
  source:
  - Wikipedia
  speakers: 669000
  speakers_date: 1996–2006
  status: living
  validity: verified
fij:
  name: Fijian
  orthographies:
  - autonym: Vakaviti
    base: A B C D E F G H I J K L M N O P Q R S T U V W X Y Z a b c d e f g h i j k l m n o p q r s t u v w x y z
    script: Latin
    status: primary
  source:
  - Omniglot
  - Wikipedia
  speakers: 339210
  speakers_date: 1996
  status: living
  validity: verified
fil:
  name: Filipino
  orthographies:
  - autonym: Filipino
    base: A B C D E F G H I J K L M N O P Q R S T U V W X Y Z Ñ a b c d e f g h i j k l m n o p q r s t u v w x y z ñ
    marks: ̃
    script: Latin
    status: primary
  source:
  - CLDR
  - Omniglot
  - Wikipedia
  speakers: 45000000
  speakers_date: 2013
  status: living
  validity: preliminary
fin:
  name: Finnish
  orthographies:
  - autonym: Suomi
    auxiliary: Æ Õ Ø Ü Š Ž æ õ ø ü š ž
    base: A B C D E F G H I J K L M N O P Q R S T U V W X Y Z Ä Ö Å a b c d e f g h i j k l m n o p q r s t u v w x y z ä ö å
    marks: ̈  ̊
    script: Latin
    status: primary
  source:
  - Omniglot
  - CLDR
  - Alvestrand
  - Native
  speakers: 5400000
  speakers_date: 2009-2012
  status: living
  validity: preliminary
fkv:
  name: Kven Finnish
  orthographies:
  - autonym: Kvääni
    base: A B C D Ð E F G H I J K L M N O P Q R S Š T U V W X Y Z Ä Ö a b c d ð e f g h i j k l m n o p q r s š t u v w x y z ä ö
    marks: ̈  ̌
    script: Latin
    status: primary
  source:
  - Omniglot
  - Wikipedia
  speakers: 8000
  speakers_date: 2005
  validity: preliminary
fon:
  name: Fon
  orthographies:
  - autonym: fɔ̀ngbè
    base: A B C D E F G I J K L M N O P R S T U V W X Y Z Ɖ Ɛ Ɔ À Á È É Ì Í Ò Ó Ù Ú a b c d e f g i j k l m n o p r s t u v w x y z ɖ ɛ ɔ à á è é ì í ò ó ù ú
    marks: ̀  ́
    script: Latin
    status: primary
  source:
  - Omniglot
  - Wikipedia
  speakers: 2200000
  speakers_date: 2000-2006
  validity: preliminary
fra:
  name: French
  orthographies:
  - autonym: Français
    base: A B C D E F G H I J K L M N O P Q R S T U V W X Y Z À Â Æ Ç È É Ê Ë Î Ï Ô Ù Û Ü Ÿ Œ a b c d e f g h i j k l m n o p q r s t u v w x y z à â æ ç è é ê ë î ï ô ù û ü ÿ œ
    marks: ̀  ́  ̂  ̈  ̧
    script: Latin
    status: primary
  source:
  - Omniglot
  - Wikipedia
  - CLDR
  - Alvestrand
  speakers: 76800000
  speakers_date: 2014
  status: living
  validity: verified
fry:
  name: Western Frisian
  orthographies:
  - autonym: Frysk
    base: A B C D E F G H I J K L M N O P Q R S T U V W X Y Z Â Ä É Ê Ë Ï Ô Ö Ú Û Ü a b c d e f g h i j k l m n o p q r s t u v w x y z â ä é ê ë ï ô ö ú û ü
    marks: ́  ̂  ̈
    script: Latin
    status: primary
  source:
  - Omniglot
  - Wikipedia
  - Alvestrand
  speakers: 470000
  speakers_date: 2001
  status: living
  validity: verified
fub:
  name: Adamawa Fulfulde
  note: Used in Cameroon, Chad, and Sudan.
  orthographies:
  - base: A B C D E F G H I J K L M N O P R S T U W Y X Ŋ Ƴ Ɓ Ɗ a b c d e f g h i j k l m n o p r s t u w y x ŋ ƴ ɓ ɗ
    script: Latin
    status: primary
  source:
  - Omniglot
  - Wikipedia
  - CLDR
  status: living
  validity: verified
fuc:
  name: Pulaar
  note: Used in Senegal, Gambia, and Mauritania.
  orthographies:
  - autonym: Futa Tooro
    base: A B C D E F G H I J K L M N O P R S T U W Y X Ñ Ŋ Ƴ Ɓ Ɗ a b c d e f g h i j k l m n o p r s t u w y x ñ ŋ ƴ ɓ ɗ
    marks: ̃
    script: Latin
    status: primary
  source:
  - Omniglot
  - Wikipedia
  - CLDR
  speakers: 4450000
  speakers_date: 2019
  status: living
  validity: verified
fue:
  name: Borgu Fulfulde
  note: Used in Benin and Togo.
  orthographies:
  - autonym: Fulfulde
    base: A B C D E F G H I J K L M N O P R S T U W Y X Ŋ Ƴ Ɓ Ɗ Ɲ a b c d e f g h i j k l m n o p r s t u w y x ŋ ƴ ɓ ɗ ɲ
    script: Latin
    status: primary
  source:
  - Omniglot
  - Wikipedia
  - CLDR
  status: living
  validity: verified
fuf:
  name: Pular
  note: Used in Guinea and Sierra Leone.
  orthographies:
  - autonym: Fuuta Jalon
    base: A B C D E F G H I J K L M N O P R S T U W Y Ŋ Ƴ Ɓ Ɗ Ɠ Ɲ a b c d e f g h i j k l m n o p r s t u w y ŋ ƴ ɓ ɗ ɠ ɲ
    script: Latin
    status: primary
  source:
  - Omniglot
  - Wikipedia
  - CLDR
  speakers: 3808200
  speakers_date: 1991-2016
  status: living
  validity: verified
fuh:
  name: Western Niger Fulfulde
  note: Used in Burkina Faso and Niger.
  orthographies:
  - autonym: Fulfulde
    inherit: fue
    script: Latin
    status: primary
  source:
  - Omniglot
  - Wikipedia
  - CLDR
  status: living
  validity: verified
fui:
  name: Bagirmi Fulfulde
  note: Used in Central African Republic.
  orthographies:
  - base: A B C D E F G H I J K L M N O P R S T U W Y X Ŋ Ƴ Ɓ Ɗ a b c d e f g h i j k l m n o p r s t u w y x ŋ ƴ ɓ ɗ
    script: Latin
    status: primary
  source:
  - Omniglot
  - Wikipedia
  - CLDR
  status: living
  validity: verified
fuq:
  name: Central-Eastern Niger Fulfulde
  note: Used in Niger.
  orthographies:
  - base: A B C D E F G H I J K L M N O P R S T U W Y X Ŋ Ƴ Ɓ Ɗ a b c d e f g h i j k l m n o p r s t u w y x ŋ ƴ ɓ ɗ
    script: Latin
    status: primary
  source:
  - Omniglot
  - Wikipedia
  - CLDR
  status: living
  validity: verified
fur:
  name: Friulian
  note: The speaker count includes up to 180000 non-native speakers.
  orthographies:
  - autonym: Furlan
    base: A B C D E F G H I J K L M N O P Q R S T U V W X Y Z Ç Â Ê Î Ô Û À È Ì Ò Ù a b c d e f g h i j k l m n o p q r s t u v w x y z ç â ê î ô û à è ì ò ù
    marks: ̀  ̂  ̧
    script: Latin
    status: primary
  source:
  - Omniglot
  - Wikipedia
  speakers: 600000
  speakers_date: 2015
  status: living
  validity: verified
fuv:
  name: Nigerian Fulfulde
  note: Used in Nigeria.
  orthographies:
  - base: A B C D E F G H I J K L M N O P R S T U W Y X Ɓ Ɗ a b c d e f g h i j k l m n o p r s t u w y x ɓ ɗ
    script: Latin
    status: primary
  source:
  - Omniglot
  - Wikipedia
  - CLDR
  status: living
  validity: verified
gaa:
  name: Ga
  orthographies:
  - autonym: Gã
    base: A B D E Ɛ F G H I J K L M N Ŋ O Ɔ P R S T U V W Y Z Ã Ẽ Ĩ Õ Ũ a b d e ɛ f g h i j k l m n ŋ o ɔ p r s t u v w y z ã ẽ ĩ õ ũ
    marks: ̃
    script: Latin
    status: primary
  source:
  - Omniglot
  - Wikipedia
  speakers: 8500000
  speakers_date: 2007
  validity: preliminary
gag:
  name: Gagauz
  orthographies:
  - base: А Б В Г Д Е Ж З И Й К Л М Н О П Р С Т У Ф Х Ц Ч Ш Щ Ъ Ы Ь Э Ю Я Ё Ӂ Ӓ Ӧ Ӱ а б в г д е ж з и й к л м н о п р с т у ф х ц ч ш щ ъ ы ь э ю я ё ӂ ӓ ӧ ӱ
    marks: ̆  ̈
    script: Cyrillic
    status: deprecated
  - autonym: Gagauzça
    base: A B C D E F G H I J K L M N O P Q R S T U V W X Y Z Ä Ç Ê Ö Ü Ğ Ş Ţ Ș Ț a b c d e f g h i j k l m n o p q r s t u v w x y z ä ç ê ö ü ğ İ ı ş ţ ș ț
    marks: ̂  ̆  ̇  ̈  ̦  ̧
    script: Latin
    status: primary
  source:
  - Omniglot
  - Wikipedia
  speakers: 140000
  speakers_date: 2009
  status: living
  validity: preliminary
gan:
  name: Gan Chinese
  orthographies:
  - autonym: 赣语 / 江西话
    inherit: cmn
    script: Chinese
    status: primary
  - autonym: Gann ua
    base: B P M F D T L Z C S J Q X G K H I U Y A E O N b p m f d t l z c s j q x g k h i u y a e o n
    note: Pinfa romanization system
    script: Latin
    status: transliteration
  preferred_name: Gan
  source:
  - Omniglot
  - Wikipedia
  speakers: 22000000
  speakers_date: 2018
  validity: preliminary
gax:
  name: Borana-Arsi-Guji Oromo
  orthographies:
  - autonym: Borana
    base: A B C D E F G H I J K L M N O P Q R S T U V W X Y Z a b c d e f g h i j k l m n o p q r s t u v w x y z '
    script: Latin
    status: primary
  source:
  - Omniglot
  - Wikipedia
  - CLDR
  - Alvestrand
  speakers: 3900000
  speakers_date: 2000-2009
  status: living
  validity: verified
gaz:
  name: West Central Oromo
  note: The speaker count is an estimate based on the total for Oromo macrolanguage.
  orthographies:
  - autonym: Afaan Oromoo
    inherit: gax
    script: Latin
    status: primary
  source:
  - Wikipedia
  speakers: 26000000
  speakers_date: 2015
  status: living
  validity: verified
gcf:
  name: Guadeloupean Creole French
  orthographies:
  - autonym: Kreyol
    base: A B C D E F G H I J K L M N O P Q R S T U V W X Y Z È É Ò a b c d e f g h i j k l m n o p q r s t u v w x y z è é ò
    marks: ̀  ́
    script: Latin
    status: primary
  source:
  - Omniglot
  - Wikipedia
  speakers: 1200000
  speakers_date: 1998-2001
  status: living
  validity: preliminary
gil:
  name: Gilbertese
  orthographies:
  - autonym: Kiribati
    base: A B E I K M N G O R T U W a b e i k m n g o r t u w
    script: Latin
    status: primary
  source:
  - Omniglot
  - Wikipedia
  speakers: 120000
  speakers_date: 1988-2010
  status: living
  validity: verified
gjn:
  name: Gonja
  orthographies:
  - autonym: Ngbanyito
    base: A B C D E Ɛ F G H I J K L M N Ŋ O Ɔ P R S T U V W Y Z a b c d e ɛ f g h i j k l m n ŋ o ɔ p r s t u v w y z '
    script: Latin
    status: primary
  source:
  - Omniglot
  - Wikipedia
  speakers: 230000
  speakers_date: 2004
  validity: preliminary
gkp:
  name: Guinea Kpelle
  orthographies:
  - autonym: Kpɛlɛwoo
    base: A B Ɓ D E Ɛ F G Ɣ I K L M N Ŋ O Ɔ P R S T U V W X Y Z a b ɓ d e ɛ f g ɣ i k l m n ŋ o ɔ p r s t u v w x y z
    marks: ̀  ́  ̂
    script: Latin
    status: primary
  source:
  - Omniglot
  - Wikipedia
  speakers: 1300000
  speakers_date: 1991-2012
  validity: preliminary
gla:
  name: Scottish Gaelic
  orthographies:
  - autonym: Gàidhlig
    base: A B C D E F G H I J K L M N O P Q R S T U V W X Y Z À È É Ì Ò Ó Ù a b c d e f g h i j k l m n o p q r s t u v w x y z à è é ì ò ó ù
    marks: ̀  ́
    script: Latin
    status: primary
  source:
  - Omniglot
  - CLDR
  - Wikipedia
  speakers: 57000
  speakers_date: 2011
  status: living
  validity: preliminary
gld:
  name: Nanai
  orthographies:
  - autonym: Нанай
    base: А Б В Г Д Е Ж З И Й К Л М Н О П Р С Т У Ф Х Ц Ч Ш Щ Ъ Ы Ь Э Ю Я Ё Ӈ а б в г д е ж з и й к л м н о п р с т у ф х ц ч ш щ ъ ы ь э ю я ё ӈ
    marks: ̄  ̆  ̈
    script: Cyrillic
    status: primary
  source:
  - Omniglot
  - Wikipedia
  speakers: 1400
  speakers_date: 2010
  status: living
  validity: preliminary
gle:
  name: Irish
  orthographies:
  - autonym: Gaeilge
    base: A B C D E F G H I J K L M N O P Q R S T U V W X Y Z Á É Í Ó Ú a b c d e f g h i j k l m n o p q r s t u v w x y z á é í ó ú
    marks: ́
    script: Latin
    status: primary
  source:
  - Omniglot
  - Wikipedia
  - CLDR
  speakers: 141000
  speakers_date: 2012
  status: living
  validity: preliminary
glg:
  name: Galician
  note: 58% of the population of Galicia are L1 speakers.
  orthographies:
  - autonym: Galego
    base: A B C D E F G H I J K L M N O P Q R S T U V W X Y Z Á É Í Ñ Ó Ú Ü a b c d e f g h i j k l m n o p q r s t u v w x y z á é í ñ ó ú ü
    marks: ́  ̃  ̈
    script: Latin
    status: primary
  source:
  - Omniglot
  - Wikipedia
  speakers: 1560000
  speakers_date: 2007
  status: living
  validity: preliminary
glv:
  name: Manx
  orthographies:
  - autonym: Gaelg
    base: A B C D E F G H I J K L M N O P Q R S T U V W X Y Z Ç a b c d e f g h i j k l m n o p q r s t u v w x y z ç
    marks: ̧
    script: Latin
    status: primary
  source:
  - Omniglot
  - Wikipedia
  - CLDR
  speakers: 0
  status: living
  validity: verified
gni:
  name: Gooniyandi
  orthographies:
  - autonym: Gooniyandi
    auxiliary: ẞ
    base: A B C D E F G H I J K L M N O P Q R S T U V W X Y Z À Ä É Ö Ü a b c d e f g h i j k l m n o p q r s t u v w x y z ß à ä é ö ü
    marks: ̀  ́  ̈
    script: Latin
    status: primary
  source:
  - CLDR
  - Omniglot
  speakers: 134
  speakers_date: 2016
  status: living
  validity: preliminary
gom:
  name: Goan Konkani
  orthographies:
  - autonym: गोवन कोंकणी
    inherit: hin
    script: Devanagari
    status: primary
  - autonym: Konknni
    base: A Ã B C Ç D E Ẽ F G H I Ĩ J K L M N Ñ O Õ P Q R S T U V W X Y Z a ã b c ç d e ẽ f g h i ĩ j k l m n ñ o õ p q r s t u v w x y z
    marks: ̃  ̧
    note: Konkani in the Latin script (called Romi Konkani) is widely used
    script: Latin
    status: secondary
  source:
  - Wikipedia
  - Unicode
  speakers: 2300000
  speakers_date: 2011
  validity: preliminary
gqa:
  name: Ga'anda
  orthographies:
  - autonym: Kaandata
    base: A B C D E F G H I J K L M N O P Q R S T U V W X Y Z Ŋ a b c d e f g h i j k l m n o p q r s t u v w x y z ŋ
    script: Latin
    status: primary
  preferred_name: Ga’anda
  source:
  - Omniglot
  speakers: 43000
  speakers_date: 1992
  status: living
  validity: draft
grc:
  name: Ancient Greek (to 1453)
  orthographies:
  - autonym: Ελληνικά
    base: Α Β Γ Δ Ε Ζ Η Θ Ι Κ Λ Μ Ν Ξ Ο Π Ρ Σ Τ Υ Φ Χ Ψ Ω Ά Έ Ή Ί Ό Ύ Ώ Ϊ Ϋ α β γ δ ε ζ η θ ι κ λ μ ν ξ ο π ρ ς σ τ υ φ χ ψ ω ά έ ή ί ό ύ ώ ϊ ϋ ἀ Ἀ ἄ Ἄ ᾄ ᾌ ἂ Ἂ ᾂ ᾊ ἆ Ἆ ᾆ ᾎ ᾀ ᾈ ἁ Ἁ ἅ Ἅ ᾅ ᾍ ἃ Ἃ ᾃ ᾋ ἇ Ἇ ᾇ ᾏ ᾁ ᾉ ᾴ ὰ Ὰ ᾲ ᾰ Ᾰ ᾶ ᾷ ᾱ Ᾱ ᾳ ᾼ ἐ Ἐ ἔ Ἔ ἒ Ἒ ἑ Ἑ ἕ Ἕ ἓ Ἓ ὲ Ὲ ἠ Ἠ ἤ Ἤ ᾔ ᾜ ἢ Ἢ ᾒ ᾚ ἦ Ἦ ᾖ ᾞ ᾐ ᾘ ἡ Ἡ ἥ Ἥ ᾕ ᾝ ἣ Ἣ ᾓ ᾛ ἧ Ἧ ᾗ ᾟ ᾑ ᾙ ῄ ὴ Ὴ ῂ ῆ ῇ ῃ ῌ ἰ Ἰ ἴ Ἴ ἲ Ἲ ἶ Ἶ ἱ Ἱ ἵ Ἵ ἳ Ἳ ἷ Ἷ ὶ Ὶ ῐ Ῐ ῖ ΐ ῒ ῗ ῑ Ῑ ὀ Ὀ ὄ Ὄ ὂ Ὂ ὁ Ὁ ὅ Ὅ ὃ Ὃ ὸ Ὸ ῤ ῥ Ῥ ὐ ὔ ὒ ὖ ὑ Ὑ ὕ Ὕ ὓ Ὓ ὗ Ὗ ὺ Ὺ ῠ Ῠ ῦ ΰ ῢ ῧ ῡ Ῡ ὠ Ὠ ὤ Ὤ ᾤ ᾬ ὢ Ὢ ᾢ ᾪ ὦ Ὦ ᾦ ᾮ ᾠ ᾨ ὡ Ὡ ὥ Ὥ ᾥ ᾭ ὣ Ὣ ᾣ ᾫ ὧ Ὧ ᾧ ᾯ ᾡ ᾩ ῴ ὼ Ὼ ῲ ῶ ῷ ῳ ῼ
    marks: ̀  ́  ̄  ̆  ̈  ̓  ̔  ͂  ͅ
    script: Greek
    status: primary
  preferred_name: Ancient Greek
  source:
  - Omniglot
  - Wikipedia
  speakers: 0
  status: historical
  validity: verified
gsw:
  name: Swiss German
  orthographies:
  - autonym: Schwyzerdütsch
    base: A B C D E F G H I J K L M N O P Q R S T U V W X Y Z Ä Ö Ü a b c d e f g h i j k l m n o p q r s t u v w x y z ä ö ü
    marks: ̈
    script: Latin
    status: primary
  source:
  - Omniglot
  - CLDR
  speakers: 4930000
  speakers_date: 2013
  status: living
  validity: verified
guc:
  name: Wayuu
  orthographies:
  - autonym: Wayuunaiki
    base: A B C D E F G H I J K L M N O P Q R S T U V W X Y Z Ñ Ü a b c d e f g h i j k l m n o p q r s t u v w x y z ñ ü
    marks: ̃  ̈
    script: Latin
    status: primary
  source:
  - Omniglot
  - Wikipedia
  speakers: 320000
  speakers_date: 2001-2007
  status: living
  validity: verified
gug:
  name: Paraguayan Guaraní
  orthographies:
  - autonym: Avañe'ẽ
    base: A Ã C E Ẽ G H I Ĩ J K L M N Ñ O Õ P R S T U Ũ V Y Ỹ a ã c e ẽ g h i ĩ j k l m n ñ o õ p r s t u ũ v y ỹ '
    marks: ̃  ͂
    script: Latin
    status: primary
  source:
  - Omniglot
  - Wikipedia
  speakers: 4850000
  speakers_date: 1995
  validity: preliminary
guj:
  name: Gujarati
  note: There are approximately 4000000 L2 speakers.
  orthographies:
  - autonym: ગુજરાતી
    auxiliary: ॐ
    base: અ આ ઇ ઈ ઉ ઊ ઋ પ એ ઐ ઓ ઔ ક ખ ગ ઘ ઙ ચ છ જ ઝ ઞ ટ ઠ ડ ઢ ણ ત થ દ ધ ન ફ બ ભ મ ય ર લ વ શ ષ સ હ ળ
    design_note: Mark positioning and numerous precomposed forms (namely conjunct ligatures) are required for proper representation of the language.
    marks: ં  ઃ  ા  િ  ી  ુ  ૂ  ૃ  ે  ૈ  ો  ૌ  ્
    numerals: ૦ ૧ ૨ ૩ ૪ ૫ ૬ ૭ ૮ ૯ 0 1 2 3 4 5 6 7 8 9
    punctuation: । ॥ ॰
    script: Gujarati
    status: primary
  source:
  - Omniglot
  - Wikipedia
  speakers: 56000000
  speakers_date: 2011
  validity: preliminary
guu:
  name: Yanomamö
  orthographies:
  - autonym: Yąnomamɨ
    base: A E F H I J K M N O P R S T U W Y Ã Ẽ Ə Ĩ Ɨ Õ Ũ a e f h i j k m n o p r s t u w y ã ẽ ə ĩ ɨ õ ũ
    marks: ̃  ̨
    script: Latin
    status: primary
  source:
  - Wikipedia
  speakers: 20000
  speakers_date: 2000-2006
  validity: draft
guz:
  name: Gusii
  orthographies:
  - autonym: Ekegusii
    auxiliary: Q X q x
    base: A B C D E F G H I J K L M N O P R S T U V W Y Z a b c d e f g h i j k l m n o p r s t u v w y z
    script: Latin
    status: primary
  source:
  - Omniglot
  - CLDR
  speakers: 2200000
  speakers_date: 2009
  status: living
  validity: verified
gwi:
  name: Gwichʼin
  orthographies:
  - autonym: Dinju Zhuh K’yuu
    base: A B C D E F G H I J K L M N O P Q R S T U V W X Y Z À Ą È É Ę Ì Í Ò Ó Ǫ Ù Ú Ł a b c d e f g h i j k l m n o p q r s t u v w x y z à ą è é ę ì í ò ó ǫ ’ ù ú ł
    marks: ̀  ́  ̨
    script: Latin
    status: primary
  source:
  - Omniglot
  - Wikipedia
  speakers: 560
  speakers_date: 2007-2016
  status: living
  validity: verified
haa:
  name: Han
  orthographies:
  - autonym: Tr’ondëk Hwëch’in
    base: A B C D E F G H I J K L M N O P Q R S T U V W X Y Z Ä À Â Ǎ Ą Ë a b c d e f g h i j k l m n o p q r s t u v w x y z ä à â ǎ ą ë ’
    marks: ̀  ̂  ̈  ̌  ̨
    script: Latin
    status: primary
  preferred_name: Hän
  source:
  - Omniglot
  - Wikipedia
  speakers: 20
  speakers_date: 1997-2007
  status: living
  validity: verified
hae:
  name: Eastern Oromo
  orthographies:
  - autonym: Harar
    inherit: gax
    script: Latin
    status: primary
  source:
  - Wikipedia
  speakers: 4500000
  speakers_date: 1994
  status: living
  validity: verified
haj:
  name: Hajong
  note: The speaker count includes 8000 speakers in Bangladesh (undated).
  orthographies:
  - autonym: হাজং
    base: অ আ ই উ এ ঐ ও ঔ ক খ গ ঘ ঙ চ ছ জ ঝ ঞ ত থ দ ধ ন প ফ ব ভ ম র হ
    design_note: Mark positioning and numerous precomposed forms (namely conjunct ligatures) are required for proper representation of the language.
    marks: ঁ  ং  ঃ  ়  া  ি  ে  ৈ  ্  ৗ
    numerals: ০ ১ ২ ৩ ৪ ৫ ৬ ৭ ৮ ৯
    script: Bengali
    status: primary
  source:
  - Wikipedia
  speakers: 79800
  speakers_date: 2011
  validity: preliminary
hak:
  name: Hakka Chinese
  orthographies:
  - autonym: 客家话 / 客家話
    inherit: cmn
    script: Chinese
    status: primary
  - autonym: hak ga wa
    inherit: cmn
    note: Hànyǔ Pīnyīn (pinyin) romanization
    script: Latin
    status: transliteration
  source:
  - Omniglot
  - Wikipedia
  speakers: 47800000
  speakers_date: 2007
  validity: preliminary
hat:
  name: Haitian
  orthographies:
  - autonym: Kreyòl Ayisyen
    auxiliary: Q X À Á É Ó q x à á é ó
    base: A B C D E F G H I J K L M N O P R S T U V W Y Z È Ò a b c d e f g h i j k l m n o p r s t u v w y z è ò
    marks: ̀
    script: Latin
    status: primary
  source:
  - Omniglot
  - Wikipedia
  speakers: 9600000
  speakers_date: 2007
  status: living
  validity: verified
hau:
  name: Hausa
  orthographies:
  - autonym: Hausa
    auxiliary: P Q V X À Á Â È É Ê Ì Í Î Ò Ó Ô Ù Ú Û p q v x à á â è é ê ì í î ò ó ô ù ú û
    base: A B C D E F G H I J K L M N O R S T U W Y Z Ƙ Ƴ Ɓ Ɗ a b c d e f g h i j k l m n o r s t u w y z ƙ ƴ ɓ ɗ ʼ
    marks: ̃
    script: Latin
    status: primary
  source:
  - Omniglot
  - Wikipedia
  - CLDR
  speakers: 40000000
  speakers_date: 2015-2016
  status: living
  validity: verified
haw:
  name: Hawaiian
  orthographies:
  - autonym: ’Olelo Hawai’i
    base: A B C D E F G H I J K L M N O P Q R S T U V W X Y Z Ā Ē Ī Ō Ū a b c d e f g h i j k l m n o p q r s t u v w x y z ā ē ī ō ū ’
    marks: ̄
    script: Latin
    status: primary
  source:
  - Omniglot
  - Wikipedia
  - CLDR
  speakers: 24000
  speakers_date: 2008
  status: living
  validity: preliminary
haz:
  name: Hazaragi
  note: The number of speakers is an estimate based on the Hazaras population.
  orthographies:
  - autonym: هزارگی
    inherit: pes
    script: Arabic
    status: primary
  source:
  - Wikipedia
  speakers: 8000000
  speakers_date: 2014
  status: living
  validity: draft
hea:
  name: Northern Qiandong Miao
  orthographies:
  - autonym: hveb Hmub
    base: A B C D E F G H I J K L M N O P Q R S T U V W X Y Z a b c d e f g h i j k l m n o p q r s t u v w x y z -
    script: Latin
    status: primary
  source:
  - Omniglot
  - Wikipedia
  speakers: 2100000
  speakers_date: 1995
  validity: preliminary
heb:
  name: Hebrew
  orthographies:
  - autonym: עברית
    auxiliary: ״ ׳ ־ ׃ ׆
    base: א ב ג ד ה ו ז ח ט י כ ך ל מ ם נ ן ס ע פ ף צ ץ ק ר ש ת
    marks: ְ  ֱ  ֲ  ֳ  ִ  ֵ  ֶ  ַ  ָ  ֹ  ֻ  ּ  ׁ  ׂ
    script: Hebrew
    status: primary
  source:
  - Omniglot
  - CLDR
  speakers: 9000000
  status: living
  validity: verified
hil:
  name: Hiligaynon
  orthographies:
  - autonym: Ilonggo
    base: A B C D E F G H I J K L M N O P Q R S T U V W X Y Z a b c d e f g h i j k l m n o p q r s t u v w x y z
    script: Latin
    status: primary
  source:
  - Omniglot
  - Wikipedia
  speakers: 9300000
  speakers_date: 2010
  status: living
  validity: preliminary
hin:
  name: Hindi
  note: There are approximately 270000000 of L2 speakers.
  orthographies:
  - autonym: हिन्दी
    auxiliary: ॐ
    base: अ आ इ ई उ ऊ ऋ ए ऐ ओ औ क ख ग घ ङ च छ ज झ ञ ट ठ ड ढ ण त थ द ध न प फ ब भ म य र ल व श ष स ह ‌ ‍
    design_note: Mark positioning and numerous precomposed forms (namely conjunct ligatures) are required for proper representation of the language.
    marks: ँ  ं  ः  ़  ा  ि  ी  ु  ू  ृ  े  ै  ो  ौ  ्
    numerals: ० १ २ ३ ४ ५ ६ ७ ८ ९ 0 1 2 3 4 5 6 7 8 9
    punctuation: । ॥ ॰
    script: Devanagari
    status: primary
  source:
  - Omniglot
  - Wikipedia
  speakers: 322000000
  speakers_date: 2011
  validity: preliminary
hms:
  name: Southern Qiandong Miao
  orthographies:
  - autonym: hveb Hmub
    base: A B C D E F G H I J K L M N O P Q R S T U V W X Y Z a b c d e f g h i j k l m n o p q r s t u v w x y z -
    script: Latin
    status: primary
  source:
  - Omniglot
  - Wikipedia
  speakers: 2100000
  speakers_date: 1995
  validity: preliminary
hni:
  name: Hani
  orthographies:
  - autonym: Haqniqdoq
    base: A B C D E F G H I J K L M N O Q R S T U V W X Y Z a b c d e f g h i j k l m n o q r s t u v w x y z
    script: Latin
    status: primary
  source:
  - Omniglot
  - Wikipedia
  speakers: 1800000
  speakers_date: 1995-2007
  validity: preliminary
hnn:
  name: Hanunoo
  orthographies:
  - autonym: ᜱᜨᜳᜨᜳᜢ
    base: ᜠ ᜡ ᜢ ᜣ ᜤ ᜥ ᜦ ᜧ ᜨ ᜩ ᜪ ᜫ ᜬ ᜭ ᜮ ᜯ ᜰ ᜱ
    marks: ᜲ  ᜳ  ᜴
    note: This orthography includes the pamudpod, as is used in modern Hanunó'o. The pamudpud began as an innovation of Antoon Postma in the 1970’s, one of the leading researchers of Philippine scripts.
    punctuation: ᜵ ᜶
    script: Hanunoo
    status: primary
  source:
  - Ethnologue
  - Wikipedia
  - Unicode Consortium (Core Spec, Hanunoo block)
  speakers: 13000
  speakers_date: 2000
  validity: preliminary
hns:
  name: Caribbean Hindustani
  orthographies:
  - base: A B C D E F G H I J K L M N O Q R S T U V W X Y Z a b c d e f g h i j k l m n o q r s t u v w x y z
    marks: ̃
    note: The use of Devanagari, Kaithi, and Urdu is declining. Latin is currently the favoured script.
    script: Latin
    status: primary
  source:
  - Omniglot
  - Wikipedia
  speakers: 166233
  validity: preliminary
hop:
  name: Hopi
  orthographies:
  - autonym: Hopilàvayi
    base: A B C D E F G H I J K L M N O P Q R S T U V W X Y Z À Ö a b c d e f g h i j k l m n o p q r s t u v w x y z à ö
    marks: ̀  ̈
    script: Latin
    status: primary
  source:
  - Omniglot
  - Wikipedia
  speakers: 6780
  speakers_date: 2010
  status: living
  validity: verified
hrv:
  name: Croatian
  orthographies:
  - autonym: Hrvatski
    base: A B C D E F G H I J K L M N O P Q R S T U V W X Y Z Ć Č Đ Š Ž a b c d e f g h i j k l m n o p q r s t u v w x y z ć č đ š ž
    marks: ́  ̌
    script: Latin
    status: primary
  source:
  - Omniglot
  - Wikipedia
  - CLDR
  speakers: 5600000
  speakers_date: 1991-2006
  status: living
  validity: preliminary
hsb:
  name: Upper Sorbian
  orthographies:
  - autonym: Hornjoserbšćina
    base: A B C D E F G H I J K L M N O P Q R S T U V W X Y Z Ó Ć Č Ě Ł Ń Ř Ś Š Ź Ž a b c d e f g h i j k l m n o p q r s t u v w x y z ó ć č ě ł ń ř ś š ź ž
    marks: ́  ̌
    script: Latin
    status: primary
  source:
  - Omniglot
  - CLDR
  - Alvestrand
  speakers: 13000
  speakers_date: 2007
  status: living
  validity: verified
hun:
  name: Hungarian
  orthographies:
  - autonym: Magyar
    base: A B C D E F G H I J K L M N O P Q R S T U V W X Y Z Á É Í Ó Ö Ú Ü Ő Ű a b c d e f g h i j k l m n o p q r s t u v w x y z á é í ó ö ú ü ő ű
    marks: ́  ̈  ̋
    script: Latin
    status: primary
  source:
  - Omniglot
  - Alvestrand
  - Native
  speakers: 13000000
  speakers_date: 2003-2014
  status: living
  validity: verified
hus:
  name: Huastec
  orthographies:
  - autonym: Teenek
    base: A B C E I J K L M N O P R S T U W X Y Z a b c e i j k l m n o p r s t u w x y z '
    script: Latin
    status: primary
  source:
  - Omniglot
  - Wikipedia
  speakers: 161120
  speakers_date: 2010
  validity: preliminary
huu:
  name: Murui Huitoto
  orthographies:
  - base: A B C D E F G I J L M N O R S T V Ɨ Ñ a b c d e f g i j l m n o r s t v ɨ ñ
    marks: ̃
    script: Latin
    status: primary
  source:
  - Omniglot
  - Wikipedia
  speakers: 7800
  speakers_date: 1995-2002
  validity: preliminary
huz:
  name: Hunzib
  orthographies:
  - autonym: Гьонкьос
    base: А Б В Г Д Е Ж З И Й К Л М Н О П Р С Т У Ф Х Ц Ч Ш Щ Ъ Ы Ь Э Ӏ Ә Ȧ Ӯ а б в г д е ж з и й к л м н о п р с т у ф х ц ч ш щ ъ ы ь э ӏ ә ȧ ӯ
    marks: ̄  ̆  ̇
    script: Cyrillic
    status: primary
  source:
  - Omniglot
  speakers: 1400
  speakers_date: 2006-2010
  status: living
  validity: draft
hye:
  name: Armenian
  orthographies:
  - autonym: Հայերեն
    base: Ա Բ Գ Դ Ե Զ Է Ը Թ Ժ Ի Լ Խ Ծ Կ Հ Ձ Ղ Ճ Մ Յ Ն Շ Ո Չ Պ Ջ Ռ Ս Վ Տ Ր Ց Ւ Փ Ք Օ Ֆ ա բ գ դ ե զ է ը թ ժ ի լ խ ծ կ հ ձ ղ ճ մ յ ն շ ո չ պ ջ ռ ս վ տ ր ց ւ փ ք օ ֆ և
    note: Eastern Armenian replaces ‹Ւ› with ‹ՈՒ› and ‹ւ› with ‹ու› in the alphabet. Some versions of the Eastern alphabet add the ‹և› as a full letter.
    punctuation: ՛ ՜ ՝ ՞ ։
    script: Armenian
    status: primary
  preferred_name: Eastern Armenian
  source:
  - Omniglot
  - Wikipedia
  speakers: 6700000
  speakers_date: 2015
  validity: verified
hyw:
  name: Western Armenian
  note: The language count is very conservative (could be up to 4 million). Wikipedia said 1.4 million. We raised it to 2 million.
  orthographies:
  - autonym: Հայերէն
    inherit: hye
    script: Armenian
    status: primary
  source:
  - Omniglot
  - Wikipedia
  speakers: 2000000
  speakers_date: 2001-2016
  validity: verified
ibb:
  name: Ibibio
  orthographies:
  - base: A B D E F G H I Ị K M N Ñ O Ọ P R S T U Ʌ W Y a b d e f g h i ị k m n ñ o ọ p r s t u ʌ w y
    marks: ̃  ̣
    script: Latin
    status: primary
  source:
  - Omniglot
  - Wikipedia
  speakers: 2000000
  speakers_date: 1998
  validity: preliminary
ibo:
  name: Igbo
  orthographies:
  - autonym: Igbo
    base: A B C D E F G H I J K L M N O P Q R S T U V W X Y Z À Á È É Ì Í Ò Ó Ù Ú Ā Ē Ī Ń Ō Ū Ị Ọ Ụ Ṅ Ẹ a b c d e f g h i j k l m n o p q r s t u v w x y z à á è é ì í ò ó ù ú ā ē ī ń ō ū ị ọ ụ ṅ ẹ
    marks: ̀  ́  ̄  ̇  ̣
    script: Latin
    status: primary
  source:
  - Omniglot
  - Wikipedia
  - CLDR
  speakers: 27000000
  speakers_date: 2015
  status: living
  validity: verified
ido:
  name: Ido
  orthographies:
  - autonym: Ido
    base: A B C D E F G H I J K L M N O P Q R S T U V W X Y Z a b c d e f g h i j k l m n o p q r s t u v w x y z
    script: Latin
    status: primary
  source:
  - Omniglot
  - Wikipedia
  speakers: 200
  speakers_date: 2015
  status: constructed
  validity: verified
igs:
  name: Interglossa
  orthographies:
  - autonym: Interglossa
    base: A B C D E F G H I J K L M N O P Q R S T U V W X Y Z a b c d e f g h i j k l m n o p q r s t u v w x y z
    script: Latin
    status: primary
  source:
  - Omniglot
  speakers: 0
  status: constructed
  validity: verified
iii:
  name: Sichuan Yi
  orthographies:
  - autonym: ꆈꌠꉙ
    base: ꀀ ꀖ ꀸ ꁖ ꁶ ꂑ ꂮ ꃍ ꃢ ꄀ ꄚ ꄶ ꅑ ꅨ ꅽ ꆗ ꆷ ꇚ ꇸ ꈔ ꉆ ꉮ ꊍ ꊮ ꋐ ꋭ ꌉ ꌪ ꏠ ꏼ ꐘ ꐱ ꑊ ꑝ ꑱ ꀁ ꀗ ꀹ ꁗ ꁷ ꂒ ꂯ ꃎ ꃣ ꄁ ꄛ ꄷ ꅒ ꅩ ꅾ ꆘ ꆸ ꇛ ꇹ ꈕ ꉇ ꊎ ꊯ ꋑ ꋮ ꌊ ꌫ ꏡ ꏽ ꐙ ꐲ ꑋ ꑞ ꑲ ꀂ ꀘ ꀺ ꁘ ꁸ ꂓ ꂰ ꃏ ꃤ ꄂ ꄜ ꄸ ꅓ ꅪ ꅿ ꆙ ꆹ ꇜ ꇺ ꈖ ꉈ ꊏ ꊰ ꋒ ꋯ ꌋ ꌬ ꏢ ꏾ ꐚ ꐳ ꑌ ꑟ ꑳ ꀃ ꀙ ꀻ ꁙ ꁹ ꂔ ꂱ ꃐ ꃥ ꄃ ꄝ ꄹ ꅔ ꅫ ꆀ ꆚ ꆺ ꇝ ꇻ ꉉ ꊐ ꊱ ꋓ ꋰ ꌌ ꌭ ꏣ ꏿ ꐛ ꐴ ꑍ ꑠ ꑴ ꀄ ꀚ ꁚ ꃦ ꅬ ꆻ ꇞ ꉊ ꊲ ꋔ ꏤ ꐀ ꐜ ꐵ ꑎ ꑡ ꑵ ꀅ ꀛ ꀼ ꁛ ꁺ ꂕ ꂲ ꃧ ꄄ ꄞ ꄺ ꅕ ꅭ ꆁ ꆛ ꆼ ꇟ ꇼ ꈗ ꈰ ꉋ ꉝ ꉯ ꊑ ꊳ ꋕ ꋱ ꌍ ꌮ ꏥ ꐁ ꐝ ꐶ ꑏ ꑢ ꑶ ꀆ ꀜ ꀽ ꁜ ꁻ ꂖ ꂳ ꃨ ꄅ ꄟ ꄻ ꅖ ꅮ ꆂ ꆜ ꆽ ꇠ ꇽ ꈘ ꈱ ꉌ ꉞ ꉰ ꊒ ꊴ ꋖ ꋲ ꌎ ꌯ ꏦ ꐂ ꐞ ꐷ ꑐ ꑣ ꑷ ꀇ ꀝ ꀾ ꁝ ꁼ ꂗ ꂴ ꃩ ꄆ ꄠ ꄼ ꅯ ꆃ ꆝ ꆾ ꇡ ꇾ ꈙ ꉍ ꉟ ꊓ ꊵ ꋗ ꋳ ꌏ ꌰ ꏧ ꐃ ꐟ ꐸ ꑑ ꑤ ꑸ ꀈ ꀞ ꀿ ꁞ ꁽ ꂘ ꂵ ꃑ ꃪ ꄇ ꄡ ꄽ ꅗ ꅰ ꆞ ꆿ ꇢ ꇿ ꈚ ꈲ ꉎ ꉠ ꉱ ꊀ ꊔ ꊶ ꋘ ꋴ ꌐ ꌱ ꍆ ꍡ ꎔ ꎫ ꏆ ꀉ ꀟ ꁀ ꁟ ꁾ ꂙ ꂶ ꃒ ꃫ ꄈ ꄢ ꄾ ꅘ ꅱ ꆄ ꆟ ꇀ ꇣ ꈀ ꈛ ꈳ ꉏ ꉡ ꉲ ꊁ ꊕ ꊷ ꋙ ꋵ ꌑ ꌲ ꍇ ꍢ ꍼ ꎕ ꎬ ꏇ ꀊ ꀠ ꁁ ꁠ ꁿ ꂚ ꂷ ꃓ ꃬ ꄉ ꄣ ꄿ ꅙ ꅲ ꆅ ꆠ ꇁ ꇤ ꈁ ꈜ ꈴ ꉐ ꉢ ꉳ ꊂ ꊖ ꊸ ꋚ ꋶ ꌒ ꌳ ꍈ ꍣ ꍽ ꎖ ꎭ ꏈ ꀋ ꀡ ꁂ ꁡ ꂀ ꂛ ꂸ ꃔ ꃭ ꄊ ꄤ ꅀ ꅚ ꅳ ꆆ ꆡ ꇂ ꇥ ꈂ ꈝ ꈵ ꉑ ꉣ ꉴ ꊃ ꊗ ꊹ ꋛ ꋷ ꌓ ꌴ ꍉ ꍤ ꎗ ꎮ ꏉ ꂹ ꄥ ꇃ ꇦ ꈞ ꉒ ꉤ ꉵ ꍥ ꏨ ꐄ ꑹ ꀌ ꀢ ꁃ ꁢ ꂜ ꂺ ꄋ ꄦ ꅁ ꅴ ꆇ ꆢ ꇄ ꇧ ꈃ ꈟ ꈶ ꉓ ꉥ ꉶ ꊄ ꊘ ꊺ ꋸ ꌔ ꍊ ꍦ ꍾ ꎯ ꏊ ꏩ ꐅ ꐠ ꐹ ꑒ ꑥ ꑺ ꀍ ꀣ ꁄ ꁣ ꂝ ꂻ ꄌ ꄧ ꅂ ꅵ ꆈ ꆣ ꇅ ꇨ ꈄ ꈠ ꈷ ꉔ ꉦ ꉷ ꊅ ꊙ ꊻ ꋹ ꌕ ꍋ ꍧ ꍿ ꎰ ꏋ ꏪ ꐆ ꐡ ꐺ ꑓ ꑦ ꑻ ꀎ ꀤ ꁅ ꁤ ꂞ ꂼ ꄨ
      ꅃ ꆉ ꆤ ꇆ ꇩ ꈅ ꈡ ꈸ ꉕ ꉸ ꊆ ꊚ ꊼ ꌖ ꍌ ꍨ ꎱ ꏌ ꏫ ꐇ ꐢ ꑔ ꑼ ꀏ ꀥ ꁆ ꁥ ꂁ ꂟ ꂽ ꃮ ꄍ ꄩ ꅄ ꅛ ꅶ ꆊ ꇇ ꇪ ꈆ ꈢ ꈹ ꉖ ꉧ ꉹ ꊛ ꊽ ꌗ ꌵ ꍍ ꍩ ꎀ ꎲ ꏍ ꏬ ꐈ ꐣ ꐻ ꑕ ꑧ ꑽ ꀐ ꀦ ꁇ ꁦ ꂂ ꂠ ꂾ ꃕ ꃯ ꄎ ꄪ ꅅ ꅜ ꅷ ꆋ ꆥ ꇈ ꇫ ꈇ ꈣ ꈺ ꉗ ꉨ ꉺ ꊇ ꊜ ꊾ ꋜ ꋺ ꌘ ꌶ ꍎ ꍪ ꎁ ꎘ ꎳ ꏎ ꏭ ꐉ ꐤ ꐼ ꑖ ꑨ ꑾ ꀑ ꀧ ꁈ ꁧ ꂃ ꂡ ꂿ ꃖ ꃰ ꄏ ꄫ ꅆ ꅝ ꆌ ꆦ ꇉ ꇬ ꈈ ꈤ ꈻ ꉘ ꉩ ꉻ ꊈ ꊝ ꊿ ꋝ ꌙ ꌷ ꍏ ꍫ ꎂ ꎙ ꎴ ꏏ ꏮ ꐊ ꐥ ꐽ ꑗ ꑩ ꑿ ꀒ ꀨ ꁉ ꁨ ꂄ ꂢ ꃀ ꃗ ꃱ ꄐ ꄬ ꅇ ꅞ ꅸ ꆍ ꆧ ꇊ ꇭ ꈉ ꈥ ꈼ ꉙ ꉪ ꉼ ꊉ ꊞ ꋀ ꋞ ꋻ ꌚ ꌸ ꍐ ꍬ ꎃ ꎚ ꎵ ꏐ ꏯ ꐋ ꐦ ꐾ ꑘ ꑪ ꒀ ꇮ ꈊ ꈦ ꍑ ꍭ ꎄ ꎛ ꎶ ꀓ ꀩ ꁩ ꃁ ꃲ ꄑ ꄭ ꅈ ꅟ ꅹ ꆎ ꆨ ꇋ ꇯ ꈋ ꈧ ꈽ ꉚ ꉫ ꉽ ꊊ ꊟ ꋁ ꋟ ꋼ ꌛ ꌹ ꍒ ꍮ ꎅ ꎜ ꎷ ꏑ ꀔ ꀪ ꁪ ꃂ ꄒ ꄮ ꅉ ꅠ ꅺ ꆏ ꆩ ꇌ ꇰ ꈌ ꈨ ꈾ ꉛ ꉬ ꉾ ꊋ ꊠ ꋂ ꋠ ꋽ ꌜ ꌺ ꍓ ꍯ ꎆ ꎝ ꎸ ꏒ ꀫ ꁫ ꃳ ꄓ ꄯ ꅊ ꅡ ꅻ ꆐ ꆪ ꇍ ꇱ ꈍ ꈩ ꈿ ꉜ ꉭ ꉿ ꊌ ꊡ ꋃ ꋡ ꌝ ꌻ ꍔ ꍰ ꎇ ꎞ ꎹ ꏓ ꀬ ꁊ ꁬ ꂅ ꂣ ꃃ ꃘ ꃴ ꄔ ꄰ ꅋ ꅢ ꅼ ꆑ ꆫ ꇎ ꇲ ꈎ ꈪ ꉀ ꊢ ꋄ ꌞ ꌼ ꍕ ꎈ ꎟ ꎺ ꏔ ꏰ ꐌ ꐧ ꑙ ꒁ ꀭ ꁋ ꁭ ꂆ ꂤ ꃄ ꃙ ꃵ ꄕ ꄱ ꅌ ꅣ ꆒ ꆬ ꇏ ꇳ ꈏ ꈫ ꉁ ꊣ ꋅ ꋢ ꋾ ꌟ ꌽ ꍖ ꍱ ꎉ ꎠ ꎻ ꏕ ꏱ ꐍ ꐨ ꐿ ꑚ ꒂ ꀮ ꁌ ꁮ ꂇ ꂥ ꃅ ꃚ ꃶ ꄖ ꄲ ꅍ ꅤ ꆓ ꆭ ꇐ ꇴ ꈐ ꈬ ꉂ ꊤ ꋆ ꋣ ꋿ ꌠ ꌾ ꍗ ꍲ ꎊ ꎡ ꎼ ꏖ ꏲ ꐎ ꐩ ꑀ ꑛ ꒃ ꀯ ꁍ ꁯ ꂈ ꂦ ꃆ ꃛ ꃷ ꄗ ꄳ ꅎ ꅥ ꆔ ꆮ ꇑ ꇵ ꈑ ꈭ ꉃ ꊥ ꋇ ꋤ ꌀ ꌡ ꌿ ꍘ ꍳ ꎋ ꎢ ꎽ ꏗ ꏳ ꐏ ꐪ ꑁ ꑜ ꒄ ꀰ ꁎ ꁰ ꂉ ꂧ ꃇ ꃜ ꃸ ꄘ ꄴ ꅏ ꅦ ꆕ ꆯ ꇒ ꇶ ꈒ ꈮ ꉄ ꊦ ꋈ ꋥ ꌁ ꌢ ꍙ ꍴ ꎌ ꎣ ꎾ ꏘ ꏴ ꐐ ꐫ ꑂ ꒅ ꀱ ꁏ ꁱ ꂊ ꂨ ꃈ ꃝ ꃹ ꄙ ꄵ ꅐ ꅧ ꆖ ꆰ ꇓ ꇷ ꈓ ꈯ ꉅ ꊧ ꋉ ꋦ ꌂ ꌣ
      ꍚ ꍵ ꎍ ꎤ ꎿ ꏙ ꏵ ꐑ ꐬ ꑃ ꒆ ꀲ ꁐ ꁲ ꂋ ꃉ ꃞ ꃺ ꆱ ꇔ ꊨ ꋊ ꋧ ꌃ ꌤ ꍀ ꍛ ꍶ ꎎ ꎥ ꏀ ꏚ ꏶ ꐒ ꐭ ꑄ ꑫ ꒇ ꀳ ꁑ ꁳ ꂌ ꂩ ꃊ ꃟ ꃻ ꆲ ꇕ ꊩ ꋋ ꋨ ꌄ ꌥ ꍁ ꍜ ꍷ ꎏ ꎦ ꏁ ꏛ ꏷ ꐓ ꐮ ꑅ ꑬ ꒈ ꀴ ꁒ ꁴ ꂍ ꂪ ꃋ ꃠ ꃼ ꆳ ꇖ ꊪ ꋌ ꋩ ꌅ ꌦ ꍂ ꍝ ꍸ ꎐ ꎧ ꏂ ꏜ ꏸ ꐔ ꐯ ꑆ ꑭ ꒉ ꀵ ꁓ ꁵ ꂎ ꂫ ꃌ ꃡ ꃽ ꆴ ꇗ ꊫ ꋍ ꋪ ꌆ ꌧ ꍃ ꍞ ꍹ ꎑ ꎨ ꏃ ꏝ ꏹ ꐕ ꐰ ꑇ ꑮ ꒊ ꀶ ꁔ ꂏ ꂬ ꃾ ꆵ ꇘ ꊬ ꋎ ꋫ ꌇ ꌨ ꍄ ꍟ ꍺ ꎒ ꎩ ꏄ ꏞ ꏺ ꐖ ꑈ ꑯ ꒋ ꀷ ꁕ ꂐ ꂭ ꃿ ꆶ ꇙ ꊭ ꋏ ꋬ ꌈ ꌩ ꍅ ꍠ ꍻ ꎓ ꎪ ꏅ ꏟ ꏻ ꐗ ꑉ ꑰ ꒌ
    script: Modern Yi
    status: primary
  preferred_name: Nuosu
  source:
  - Wikipedia
  speakers: 2000000
  speakers_date: 2000
  validity: preliminary
ike:
  name: Eastern Canadian Inuktitut
  note: Despite being considered different languages ike and ikt are under the iku inclusive ISO 639-3 code.
  orthographies:
  - autonym: ᐃᓄᒃᑎᑐᑦ
    base: ᐃ ᐄ ᐅ ᐆ ᐊ ᐋ ᐦ ᐱ ᐲ ᐳ ᐴ ᐸ ᐹ ᑉ ᑎ ᑏ ᑐ ᑑ ᑕ ᑖ ᑦ ᑭ ᑮ ᑯ ᑰ ᑲ ᑳ ᒃ ᒋ ᒌ ᒍ ᒎ ᒐ ᒑ ᒡ ᒥ ᒦ ᒧ ᒨ ᒪ ᒫ ᒻ ᓂ ᓃ ᓄ ᓅ ᓇ ᓈ ᓐ ᓯ ᓰ ᓱ ᓲ ᓴ ᓵ ᔅ ᓕ ᓖ ᓗ ᓘ ᓚ ᓛ ᓪ ᔨ ᔩ ᔪ ᔫ ᔭ ᔮ ᔾ ᕕ ᕖ ᕗ ᕘ ᕙ ᕚ ᕝ ᕆ ᕇ ᕈ ᕉ ᕋ ᕌ ᕐ ᕿ ᖀ ᖁ ᖂ ᖃ ᖄ ᖅ ᖏ ᖐ ᖑ ᖒ ᖓ ᖔ ᖕ ᖠ ᖡ ᖢ ᖣ ᖤ ᖥ ᖦ
    script: Inuktitut Syllabics
    status: primary
  source:
  - Omniglot
  - Wikipedia
  speakers: 39475
  speakers_date: 2016
  validity: preliminary
ile:
  name: Interlingue
  note: Constructed language, also known as Occidental. Not to be confused with Interlingua.
  orthographies:
  - autonym: Interlingue
    base: A B C D E F G H I J K L M N O P Q R S T U V W X Y Z Á É Í Ó Ú a b c d e f g h i j k l m n o p q r s t u v w x y z á é í ó ú
    marks: ́
    script: Latin
    status: primary
  source:
  - Omniglot
  speakers: 0
  status: constructed
  validity: verified
ilo:
  name: Iloko
  orthographies:
  - autonym: Ilokano
    base: A B C D E F G H I J K L M N O P Q R S T U V W X Y Z Ñ a b c d e f g h i j k l m n o p q r s t u v w x y z ñ
    marks: ̃
    script: Latin
    status: primary
  source:
  - Omniglot
  - Wikipedia
  speakers: 9100000
  speakers_date: 2015
  status: living
  validity: verified
ina:
  name: Interlingua (International Auxiliary Language Association)
  note: Not to be confused with Interlingue.
  orthographies:
  - autonym: Interlingua
    base: A B C D E F G H I J K L M N O P Q R S T U V W X Y Z a b c d e f g h i j k l m n o p q r s t u v w x y z
    script: Latin
    status: primary
  preferred_name: Interlingua
  source:
  - Omniglot
  speakers: 1500
  speakers_date: 2000
  status: constructed
  validity: verified
ind:
  name: Indonesian
  orthographies:
  - autonym: Indonesia
    inherit: zsm
    script: Latin
    status: primary
  source:
  - Omniglot
  - Wikipedia
  speakers: 43000000
  speakers_date: 2010
  status: living
  validity: verified
inh:
  name: Ingush
  orthographies:
  - autonym: Гӏалгӏай
    base: А Б В Г Д Е Ж З И Й К Л М Н О П Р С Т У Ф Х Ц Ч Ш Щ Ъ Ы Ь Э Ю Я Ё Ӏ а б в г д е ж з и й к л м н о п р с т у ф х ц ч ш щ ъ ы ь э ю я ё ӏ
    marks: ̆  ̈
    script: Cyrillic
    status: primary
  source:
  - Omniglot
  - Wikipedia
  speakers: 306000
  speakers_date: 1999-2010
  status: living
  validity: preliminary
isl:
  name: Icelandic
  orthographies:
  - autonym: Íslenska
    auxiliary: Ǽ Ǫ Œ ǽ ǫ œ
    base: A B C D E F G H I J K L M N O P Q R S T U V W X Y Z Á Æ É Í Ð Ó Ö Ú Ý Þ a b c d e f g h i j k l m n o p q r s t u v w x y z á æ é í ð ó ö ú ý þ
    marks: ́  ̈
    script: Latin
    status: primary
  source:
  - Omniglot
  - Wikipedia
  - Alvestrand
  speakers: 314000
  speakers_date: 2015
  status: living
  validity: verified
ita:
  name: Italian
  orthographies:
  - autonym: Italiano
    auxiliary: J K W X Y Î Ï j k w x y î ï
    base: A B C D E F G H I L M N O P Q R S T U V Z À Á È É Ì Í Ò Ó Ù Ú a b c d e f g h i l m n o p q r s t u v z à á è é ì í ò ó ù ú
    marks: ̀  ́
    script: Latin
    status: primary
  source:
  - Omniglot
  - Wikipedia
  speakers: 90000000
  speakers_date: 2012
  status: living
  validity: verified
itl:
  name: Itelmen
  orthographies:
  - autonym: Итэнмэн
    base: А Б В Г Д Е Ж З И Й К Л М Н О П Р С Т У Ф Х Ц Ч Ш Щ Ъ Ы Ь Э Ю Я Ё Љ Њ Ў Ҳ Ӄ Ӆ Ӈ Ӑ Ә а б в г д е ж з и й к л м н о п р с т у ф х ц ч ш щ ъ ы ь э ю я ё љ њ ў ҳ ӄ ӆ ӈ ӑ ә
    marks: ́  ̆  ̈  ̊
    script: Cyrillic
    status: primary
  source:
  - Omniglot
  - Wikipedia
  speakers: 82
  speakers_date: 2010
  status: living
  validity: verified
jam:
  name: Jamaican Creole English
  orthographies:
  - autonym: Jamiekan
    base: A B C D E F G H I J K L M N O P Q R S T U V W X Y Z a b c d e f g h i j k l m n o p q r s t u v w x y z
    script: Latin
    status: primary
  source:
  - Omniglot
  - Wikipedia
  speakers: 3200000
  speakers_date: 2000-2001
  status: living
  validity: verified
jav:
  name: Javanese
  orthographies:
  - autonym: Jawa
    base: A B C D E F G H I J K L M N O P Q R S T U V W X Y Z É È a b c d e f g h i j k l m n o p q r s t u v w x y z é è
    marks: ̀  ́
    script: Latin
    status: primary
  - autonym: ꦧꦱꦗꦮ
    auxiliary: ꦑ ꦖ ꦘ ꦙ ꦜ ꦡ ꦬ ꦰ
    base: ꦄ ꦅ ꦆ ꦇ ꦈ ꦉ ꦊ ꦋ ꦌ ꦍ ꦎ ꦏ ꦐ ꦒ ꦓ ꦔ ꦕ ꦗ ꦚ ꦛ ꦝ ꦞ ꦟ ꦠ ꦢ ꦣ ꦤ ꦥ ꦦ ꦧ ꦨ ꦩ ꦪ ꦫ ꦭ ꦮ ꦯ ꦱ ꦲ
    design_note: Mark positioning and numerous precomposed forms (namely conjunct ligatures) are required for proper representation of the language.
    marks: ꦀ  ꦁ  ꦂ  ꦃ  ꦳  ꦴ  ꦵ  ꦶ  ꦷ  ꦸ  ꦹ  ꦺ  ꦻ  ꦼ  ꦽ  ꦾ  ꦿ  ꧀
    note: The Latin script is the most used nowadays.
    numerals: ꧐ ꧑ ꧒ ꧓ ꧔ ꧕ ꧖ ꧗ ꧘ ꧙ 0 1 2 3 4 5 6 7 8 9
    punctuation: ꧏ ꧞ ꧟ ꧁ ꧂ ꧃ ꧄ ꧅ ꧆ ꧇ ꧈ ꧉ ꧊ ꧋ ꧌ ꧍
    script: Javanese
    status: secondary
  source:
  - Omniglot
  - https://en.wikipedia.org/wiki/Javanese_script
  speakers: 82000000
  speakers_date: 2007
  status: living
  validity: verified
jbo:
  name: Lojban
  orthographies:
  - autonym: Lojban
    base: A B C D E F G H I J K L M N O P Q R S T U V W X Y Z a b c d e f g h i j k l m n o p q r s t u v w x y z
    script: Latin
    status: primary
  source:
  - Omniglot
  - Wikipedia
  speakers: 0
  status: constructed
  validity: verified
jct:
  name: Krymchak
  orthographies:
  - autonym: Кърымчах
    base: А Б В Г Д Е Ж З И Й К Л М Н О П Р С Т У Ф Х Ц Ч Ш Щ Ъ Ы Ь Э Ӧ Ӱ а б в г д е ж з и й к л м н о п р с т у ф х ц ч ш щ ъ ы ь э ӧ ӱ
    marks: ̆  ̈
    script: Cyrillic
    status: primary
  source:
  - Omniglot
  - Wikipedia
  speakers: 200
  speakers_date: 2007
  status: living
  validity: preliminary
jdt:
  name: Judeo-Tat
  orthographies:
  - autonym: Жугьури
    base: А Б В Г Д Е Ж З И Й К Л М Н О П Р С Т У Ф Х Ц Ч Ш Щ Ъ Ы Ь Э Ю Я Ё Ӏ а б в г д е ж з и й к л м н о п р с т у ф х ц ч ш щ ъ ы ь э ю я ё ӏ
    marks: ̆  ̈
    script: Cyrillic
    status: primary
  - autonym: ז׳אוּהאוּראִ
    base: א ב ג ד ה ו ז ח י כ ל מ נ ס ע פ צ ק ר ש ת ׳
    marks: ִ  ַ  ָ  ּ
    note: Regaining popularity.
    script: Hebrew
    status: secondary
  - autonym: Çuhuri
    base: A B C Ç D E Ə F G H Ḩ Ћ I J K L M N O P Q R S Ş T U V X Y Z a b c ç d e ə f g h ḩ ћ i j k l m n o p q r s ş t u v x y z
    marks: ̧
    script: Latin
    status: deprecated
  source:
  - Omniglot
  - Wikipedia
  speakers: 101000
  status: living
  validity: preliminary
jgo:
  name: Ngomba
  orthographies:
  - autonym: Cú-Mbɔ́ndaa
    auxiliary: E O Q R X e o q r x
    base: A B C D F G H I J K L M N P S T U V W Y Z Á Â Í Î Ú Û Ń Ŋ Ǎ Ǐ Ǔ Ǹ Ɔ Ɛ Ʉ Ḿ Ẅ Ꞌ a b c d f g h i j k l m n p s t u v w y z á â í î ú û ń ŋ ǎ ǐ ǔ ǹ ɔ ɛ ʉ ḿ ẅ ꞌ
    marks: ̀  ́  ̂  ̄  ̈  ̌
    script: Latin
    status: primary
  source:
  - CLDR
  - Wikipedia
  speakers: 63000
  speakers_date: 1999
  status: living
  validity: preliminary
jiv:
  name: Shuar
  orthographies:
  - autonym: Shiwar chicham
    base: A C E H I J K M N Ñ P R S T U W Y Ã Ẽ Ĩ Ũ a c e h i j k m n ñ p r s t u w y ' ã ẽ ĩ ũ
    marks: ̃
    script: Latin
    status: primary
  source:
  - Omniglot
  - Wikipedia
  speakers: 25000
  speakers_date: 2007
  validity: preliminary
jpn:
  name: Japanese
  orthographies:
  - autonym: 日本語
    auxiliary: 丑 亥 亨 兌 兎 卯 嘉 壬 寅 巳 庚 弘 戊 戌 拼 昌 楔 猪 癸 祚 禄 禎 辰 酉 錄 閏 雉 鳳 鼠
    base: 一 丁 七 万 丈 三 上 下 不 与 且 世 丘 丙 両 並 中 丸 丹 主 久 乏 乗 乙 九 乱 乳 乾 亀 了 予 争 事 二 互 五 井 亜 亡 交 享 京 亭 人 仁 今 介 仏 仕 他 付 仙 代 令 以 仮 仰 仲 件 任 企 伏 伐 休 会 伝 伯 伴 伸 伺 似 但 位 低 住 佐 体 何 余 作 佳 併 使 例 侍 供 依 価 侮 侯 侵 便 係 促 俊 俗 保 信 修 俳 俵 俸 俺 倉 個 倍 倒 候 借 倣 値 倫 倹 偉 偏 停 健 側 偵 偶 偽 傍 傑 傘 備 催 債 傷 傾 働 像 僕 僚 僧 儀 億 儒 償 優 元 兄 充 兆 先 光 克 免 児 党 入 全 八 公 六 共 兵 具 典 兼 内 円 冊 再 冒 冗 写 冠 冬 冷 准 凍 凝 凡 処 凶 凸 凹 出 刀 刃 分 切 刈 刊 刑 列 初 判 別 利 到 制 刷 券 刺 刻 則 削 前 剖 剛 剣 剤 剥 副 剰 割 創 劇 力 功 加 劣 助 努 励 労 効 劾 勅 勇 勉 動 勘 務 勝 募 勢 勤 勧 勲 包 化 北 匠 匹 区 医 匿 十 千 升 午 半 卑 卒 卓 協 南 単 博 占 印 危 即 却 卵 卸 厄 厘 厚 原 厳 去 参 又 及 友 双 反 収 叔 取 受 叙 口 古 句 叫 召 可 台 叱 史 右 号 司 各 合 吉 同 名 后 吏 吐 向 君 吟 否 含 吸 吹 呈 呉 告 周 味 呼 命 和 咲 哀 品 員 哲 唆 唇 唐 唯 唱 商 問 啓 善 喚 喜 喝 喪 喫 営 嗣 嘆 嘱 器 噴 嚇 囚 四 回 因 団 困 囲 図 固 国 圏 園 土 圧 在 地 坂 均 坊 坑 坪 垂 型 垣 埋 城 域 執 培 基 埼 堀 堂 堅 堕 堤 堪 報 場 塀 塁 塊 塑 塔 塗 塚 塩 填 塾 境 墓 増 墜 墨 墳 墾 壁 壇 壊 壌 士 壮 声 壱 売 変 夏 夕 外 多 夜 夢 大 天 太 夫 央 失 奇 奈 奉 奏 契 奔 奥 奨 奪 奮 女 奴 好 如 妃 妄 妊 妙 妥 妨 妹 妻 姉 始 姓 委 姫 姻 姿 威 娘 娠 娯 婆 婚 婦 婿 媒 嫁 嫌 嫡 嬢 子 孔 字 存 孝 季 孤 学 孫 宅 宇 守 安 完 宗 官 宙 定 宜 宝 実 客 宣 室 宮 宰 害 宴 宵 家 容 宿 寂 寄 密 富 寒 寛 寝 察
      寡 寧 審 寮 寸 寺 対 寿 封 専 射 将 尉 尊 尋 導 小 少 尚 就 尺 尼 尽 尾 尿 局 居 屈 届 屋 展 属 層 履 屯 山 岐 岡 岩 岬 岳 岸 峠 峡 峰 島 崇 崎 崩 川 州 巡 巣 工 左 巧 巨 差 己 巻 市 布 帆 希 帝 帥 師 席 帯 帰 帳 常 帽 幅 幕 幣 干 平 年 幸 幹 幻 幼 幽 幾 庁 広 床 序 底 店 府 度 座 庫 庭 庶 康 庸 廃 廉 廊 延 廷 建 弁 弊 式 弐 弓 弔 引 弟 弦 弧 弱 張 強 弾 当 形 彩 彫 彰 影 役 彼 往 征 径 待 律 後 徐 徒 従 得 御 復 循 微 徳 徴 徹 心 必 忌 忍 志 忘 忙 応 忠 快 念 怒 怖 思 怠 急 性 怪 恋 恐 恒 恥 恨 恩 恭 息 恵 悔 悟 悠 患 悦 悩 悪 悲 悼 情 惑 惜 惨 惰 想 愁 愉 意 愚 愛 感 慈 態 慌 慎 慕 慢 慣 慨 慮 慰 慶 憂 憎 憤 憩 憲 憶 憾 懇 懐 懲 懸 成 我 戒 戦 戯 戸 戻 房 所 扇 扉 手 才 打 払 扱 扶 批 承 技 抄 把 抑 投 抗 折 抜 択 披 抱 抵 抹 押 抽 担 拍 拐 拒 拓 拘 拙 招 拝 拠 拡 括 拷 拾 持 指 挑 挙 挟 振 挿 捕 捜 捨 据 掃 授 掌 排 掘 掛 採 探 接 控 推 措 掲 描 提 揚 換 握 揮 援 揺 損 搬 搭 携 搾 摂 摘 摩 撃 撤 撮 撲 擁 操 擦 擬 支 改 攻 放 政 故 敏 救 敗 教 敢 散 敬 数 整 敵 敷 文 斉 斎 斗 料 斜 斤 斥 断 新 方 施 旅 旋 族 旗 既 日 旧 旨 早 旬 昆 昇 明 易 昔 星 映 春 昨 昭 是 昼 時 晩 普 景 晴 晶 暁 暇 暑 暖 暗 暦 暫 暮 暴 曇 曜 曲 更 書 曹 替 最 月 有 服 朕 朗 望 朝 期 木 未 末 本 札 朱 朴 机 朽 杉 材 村 束 条 来 杯 東 松 板 析 林 枚 果 枝 枠 枢 枯 架 柄 某 染 柔 柱 柳 査 栄 栓 校 株 核 根 格 栽 桃 案 桑 桜 桟 梅 械 棄 棋 棒 棚 棟 森 棺 植 検 業 極 楼 楽 概 構 様 槽 標 模 権 横 樹 橋 機 欄 欠 次 欧 欲 欺 款 歌 歓 止 正 武 歩 歯 歳 歴 死 殉 殊 残 殖 殴 段 殺 殻 殿 母 毎 毒 比 毛 氏
      民 気 水 氷 永 汁 求 汎 汗 汚 江 池 決 汽 沈 沖 没 沢 河 沸 油 治 沼 沿 況 泉 泊 泌 法 泡 波 泣 泥 注 泰 泳 洋 洗 洞 津 洪 活 派 流 浄 浅 浜 浦 浪 浮 浴 海 浸 消 涙 涯 液 涼 淑 淡 深 混 添 清 渇 済 渉 渋 渓 減 渡 渦 温 測 港 湖 湯 湾 湿 満 源 準 溝 溶 滅 滋 滑 滝 滞 滴 漁 漂 漆 漏 演 漠 漢 漫 漬 漸 潔 潜 潟 潤 潮 澄 激 濁 濃 濫 濯 瀬 火 灯 灰 災 炉 炊 炎 炭 点 為 烈 無 焦 然 焼 煙 照 煩 煮 熟 熱 燃 燥 爆 爵 父 片 版 牙 牛 牧 物 牲 特 犠 犬 犯 状 狂 狩 独 狭 猛 猟 猫 献 猶 猿 獄 獣 獲 玄 率 玉 王 珍 珠 班 現 球 理 琴 環 璽 瓶 甘 甚 生 産 用 田 由 甲 申 男 町 画 界 畑 畔 留 畜 畝 略 番 異 畳 疎 疑 疫 疲 疾 病 症 痘 痛 痢 痴 療 癒 癖 発 登 白 百 的 皆 皇 皮 皿 盆 益 盗 盛 盟 監 盤 目 盲 直 相 盾 省 看 県 真 眠 眺 眼 着 睡 督 瞬 矛 矢 知 短 矯 石 砂 研 砕 砲 破 硝 硫 硬 碁 碑 確 磁 磨 礁 礎 示 礼 社 祈 祉 祖 祝 神 祥 票 祭 禁 禅 禍 福 秀 私 秋 科 秒 秘 租 秩 称 移 程 税 稚 種 稲 稼 稿 穀 穂 積 穏 穫 穴 究 空 突 窃 窒 窓 窮 窯 立 竜 章 童 端 競 竹 笑 笛 符 第 筆 等 筋 筒 答 策 箇 算 管 箱 節 範 築 篤 簡 簿 籍 米 粉 粋 粒 粗 粘 粛 粧 精 糖 糧 糸 系 糾 紀 約 紅 紋 納 純 紙 級 紛 素 紡 索 紫 累 細 紳 紹 紺 終 組 経 結 絞 絡 給 統 絵 絶 絹 継 続 維 綱 網 綿 緊 総 緑 緒 線 締 編 緩 緯 練 縁 縄 縛 縦 縫 縮 績 繁 繊 織 繕 繭 繰 缶 罪 置 罰 署 罷 羅 羊 美 群 義 羽 翁 翌 習 翻 翼 老 考 者 耐 耕 耗 耳 聖 聞 聴 職 肉 肌 肖 肝 肢 肥 肩 肪 肯 育 肺 胃 胆 背 胎 胞 胴 胸 能 脂 脅 脈 脚 脱 脳 腐 腕 腰 腸 腹 膚 膜 膨 臓 臣 臨 自 臭 至 致 興 舌 舎 舗 舞 舟 航 般 舶 船 艇 艦 良 色 芋 芝 花 芳
      芸 芽 苗 若 苦 英 茂 茎 茶 草 荒 荘 荷 菊 菌 菓 菜 華 落 葉 著 葬 蒸 蓄 蔵 薄 薦 薪 薫 薬 藤 藩 藻 虎 虐 虚 虜 虞 虫 蚊 蚕 蛇 蛍 蛮 融 血 衆 行 術 街 衛 衝 衡 衣 表 衰 衷 袋 被 裁 裂 装 裏 裕 補 裸 製 複 褐 褒 襟 襲 西 要 覆 覇 見 規 視 覚 覧 親 観 角 解 触 言 訂 計 討 訓 託 記 訟 訪 設 許 訳 訴 診 証 詐 詔 評 詞 詠 試 詩 詰 話 該 詳 誇 誉 誌 認 誓 誕 誘 語 誠 誤 説 読 誰 課 調 談 請 論 諭 諮 諸 諾 謀 謁 謄 謙 講 謝 謡 謹 識 譜 警 議 譲 護 谷 豆 豊 豚 象 豪 貝 貞 負 財 貢 貧 貨 販 貫 責 貯 貴 買 貸 費 貿 賀 賃 賄 資 賊 賓 賛 賜 賞 賠 賢 賦 質 購 贈 赤 赦 走 赴 起 超 越 趣 足 距 跡 路 跳 践 踊 踏 躍 身 車 軌 軍 軒 軟 転 軸 軽 較 載 輝 輩 輪 輸 轄 辛 辞 辱 農 辺 込 迅 迎 近 返 迫 迭 述 迷 追 退 送 逃 逆 透 逐 逓 途 通 逝 速 造 連 逮 週 進 逸 遂 遅 遇 遊 運 遍 過 道 達 違 遠 遣 適 遭 遮 遵 遷 選 遺 避 還 邦 邪 邸 郊 郎 郡 部 郭 郵 郷 都 酌 配 酒 酔 酢 酪 酬 酵 酷 酸 醜 醸 釈 里 重 野 量 金 針 釣 鈍 鈴 鉄 鉛 鉢 鉱 銀 銃 銅 銘 銭 鋭 鋳 鋼 錠 錬 錯 録 鍛 鎖 鎮 鏡 鐘 鑑 長 門 閉 開 閑 間 関 閣 閥 閲 闘 阪 防 阻 附 降 限 陛 院 陣 除 陥 陪 陰 陳 陵 陶 陸 険 陽 隅 隆 隊 階 随 隔 際 障 隠 隣 隷 隻 雄 雅 集 雇 雌 雑 離 難 雨 雪 雰 雲 零 雷 電 需 震 霊 霜 霧 露 青 静 非 面 革 靴 韓 音 韻 響 頂 頃 項 順 預 頑 頒 領 頬 頭 頻 頼 題 額 顔 顕 願 類 顧 風 飛 食 飢 飯 飲 飼 飽 飾 養 餓 館 首 香 馬 駄 駅 駆 駐 騎 騒 験 騰 驚 骨 髄 高 髪 鬼 魂 魅 魔 魚 鮮 鯨 鳥 鳴 鶏 鹿 麗 麦 麻 黄 黒 黙 鼓 鼻 齢
    numerals: '% + - . 0 1 2 3 4 5 6 7 8 9 ‰'
    preferred_as_group: true
    punctuation: '! " # % & ( ) *  - . / : ; ? @ [ \ ] _ § ¶ ‐ — ― ‖ ‘ ’ “ ” † ‡ ‥ … ‰ ′ ″ ※ ‾ 、 。 〃 〈 〉 《 》 「 」 『 』 【 】 〔 〕 〜 ・ ！ ＂ ＃ ％ ＆ ＇ （ ） ＊ ， － ． ／ ： ； ？ ＠ ［ ＼ ］ ＿ ｛ ｝ ｡ ｢ ｣ ､ ･'
    script: Kanji
    status: primary
  - base: あ い う え お k か き く け こ g が ぎ ぐ げ ご s さ し す せ そ z ざ じ ず ぜ ぞ t た ち つ て と d だ ぢ づ で ど n な に ぬ ね の h は ひ ふ へ ほ b ば び ぶ べ ぼ p ぱ ぴ ぷ ぺ ぽ m ま み む め も y や ゆ よ r ら り る れ ろ w わ ゐ ゑ を ん っ ゝ
    marks: ゙  ゚
    preferred_as_group: true
    script: Hiragana
    status: primary
  - base: ゠ ァ ア ィ イ ゥ ウ ェ エ ォ オ カ ガ キ ギ ク グ ケ ゲ コ ゴ サ ザ シ ジ ス ズ セ ゼ ソ ゾ タ ダ チ ヂ ッ ツ ヅ テ デ ト ド ナ ニ ヌ ネ ノ ハ バ パ ヒ ビ ピ フ ブ プ ヘ ベ ペ ホ ボ ポ マ ミ ム メ モ ャ ヤ ュ ユ ョ ヨ ラ リ ル レ ロ ヮ ワ ヰ ヱ ヲ ン ヴ ヵ ヶ ヷ ヸ ヹ ヺ ・ ー ヽ ヾ ヿ ㇰ ㇱ ㇲ ㇳ ㇴ ㇵ ㇶ ㇷ ㇸ ㇹ ㇺ ㇻ ㇼ ㇽ ㇾ ㇿ
    marks: ゙  ゚
    preferred_as_group: true
    script: Katakana
    status: primary
  - base: A B C D E F G H I J K L M N O P Q R S T U V W X Y Z a b c d e f g h i j k l m n o p q r s t u v w x y z
    note: The Latin script is used for imported acronyms.
    script: Latin
    status: primary
  - base: A B D E F G H I J K L M N O P R S T U V W Y Z Ā Ē Ī Ō Ū a b d e f g h i j k l m n o p r s t u v w y z ā ē ī ō ū
    marks: ̄
    note: Rōmaji is used to transcribe Japanese for use by foreigners. The most commonly used orthography is this one, for the Hepburn romanization system.
    script: Latin
    status: transliteration
  source:
  - Omniglot
  - Wikipedia
  - CLDR
  speakers: 128000000
  speakers_date: 2020
  validity: preliminary
jpr:
  name: Judeo-Persian
  orthographies:
  - inherit: heb
    script: Hebrew
    status: primary
  speakers: 60000
  speakers_date: 1995
  status: living
  validity: draft
kaa:
  name: Kara-Kalpak
  orthographies:
  - autonym: Қарақалпақ
    base: А Б В Г Д Е Ж З И Й К Л М Н О П Р С Т У Ф Х Ц Ч Ш Щ Ъ Ы Ь Э Ю Я Ё Ў Ғ Қ Ң Ү Ҳ Ә Ө а б в г д е ж з и й к л м н о п р с т у ф х ц ч ш щ ъ ы ь э ю я ё ў ғ қ ң ү ҳ ә ө
    marks: ̆  ̈
    script: Cyrillic
    status: secondary
  - autonym: Qaraqalpaq
    base: A B C D E F G H I J K L M N O P Q R S T U V W X Y Z Á Ǵ Ń Ú a b c d e f g h i j k l m n o p q r s t u v w x y z á İ ı ǵ ń ú
    marks: ́  ̇
    script: Latin
    status: primary
  source:
  - Omniglot
  - Wikipedia
  speakers: 583410
  speakers_date: 2010
  status: living
  validity: preliminary
kab:
  name: Kabyle
  orthographies:
  - autonym: Taqbaylit
    auxiliary: O V o v
    base: A B C D E F G H I J K L M N P Q R S T U W X Y Z Č Ǧ Ɛ Ɣ Ḍ Ḥ Ṛ Ṣ Ṭ Ẓ a b c d e f g h i j k l m n p q r s t u w x y z č ǧ ɛ ɣ ḍ ḥ ṛ ṣ ṭ ẓ
    marks: ̌  ̣
    script: Latin
    status: primary
  source:
  - Omniglot
  - Wikipedia
  - CLDR
  speakers: 5600000
  speakers_date: 2012
  status: living
  validity: verified
kal:
  name: Kalaallisut
  orthographies:
  - autonym: Kalaallisut
    auxiliary: À Ì Ù à ì ù
    base: A B C D E F G H I J K L M N O P Q R S T U V W X Y Z Á Â Ã Å Æ Ê Í Î Ĩ Ô Ø Ú Û Ũ a b c d e f g h i j k l m n o p q r s t u v w x y z á â ã å æ ê í î ĩ ô ø ú û ĸ ũ
    marks: ́  ̂  ̃  ̊
    note: Alphabet invented by Samuel Kleinschmidt. Used until 1973.
    script: Latin
    status: deprecated
  - autonym: Kalaallisut
    auxiliary: B C D H W X Y Z Å Æ Ø b c d h w x y z å æ ø
    base: A E F G I J K L M N O P Q R S T U V a e f g i j k l m n o p q r s t u v
    script: Latin
    status: primary
  source:
  - Omniglot
  - Wikipedia
  speakers: 57000
  speakers_date: 2007
  status: living
  validity: verified
kam:
  name: Kamba (Kenya)
  orthographies:
  - autonym: Kikamba
    base: A B C D E F G H I J K L M N O P Q R S T U V W Y Z Ĩ Ũ a b c d e f g h i j k l m n o p q r s t u v w y z ĩ ũ
    marks: ̃
    script: Latin
    status: primary
  source:
  - CLDR
  - Wikipedia
  speakers: 3900000
  speakers_date: 2009
  status: living
  validity: preliminary
kan:
  name: Kannada
  note: There are approximately 600000 L2 speakers.
  orthographies:
  - autonym: ಕನ್ನಡ
    base: ಕ ಖ ಗ ಘ ಙ ಚ ಛ ಜ ಝ ಞ ಟ ಠ ಡ ಢ ಣ ತ ಥ ದ ಧ ನ ಪ ಫ ಬ ಭ ಮ ಯ ರ ಲ ವ ಶ ಷ ಸ ಹ ಳ ಅ ಆ ಇ ಈ ಉ ಊ ಋ ೠ ಎ ಏ ಐ ಒ ಓ ಔ
    design_note: Mark positioning and numerous precomposed forms (namely conjunct ligatures) are required for proper representation of the language.
    marks: ಂ  ಃ  ಾ  ಿ  ು  ೂ  ೃ  ೄ  ೆ  ೌ  ್  ೕ  ೖ
    numerals: ೧ ೨ ೩ ೪ ೫ ೬ ೭ ೮ ೯ ೦
    script: Kannada
    status: primary
  source:
  - Omniglot
  - Wikipedia
  speakers: 43000000
  speakers_date: 2011
  validity: preliminary
kap:
  name: Bezhta
  orthographies:
  - autonym: Бежкьалас миц
    base: А Б В Г Д Е Ж З И Й К Л М Н О П Р С Т У Ф Х Ц Ч Ш Щ Ъ Ы Ь Э Я Ӏ а б в г д е ж з и й к л м н о п р с т у ф х ц ч ш щ ъ ы ь э я ӏ
    marks: ̄  ̆
    script: Cyrillic
    status: primary
  source:
  - Omniglot
  - Wikipedia
  speakers: 6800
  speakers_date: 2006-2010
  status: living
  validity: verified
kat:
  name: Georgian
  orthographies:
  - autonym: ქართული
    base: Ა Ბ Გ Დ Ე Ვ Ზ Თ Ი Კ Ლ Მ Ნ Ო Პ Ჟ Რ Ს Ტ Უ Ფ Ქ Ღ Ყ Შ Ჩ Ც Ძ Წ Ჭ Ხ Ჯ Ჰ ა ბ გ დ ე ვ ზ თ ი კ ლ მ ნ ო პ ჟ რ ს ტ უ ფ ქ ღ ყ შ ჩ ც ძ წ ჭ ხ ჯ ჰ
    design_note: Mkhedruli (lowercase letters) and Mtavruli (capital letters, added to Unicode in 2018). It is recommended that font developers supporting contemporary use of the Georgian language include both sets of letters.
    script: Georgian
    status: primary
  - base: Ⴀ Ⴁ Ⴂ Ⴃ Ⴄ Ⴅ Ⴆ Ⴇ Ⴈ Ⴉ Ⴊ Ⴋ Ⴌ Ⴍ Ⴎ Ⴏ Ⴐ Ⴑ Ⴒ Ⴓ Ⴔ Ⴕ Ⴖ Ⴗ Ⴘ Ⴙ Ⴚ Ⴛ Ⴜ Ⴝ Ⴞ Ⴟ Ⴠ Ⴡ Ⴢ Ⴣ Ⴤ Ⴥ
    design_note: The capital letters (Asomtavruli) of the old ecclesiastical alphabet Khutsuri. Asomtavruli is used intensively in iconography, murals, and exterior design. Asomtavruli and Nuskhuri (the lowercase letters) are officially used by the Georgian Orthodox Church alongside Mkhedruli.
    script: Georgian
    status: secondary
  - base: ⴀ ⴁ ⴂ ⴃ ⴄ ⴅ ⴆ ⴇ ⴈ ⴉ ⴊ ⴋ ⴌ ⴍ ⴎ ⴏ ⴐ ⴑ ⴒ ⴓ ⴔ ⴕ ⴖ ⴗ ⴘ ⴙ ⴚ ⴛ ⴜ ⴝ ⴞ ⴟ ⴠ ⴡ ⴢ ⴣ ⴤ ⴥ
    design_note: The lowercase letters (Nuskhuri) of the old ecclesiastical alphabet Khutsuri. Asomtavruli (the capital letters) and Nuskhuri are officially used by the Georgian Orthodox Church alongside Mkhedruli, today.
    script: Georgian
    status: secondary
  source:
  - Omniglot
  - Wikipedia
  speakers: 3700000
  speakers_date: 2014
  validity: preliminary
kau:
  includes:
  - knc
  - kby
  - krt
  - bms
  - kbl
  name: Kanuri
  note: These are part of a dialect continuuum and therefore not necessarilyy mutually intelligible.
  orthographies:
  - base: A B C D E Ǝ F G H I J K L M N O P R Ɍ S T U W Y Z a b c d e ǝ f g h i j k l m n o p r ɍ s t u w y z
    script: Latin
    status: primary
  source:
  - Omniglot
  - Wikipedia
  speakers: 8600000
  speakers_date: 1988-2015
  validity: preliminary
kaz:
  name: Kazakh
  orthographies:
  - autonym: Қазақ тілі
    base: А Б В Г Д Е Ж З И Й К Л М Н О П Р С Т У Ф Х Ц Ч Ш Щ Ъ Ы Ь Э Ю Я Ё І Ғ Қ Ң Ү Ұ Һ Ә Ө а б в г д е ж з и й к л м н о п р с т у ф х ц ч ш щ ъ ы ь э ю я ё і ғ қ ң ү ұ һ ә ө
    marks: ̆  ̈
    script: Cyrillic
    status: primary
  source:
  - Omniglot
  - Wikipedia
  - CLDR
  speakers: 11700000
  speakers_date: 2009
  status: living
  validity: preliminary
kbd:
  name: Kabardian
  orthographies:
  - autonym: Адыгэбзэ
    base: А Б В Г Д Е Ж З И Й К Л М Н О П Р С Т У Ф Х Ц Ч Ш Щ Ъ Ы Ь Э Ю Я Ё Ӏ а б в г д е ж з и й к л м н о п р с т у ф х ц ч ш щ ъ ы ь э ю я ё ӏ
    marks: ̆  ̈
    script: Cyrillic
    status: primary
  source:
  - Omniglot
  - Wikipedia
  speakers: 1600000
  speakers_date: 2005-2010
  status: living
  validity: preliminary
kbp:
  name: Kabiyè
  orthographies:
  - auxiliary: ̀ ́
    base: A B C D Ɖ E Ɛ F G Ɣ H I Ɩ J K L M N Ñ Ŋ O Ɔ P R S T U Ʋ V W Y Z a b c d ɖ e ɛ f g ɣ h i ɩ j k l m n ñ ŋ o ɔ p r s t u ʋ v w y z
    marks: ̃
    script: Latin
    status: primary
  source:
  - Wikipedia
  - https://www.webonary.org/kabiye/browse/browse-vernacular-english/?key=kbp&lang=en
  - https://www.sil.org/resources/archives/1967
  - https://www.bible.com/bible/555/MAT.1.KABI
  - https://www.jw.org/kbp/
  speakers: 1000000
  speakers_date: 2012
  validity: preliminary
kca:
  name: Khanty
  orthographies:
  - autonym: Ханты
    base: А Б В Г Д Е Ж З И Й К Л М Н О П Р С Т У Ф Х Ц Ч Ш Щ Ъ Ы Ь Э Ю Я Ё Є Ў Қ Ң Ҳ Ҷ Ӆ Ӈ Ӑ Ӓ Ә Ӛ Ӧ Ө Ӫ Ӱ Ԓ а б в г д е ж з и й к л м н о п р с т у ф х ц ч ш щ ъ ы ь э ю я ё є ў қ ң ҳ ҷ ӆ ӈ ӑ ӓ ә ӛ ӧ ө ӫ ӱ ԓ
    marks: ̆  ̈
    script: Cyrillic
    status: primary
  source:
  - Omniglot
  - Wikipedia
  speakers: 9600
  speakers_date: 2010
  status: living
  validity: preliminary
kde:
  name: Makonde
  orthographies:
  - autonym: Chimakonde
    base: A B C D E F G H I J K L M N O P Q R S T U V W X Y Z a b c d e f g h i j k l m n o p q r s t u v w x y z
    script: Latin
    status: primary
  source:
  - Omniglot
  - CLDR
  speakers: 1400000
  speakers_date: 2006
  status: living
  validity: verified
kdh:
  name: Tem
  orthographies:
  - autonym: Kotokoli
    base: A B C D Ɖ E Ɛ F G H I Ɩ J K L M N Ŋ O Ɔ P R S T U Ʊ V W Y Z a b c d ɖ e ɛ f g h i ɩ j k l m n ŋ o ɔ p r s t u ʊ v w y z
    script: Latin
    status: primary
  source:
  - Wikipedia
  speakers: 340000
  speakers_date: 1987-2012
  validity: preliminary
kdr:
  name: Karaim
  orthographies:
  - autonym: Къарай
    base: А Б В Г Д Е Ж З И Й К Л М Н О П Р С Т У Ф Х Ц Ч Ш Щ Ъ Ы Ь Э Ю Я Ӧ Ӱ а б в г д е ж з и й к л м н о п р с т у ф х ц ч ш щ ъ ы ь э ю я ӧ ӱ
    marks: ̆  ̈
    script: Cyrillic
    status: primary
  source:
  - Omniglot
  - Wikipedia
  speakers: 80
  speakers_date: 2014
  status: living
  validity: preliminary
kea:
  name: Kabuverdianu
  orthographies:
  - autonym: Kabuverdianu
    base: A B C D E F G H I J K L M N O P Q R S T U V W X Y Z À Á Â Ã Ç È É Ê Í Ò Ó Ô Õ Ú Ü a b c d e f g h i j k l m n o p q r s t u v w x y z à á â ã ç è é ê í ò ó ô õ ú ü
    marks: ̀  ́  ̂  ̃  ̈  ̧
    script: Latin
    status: primary
  source:
  - Omniglot
  - Wikipedia
  speakers: 871000
  speakers_date: 2017
  status: living
  validity: verified
kek:
  name: Kekchí
  orthographies:
  - autonym: Q’eqchi’
    base: A B C D E F G H I J K L M N O P Q R S T U V W X Y Z a b c d e f g h i j k l m n o p q r s t u v w x y z ’
    script: Latin
    status: primary
  source:
  - Omniglot
  - Wikipedia
  speakers: 800000
  speakers_date: 2009
  status: living
  validity: verified
ket:
  name: Ket
  orthographies:
  - autonym: Остыганна ӄа’
    base: А Б В Г Д Е Ж З И Й К Л М Н О П Р С Т У Ф Х Ц Ч Ш Щ Ъ Ы Ь Э Ю Я Ё Ӄ Ӈ Ә Ө Ӷ а б в г д е ж з и й к л м н о п р с т у ф х ц ч ш щ ъ ы ь э ю я ё ӄ ӈ ә ө ӷ ’
    marks: ̆  ̈
    script: Cyrillic
    status: primary
  source:
  - Omniglot
  - Wikipedia
  speakers: 213
  speakers_date: 2010
  status: living
  validity: preliminary
kfr:
  name: Kachhi
  orthographies:
  - autonym: કચ્છી
    inherit: guj
    script: Gujarati
    status: primary
  source:
  - Omniglot
  - Wikipedia
  speakers: 1031000
  speakers_date: 2011
  validity: preliminary
kgp:
  name: Kaingang
  orthographies:
  - autonym: Kanhgág
    base: A B C D E F G H I J K L M N O P Q R S T U V W X Y Z Á Ã É Ó Ĩ Ỹ a b c d e f g h i j k l m n o p q r s t u v w x y z á ã é ó ĩ ỹ
    marks: ́  ̃
    script: Latin
    status: primary
  source:
  - Omniglot
  - Wikipedia
  speakers: 18000
  speakers_date: 1989
  status: living
  validity: verified
kha:
  name: Khasi
  orthographies:
  - autonym: Ka Ktien Khasi
    base: A B K D E G H I Ï J L M N Ñ O P R S T U W Y a b k d e g h i ï j l m n ñ o p r s t u w y
    marks: ̃  ̈
    script: Latin
    status: primary
  source:
  - Omniglot
  - Wikipedia
  speakers: 1037964
  speakers_date: 2011
  validity: preliminary
khk:
  name: Halh Mongolian
  orthographies:
  - autonym: Монгол
    base: А Б В Г Д Е Ж З И Й К Л М Н О П Р С Т У Ф Х Ц Ч Ш Щ Ъ Ы Ь Э Ю Я Ё Ү Ө а б в г д е ж з и й к л м н о п р с т у ф х ц ч ш щ ъ ы ь э ю я ё ү ө
    marks: ̆  ̈
    script: Cyrillic
    status: primary
  source:
  - Omniglot
  - Wikipedia
  speakers: 3600000
  speakers_date: 2014
  status: living
  validity: verified
khm:
  name: Khmer
  orthographies:
  - autonym: ភាសាខ្មែរ
    base: ក ខ គ ឃ ង ច ឆ ជ ឈ ញ ដ ឋ ឌ ឍ ណ ត ថ ទ ធ ន ប ផ ព ភ ម យ រ ល វ ស ហ ឡ អ ឥ ឦ ឧ ឩ ឪ ឫ ឬ ឭ ឮ ឯ ឰ ឱ ឲ ឳ
    design_note: Mark positioning and some character combinations (ligatures) have to be resolved to properly represent the language.
    marks: ឴  ឵  ា  ិ  ី  ឹ  ឺ  ុ  ូ  ួ  ើ  ឿ  ៀ  េ  ែ  ៃ  ោ  ៅ  ំ  ះ  ៈ  ៉  ៊  ់  ៍  ័  ្
    script: Khmer
    status: primary
  source:
  - Omniglot
  - Wikipedia
  speakers: 16000000
  speakers_date: 2007
  validity: draft
khq:
  name: Koyra Chiini Songhay
  orthographies:
  - autonym: Koyra Chiini
    auxiliary: V v
    base: A B C D E F G H I J K L M N O P Q R S T U W X Y Z Ã Õ Ŋ Š Ž Ɲ Ẽ a b c d e f g h i j k l m n o p q r s t u w x y z ã õ ŋ š ž ɲ ẽ
    marks: ̃  ̌
    script: Latin
    status: primary
  source:
  - CLDR
  speakers: 200000
  speakers_date: 1999
  status: living
  validity: draft
kik:
  name: Kikuyu
  orthographies:
  - autonym: Gĩgĩkũyũ
    base: A B C D E F G H I J K L M N O P Q R S T U V W X Y Z Ĩ Ŋ Ũ a b c d e f g h i j k l m n o p q r s t u v w x y z ĩ ŋ ũ
    marks: ̃
    script: Latin
    status: primary
  source:
  - Omniglot
  - CLDR
  - Wikipedia
  speakers: 10000000
  speakers_date: 2009
  status: living
  validity: preliminary
kin:
  name: Kinyarwanda
  orthographies:
  - autonym: Kinyarwanda
    base: A B C D E F G H I J K L M N O P Q R S T U V W X Y Z a b c d e f g h i j k l m n o p q r s t u v w x y z
    script: Latin
    status: primary
  source:
  - Omniglot
  - Wikipedia
  speakers: 9800000
  speakers_date: 2018
  status: living
  validity: preliminary
kir:
  name: Kirghiz
  orthographies:
  - autonym: Кыргызча
    base: А Б В Г Д Е Ж З И Й К Л М Н О П Р С Т У Ф Х Ц Ч Ш Щ Ъ Ы Ь Э Ю Я Ё Ң Ү Ө а б в г д е ж з и й к л м н о п р с т у ф х ц ч ш щ ъ ы ь э ю я ё ң ү ө
    marks: ̆  ̈
    script: Cyrillic
    status: primary
  source:
  - Omniglot
  - Wikipedia
  speakers: 4300000
  speakers_date: 2009
  status: living
  validity: verified
kiu:
  name: Kirmanjki (individual language)
  orthographies:
  - autonym: Shar Ma
    base: A B C D E F G H I J K L M N O P Q R S T U V W X Y Z Ç Ê Ǧ Î Ş Û a b c d e f g h i j k l m n o p q r s t u v w x y z ç ê ǧ î ş û
    marks: ̂  ̌  ̧
    script: Latin
    status: primary
  preferred_name: Kirmanjki
  source:
  - Omniglot
  - Wikipedia
  status: living
  validity: verified
kjh:
  name: Khakas
  orthographies:
  - autonym: Хакас
    base: А Б В Г Д Е Ж З И Й К Л М Н О П Р С Т У Ф Х Ц Ч Ш Щ Ъ Ы Ь Э Ю Я Ё І Ғ Ң Ӌ Ӧ Ӱ а б в г д е ж з и й к л м н о п р с т у ф х ц ч ш щ ъ ы ь э ю я ё і ғ ң ӌ ӧ ӱ
    marks: ̆  ̈
    script: Cyrillic
    status: primary
  source:
  - Omniglot
  - Wikipedia
  speakers: 43000
  speakers_date: 2010
  status: living
  validity: preliminary
kjj:
  name: Khinalugh
  orthographies:
  - autonym: Каьтш мицӏ
    base: А Б В Г Д Е Ж З И Й К Л М Н О П Р С Т У Ф Х Ц Ч Ш Щ Ъ Ы Ь Э Ю Я Ӏ Ә а б в г д е ж з и й к л м н о п р с т у ф х ц ч ш щ ъ ы ь э ю я ӏ ә
    marks: ̃  ̆
    script: Cyrillic
    status: primary
  source:
  - Omniglot
  - Wikipedia
  speakers: 1000
  speakers_date: 2007
  status: living
  validity: preliminary
kkh:
  name: Khün
  orthographies:
  - autonym: ᨴᩱ᩠ᨿᨡᩨ᩠ᨶ
    base: ᨠ ᨡ ᩉ ᨦ ᨧ ᨨ ᨬ ᨭ ᨣ ᨤ ᨥ ᨩ ᨫ ᨮ ᨲ ᨳ ᨶ ᨸ ᨹ ᨺ ᨰ ᨱ ᨴ ᨵ ᨻ ᨽ ᨼ ᨾ ᩃ ᩁ ᩅ ᩆ ᩇ ᨿ ᩓ ᩈ ᩔ ᨪ ᩌ ᩊ ᨯ ᨷ ᩀ ᩋ ᩍ ᩎ ᩏ ᩐ ᩑ ᩒ ᩂ ᩄ
    marks: ᩖ  ᩠  ᩣ  ᩱ
    script: Tham
    status: primary
  source:
  - Omniglot
  - Wikipedia
  speakers: 100000
  speakers_date: 1990
  validity: preliminary
kkj:
  name: Kako
  orthographies:
  - autonym: Kakɔ
    auxiliary: Q X Z q x z
    base: A B C D E F G H I J K L M N O P R S T U V W Y À Á Â È É Ê Ì Í Î Ò Ó Ô Ù Ú Û Ŋ Ǌ Ɓ Ɔ Ɗ Ɛ a b c d e f g h i j k l m n o p r s t u v w y à á â è é ê ì í î ò ó ô ù ú û ŋ ǌ ɓ ɔ ɗ ɛ
    marks: ̀  ́  ̂  ̧
    script: Latin
    status: primary
  source:
  - CLDR
  - Wikipedia
  speakers: 120000
  speakers_date: 1996-2003
  status: living
  validity: preliminary
kln:
  includes:
  - enb
  - eyo
  - niq
  - oki
  - pko
  - sgc
  - spy
  - tec
  - tuy
  name: Kalenjin
  note: A cluster of Nandi–Markweta dialects/languages. Approximately 18% of the population of Kenya.
  orthographies:
  - autonym: Markweta
    auxiliary: F Q V X Z f q v x z
    base: A B C D E G H I J K L M N O P R S T U W Y a b c d e g h i j k l m n o p r s t u w y
    script: Latin
    status: primary
  preferred_as_individual: true
  source:
  - Wikipedia
  - CLDR
  speakers: 8561574
  status: living
  validity: preliminary
kmb:
  name: Kimbundu
  orthographies:
  - base: A B D E F H I J K L M N O P S T U V X Z a b d e f h i j k l m n o p s t u v x z
    script: Latin
    status: primary
  source:
  - Omniglot
  - Wikipedia
  speakers: 2100000
  speakers_date: 2014
  validity: preliminary
kmr:
  name: Northern Kurdish
  orthographies:
  - autonym: Kurmancî
    auxiliary: Ḧ Ẍ ḧ ẍ '
    base: A B C D E F G H I J K L M N O P Q R S T U V W X Y Z Ç Ê Î Ş Û a b c d e f g h i j k l m n o p q r s t u v w x y z ç ê î ş û
    marks: ̂  ̧
    script: Latin
    status: secondary
  - autonym: Kurmancî
    auxiliary: Ḧ Ẍ ḧ ẍ '
    base: A B C D E F G H I J K L M N O P Q R S T U V W X Y Z Ç Ê Î Ş Û Ł Ň Ř Ü a b c d e f g h i j k l m n o p q r s t u v w x y z ç ê î ş û ł ň ř ü
    marks: ̂  ̈  ̌  ̧
    note: Used in Turkey, Syria, Iraq and Iran.
    script: Latin
    status: primary
  - base: А Б В Г Д Е Ә Ж З Й К Л М Н О Ӧ П Р С Т У Ф Х Һ Ч Ш Щ Ь Э Ԛ Ԝ а б в г д е ә ж з й к л м н о ӧ п р с т у ф х һ ч ш щ ь э ԛ ԝ '
    marks: ̆  ̈
    note: Used in Russia and Armenia.
    script: Cyrillic
    status: primary
  source:
  - Wikipedia
  - Omniglot
  speakers: 15000000
  speakers_date: 2009
  status: living
  validity: preliminary
knn:
  name: Konkani (individual language)
  orthographies:
  - autonym: महाराष्ट्रीय कोंकणी
    inherit: gom
    script: Devanagari
    status: primary
  preferred_name: Maharashtrian Konkani
  source:
  - Wikipedia
  - Unicode
  speakers: 2400000
  speakers_date: 2011
  validity: preliminary
koi:
  name: Komi-Permyak
  orthographies:
  - autonym: Перем Коми
    base: А Б В Г Д Е Ж З И Й К Л М Н О П Р С Т У Ф Х Ц Ч Ш Щ Ъ Ы Ь Э Ю Я Ё І Ӧ а б в г д е ж з и й к л м н о п р с т у ф х ц ч ш щ ъ ы ь э ю я ё і ӧ
    marks: ̆  ̈
    script: Cyrillic
    status: primary
  source:
  - Omniglot
  - Wikipedia
  speakers: 63000
  speakers_date: 2010
  status: living
  validity: verified
kok:
  includes:
  - gom
  - knn
  name: Konkani (macrolanguage)
  source:
  - Wikipedia
  speakers: 2300000
  speakers_date: 2011
  validity: verified
kon:
  autonym: Kikongo
  includes:
  - kng
  - ldi
  - kwy
  - yom
  name: Kongo
  note: The speaker count is for all included languages.
  orthographies:
  - base: A B C D E F G H I J K L M N O P Q R S T U V W X Y Z a b c d e f g h i j k l m n o p q r s t u v w x y z
    script: Latin
    status: primary
  preferred_as_individual: true
  source:
  - Wikipedia
  - Omniglot
  speakers: 6500000
  speakers_date: 1982-2012
  status: living
  validity: preliminary
koo:
  name: Konzo
  orthographies:
  - autonym: Lhukonzo
    base: A B D E F G H I Ï K L M N O P R S T U Ü V W Y Z a b d e f g h i ï k l m n o p r s t u ü v w y z
    marks: ̈
    script: Latin
    status: primary
  source:
  - Omniglot
  - Wikipedia
  speakers: 610000
  speakers_date: 2002
  validity: preliminary
kor:
  name: Korean
  orthographies:
  - autonym: 한국어 / 조선말
    auxiliary: ᅡ ᅢ ᅣ ᅤ ᅥ ᅦ ᅧ ᅨ ᅩ ᅪ ᅫ ᅬ ᅭ ᅮ ᅯ ᅰ ᅱ ᅲ ᅳ ᅴ ᅵ ᄀ ᄁ ᄂ ᄃ ᄄ ᄅ ᄆ ᄇ ᄈ ᄉ ᄊ ᄋ ᄌ ㅉ ᄎ ᄏ ᄐ ᄑ ᄒ
    base: 가 각 갂 갃 간 갅 갆 갇 갈 갉 갊 갋 갌 갍 갎 갏 감 갑 값 갓 갔 강 갖 갗 갘 같 갚 갛 개 객 갞 갟 갠 갡 갢 갣 갤 갥 갦 갧 갨 갩 갪 갫 갬 갭 갮 갯 갰 갱 갲 갳 갴 갵 갶 갷 갸 갹 갺 갻 갼 갽 갾 갿 걀 걁 걂 걃 걄 걅 걆 걇 걈 걉 걊 걋 걌 걍 걎 걏 걐 걑 걒 걓 걔 걕 걖 걗 걘 걙 걚 걛 걜 걝 걞 걟 걠 걡 걢 걣 걤 걥 걦 걧 걨 걩 걪 걫 걬 걭 걮 걯 거 걱 걲 걳 건 걵 걶 걷 걸 걹 걺 걻 걼 걽 걾 걿 검 겁 겂 것 겄 겅 겆 겇 겈 겉 겊 겋 게 겍 겎 겏 겐 겑 겒 겓 겔 겕 겖 겗 겘 겙 겚 겛 겜 겝 겞 겟 겠 겡 겢 겣 겤 겥 겦 겧 겨 격 겪 겫 견 겭 겮 겯 결 겱 겲 겳 겴 겵 겶 겷 겸 겹 겺 겻 겼 경 겾 겿 곀 곁 곂 곃 계 곅 곆 곇 곈 곉 곊 곋 곌 곍 곎 곏 곐 곑 곒 곓 곔 곕 곖 곗 곘 곙 곚 곛 곜 곝 곞 곟 고 곡 곢 곣 곤 곥 곦 곧 골 곩 곪 곫 곬 곭 곮 곯 곰 곱 곲 곳 곴 공 곶 곷 곸 곹 곺 곻 과 곽 곾 곿 관 괁 괂 괃 괄 괅 괆 괇 괈 괉 괊 괋 괌 괍 괎 괏 괐 광 괒 괓 괔 괕 괖 괗 괘 괙 괚 괛 괜 괝 괞 괟 괠 괡 괢 괣 괤 괥 괦 괧 괨 괩 괪 괫 괬 괭 괮 괯 괰 괱 괲 괳 괴 괵 괶 괷 괸 괹 괺 괻 괼 괽 괾 괿 굀 굁 굂 굃 굄 굅 굆 굇 굈 굉 굊 굋 굌 굍 굎 굏 교 굑 굒 굓 굔 굕 굖 굗 굘 굙 굚 굛 굜 굝 굞 굟 굠 굡 굢 굣 굤 굥 굦 굧 굨 굩 굪 굫 구 국 굮 굯 군 굱 굲 굳 굴 굵 굶 굷 굸 굹 굺 굻 굼 굽 굾 굿 궀 궁 궂 궃 궄 궅 궆 궇 궈 궉 궊 궋 권 궍 궎 궏 궐 궑 궒 궓 궔 궕 궖 궗 궘 궙 궚 궛 궜 궝 궞 궟 궠 궡 궢 궣 궤 궥 궦 궧 궨 궩 궪 궫 궬 궭 궮 궯 궰 궱 궲 궳 궴 궵 궶 궷 궸 궹 궺 궻 궼 궽 궾 궿 귀 귁 귂 귃 귄 귅 귆 귇 귈 귉 귊 귋 귌 귍 귎 귏 귐 귑 귒 귓 귔 귕 귖 귗 귘 귙 귚 귛 규 귝 귞 귟 균 귡 귢 귣 귤 귥 귦 귧 귨 귩 귪 귫 귬 귭 귮 귯
      귰 귱 귲 귳 귴 귵 귶 귷 그 극 귺 귻 근 귽 귾 귿 글 긁 긂 긃 긄 긅 긆 긇 금 급 긊 긋 긌 긍 긎 긏 긐 긑 긒 긓 긔 긕 긖 긗 긘 긙 긚 긛 긜 긝 긞 긟 긠 긡 긢 긣 긤 긥 긦 긧 긨 긩 긪 긫 긬 긭 긮 긯 기 긱 긲 긳 긴 긵 긶 긷 길 긹 긺 긻 긼 긽 긾 긿 김 깁 깂 깃 깄 깅 깆 깇 깈 깉 깊 깋 까 깍 깎 깏 깐 깑 깒 깓 깔 깕 깖 깗 깘 깙 깚 깛 깜 깝 깞 깟 깠 깡 깢 깣 깤 깥 깦 깧 깨 깩 깪 깫 깬 깭 깮 깯 깰 깱 깲 깳 깴 깵 깶 깷 깸 깹 깺 깻 깼 깽 깾 깿 꺀 꺁 꺂 꺃 꺄 꺅 꺆 꺇 꺈 꺉 꺊 꺋 꺌 꺍 꺎 꺏 꺐 꺑 꺒 꺓 꺔 꺕 꺖 꺗 꺘 꺙 꺚 꺛 꺜 꺝 꺞 꺟 꺠 꺡 꺢 꺣 꺤 꺥 꺦 꺧 꺨 꺩 꺪 꺫 꺬 꺭 꺮 꺯 꺰 꺱 꺲 꺳 꺴 꺵 꺶 꺷 꺸 꺹 꺺 꺻 꺼 꺽 꺾 꺿 껀 껁 껂 껃 껄 껅 껆 껇 껈 껉 껊 껋 껌 껍 껎 껏 껐 껑 껒 껓 껔 껕 껖 껗 께 껙 껚 껛 껜 껝 껞 껟 껠 껡 껢 껣 껤 껥 껦 껧 껨 껩 껪 껫 껬 껭 껮 껯 껰 껱 껲 껳 껴 껵 껶 껷 껸 껹 껺 껻 껼 껽 껾 껿 꼀 꼁 꼂 꼃 꼄 꼅 꼆 꼇 꼈 꼉 꼊 꼋 꼌 꼍 꼎 꼏 꼐 꼑 꼒 꼓 꼔 꼕 꼖 꼗 꼘 꼙 꼚 꼛 꼜 꼝 꼞 꼟 꼠 꼡 꼢 꼣 꼤 꼥 꼦 꼧 꼨 꼩 꼪 꼫 꼬 꼭 꼮 꼯 꼰 꼱 꼲 꼳 꼴 꼵 꼶 꼷 꼸 꼹 꼺 꼻 꼼 꼽 꼾 꼿 꽀 꽁 꽂 꽃 꽄 꽅 꽆 꽇 꽈 꽉 꽊 꽋 꽌 꽍 꽎 꽏 꽐 꽑 꽒 꽓 꽔 꽕 꽖 꽗 꽘 꽙 꽚 꽛 꽜 꽝 꽞 꽟 꽠 꽡 꽢 꽣 꽤 꽥 꽦 꽧 꽨 꽩 꽪 꽫 꽬 꽭 꽮 꽯 꽰 꽱 꽲 꽳 꽴 꽵 꽶 꽷 꽸 꽹 꽺 꽻 꽼 꽽 꽾 꽿 꾀 꾁 꾂 꾃 꾄 꾅 꾆 꾇 꾈 꾉 꾊 꾋 꾌 꾍 꾎 꾏 꾐 꾑 꾒 꾓 꾔 꾕 꾖 꾗 꾘 꾙 꾚 꾛 꾜 꾝 꾞 꾟 꾠 꾡 꾢 꾣 꾤 꾥 꾦 꾧 꾨 꾩 꾪 꾫 꾬 꾭 꾮 꾯 꾰 꾱 꾲 꾳 꾴 꾵 꾶 꾷 꾸 꾹 꾺 꾻 꾼 꾽 꾾 꾿 꿀 꿁 꿂 꿃 꿄 꿅 꿆 꿇 꿈 꿉 꿊 꿋 꿌 꿍 꿎 꿏 꿐 꿑 꿒 꿓 꿔 꿕 꿖 꿗 꿘 꿙 꿚 꿛 꿜 꿝 꿞 꿟 꿠 꿡
      꿢 꿣 꿤 꿥 꿦 꿧 꿨 꿩 꿪 꿫 꿬 꿭 꿮 꿯 꿰 꿱 꿲 꿳 꿴 꿵 꿶 꿷 꿸 꿹 꿺 꿻 꿼 꿽 꿾 꿿 뀀 뀁 뀂 뀃 뀄 뀅 뀆 뀇 뀈 뀉 뀊 뀋 뀌 뀍 뀎 뀏 뀐 뀑 뀒 뀓 뀔 뀕 뀖 뀗 뀘 뀙 뀚 뀛 뀜 뀝 뀞 뀟 뀠 뀡 뀢 뀣 뀤 뀥 뀦 뀧 뀨 뀩 뀪 뀫 뀬 뀭 뀮 뀯 뀰 뀱 뀲 뀳 뀴 뀵 뀶 뀷 뀸 뀹 뀺 뀻 뀼 뀽 뀾 뀿 끀 끁 끂 끃 끄 끅 끆 끇 끈 끉 끊 끋 끌 끍 끎 끏 끐 끑 끒 끓 끔 끕 끖 끗 끘 끙 끚 끛 끜 끝 끞 끟 끠 끡 끢 끣 끤 끥 끦 끧 끨 끩 끪 끫 끬 끭 끮 끯 끰 끱 끲 끳 끴 끵 끶 끷 끸 끹 끺 끻 끼 끽 끾 끿 낀 낁 낂 낃 낄 낅 낆 낇 낈 낉 낊 낋 낌 낍 낎 낏 낐 낑 낒 낓 낔 낕 낖 낗 나 낙 낚 낛 난 낝 낞 낟 날 낡 낢 낣 낤 낥 낦 낧 남 납 낪 낫 났 낭 낮 낯 낰 낱 낲 낳 내 낵 낶 낷 낸 낹 낺 낻 낼 낽 낾 낿 냀 냁 냂 냃 냄 냅 냆 냇 냈 냉 냊 냋 냌 냍 냎 냏 냐 냑 냒 냓 냔 냕 냖 냗 냘 냙 냚 냛 냜 냝 냞 냟 냠 냡 냢 냣 냤 냥 냦 냧 냨 냩 냪 냫 냬 냭 냮 냯 냰 냱 냲 냳 냴 냵 냶 냷 냸 냹 냺 냻 냼 냽 냾 냿 넀 넁 넂 넃 넄 넅 넆 넇 너 넉 넊 넋 넌 넍 넎 넏 널 넑 넒 넓 넔 넕 넖 넗 넘 넙 넚 넛 넜 넝 넞 넟 넠 넡 넢 넣 네 넥 넦 넧 넨 넩 넪 넫 넬 넭 넮 넯 넰 넱 넲 넳 넴 넵 넶 넷 넸 넹 넺 넻 넼 넽 넾 넿 녀 녁 녂 녃 년 녅 녆 녇 녈 녉 녊 녋 녌 녍 녎 녏 념 녑 녒 녓 녔 녕 녖 녗 녘 녙 녚 녛 녜 녝 녞 녟 녠 녡 녢 녣 녤 녥 녦 녧 녨 녩 녪 녫 녬 녭 녮 녯 녰 녱 녲 녳 녴 녵 녶 녷 노 녹 녺 녻 논 녽 녾 녿 놀 놁 놂 놃 놄 놅 놆 놇 놈 놉 놊 놋 놌 농 놎 놏 놐 놑 높 놓 놔 놕 놖 놗 놘 놙 놚 놛 놜 놝 놞 놟 놠 놡 놢 놣 놤 놥 놦 놧 놨 놩 놪 놫 놬 놭 놮 놯 놰 놱 놲 놳 놴 놵 놶 놷 놸 놹 놺 놻 놼 놽 놾 놿 뇀 뇁 뇂 뇃 뇄 뇅 뇆 뇇 뇈 뇉 뇊 뇋 뇌 뇍 뇎 뇏 뇐 뇑 뇒 뇓
      뇔 뇕 뇖 뇗 뇘 뇙 뇚 뇛 뇜 뇝 뇞 뇟 뇠 뇡 뇢 뇣 뇤 뇥 뇦 뇧 뇨 뇩 뇪 뇫 뇬 뇭 뇮 뇯 뇰 뇱 뇲 뇳 뇴 뇵 뇶 뇷 뇸 뇹 뇺 뇻 뇼 뇽 뇾 뇿 눀 눁 눂 눃 누 눅 눆 눇 눈 눉 눊 눋 눌 눍 눎 눏 눐 눑 눒 눓 눔 눕 눖 눗 눘 눙 눚 눛 눜 눝 눞 눟 눠 눡 눢 눣 눤 눥 눦 눧 눨 눩 눪 눫 눬 눭 눮 눯 눰 눱 눲 눳 눴 눵 눶 눷 눸 눹 눺 눻 눼 눽 눾 눿 뉀 뉁 뉂 뉃 뉄 뉅 뉆 뉇 뉈 뉉 뉊 뉋 뉌 뉍 뉎 뉏 뉐 뉑 뉒 뉓 뉔 뉕 뉖 뉗 뉘 뉙 뉚 뉛 뉜 뉝 뉞 뉟 뉠 뉡 뉢 뉣 뉤 뉥 뉦 뉧 뉨 뉩 뉪 뉫 뉬 뉭 뉮 뉯 뉰 뉱 뉲 뉳 뉴 뉵 뉶 뉷 뉸 뉹 뉺 뉻 뉼 뉽 뉾 뉿 늀 늁 늂 늃 늄 늅 늆 늇 늈 늉 늊 늋 늌 늍 늎 늏 느 늑 늒 늓 는 늕 늖 늗 늘 늙 늚 늛 늜 늝 늞 늟 늠 늡 늢 늣 늤 능 늦 늧 늨 늩 늪 늫 늬 늭 늮 늯 늰 늱 늲 늳 늴 늵 늶 늷 늸 늹 늺 늻 늼 늽 늾 늿 닀 닁 닂 닃 닄 닅 닆 닇 니 닉 닊 닋 닌 닍 닎 닏 닐 닑 닒 닓 닔 닕 닖 닗 님 닙 닚 닛 닜 닝 닞 닟 닠 닡 닢 닣 다 닥 닦 닧 단 닩 닪 닫 달 닭 닮 닯 닰 닱 닲 닳 담 답 닶 닷 닸 당 닺 닻 닼 닽 닾 닿 대 댁 댂 댃 댄 댅 댆 댇 댈 댉 댊 댋 댌 댍 댎 댏 댐 댑 댒 댓 댔 댕 댖 댗 댘 댙 댚 댛 댜 댝 댞 댟 댠 댡 댢 댣 댤 댥 댦 댧 댨 댩 댪 댫 댬 댭 댮 댯 댰 댱 댲 댳 댴 댵 댶 댷 댸 댹 댺 댻 댼 댽 댾 댿 덀 덁 덂 덃 덄 덅 덆 덇 덈 덉 덊 덋 덌 덍 덎 덏 덐 덑 덒 덓 더 덕 덖 덗 던 덙 덚 덛 덜 덝 덞 덟 덠 덡 덢 덣 덤 덥 덦 덧 덨 덩 덪 덫 덬 덭 덮 덯 데 덱 덲 덳 덴 덵 덶 덷 델 덹 덺 덻 덼 덽 덾 덿 뎀 뎁 뎂 뎃 뎄 뎅 뎆 뎇 뎈 뎉 뎊 뎋 뎌 뎍 뎎 뎏 뎐 뎑 뎒 뎓 뎔 뎕 뎖 뎗 뎘 뎙 뎚 뎛 뎜 뎝 뎞 뎟 뎠 뎡 뎢 뎣 뎤 뎥 뎦 뎧 뎨 뎩 뎪 뎫 뎬 뎭 뎮 뎯 뎰 뎱 뎲 뎳 뎴 뎵 뎶 뎷 뎸 뎹 뎺 뎻 뎼 뎽 뎾 뎿 돀 돁 돂 돃 도 독
      돆 돇 돈 돉 돊 돋 돌 돍 돎 돏 돐 돑 돒 돓 돔 돕 돖 돗 돘 동 돚 돛 돜 돝 돞 돟 돠 돡 돢 돣 돤 돥 돦 돧 돨 돩 돪 돫 돬 돭 돮 돯 돰 돱 돲 돳 돴 돵 돶 돷 돸 돹 돺 돻 돼 돽 돾 돿 됀 됁 됂 됃 됄 됅 됆 됇 됈 됉 됊 됋 됌 됍 됎 됏 됐 됑 됒 됓 됔 됕 됖 됗 되 됙 됚 됛 된 됝 됞 됟 될 됡 됢 됣 됤 됥 됦 됧 됨 됩 됪 됫 됬 됭 됮 됯 됰 됱 됲 됳 됴 됵 됶 됷 됸 됹 됺 됻 됼 됽 됾 됿 둀 둁 둂 둃 둄 둅 둆 둇 둈 둉 둊 둋 둌 둍 둎 둏 두 둑 둒 둓 둔 둕 둖 둗 둘 둙 둚 둛 둜 둝 둞 둟 둠 둡 둢 둣 둤 둥 둦 둧 둨 둩 둪 둫 둬 둭 둮 둯 둰 둱 둲 둳 둴 둵 둶 둷 둸 둹 둺 둻 둼 둽 둾 둿 뒀 뒁 뒂 뒃 뒄 뒅 뒆 뒇 뒈 뒉 뒊 뒋 뒌 뒍 뒎 뒏 뒐 뒑 뒒 뒓 뒔 뒕 뒖 뒗 뒘 뒙 뒚 뒛 뒜 뒝 뒞 뒟 뒠 뒡 뒢 뒣 뒤 뒥 뒦 뒧 뒨 뒩 뒪 뒫 뒬 뒭 뒮 뒯 뒰 뒱 뒲 뒳 뒴 뒵 뒶 뒷 뒸 뒹 뒺 뒻 뒼 뒽 뒾 뒿 듀 듁 듂 듃 듄 듅 듆 듇 듈 듉 듊 듋 듌 듍 듎 듏 듐 듑 듒 듓 듔 듕 듖 듗 듘 듙 듚 듛 드 득 듞 듟 든 듡 듢 듣 들 듥 듦 듧 듨 듩 듪 듫 듬 듭 듮 듯 듰 등 듲 듳 듴 듵 듶 듷 듸 듹 듺 듻 듼 듽 듾 듿 딀 딁 딂 딃 딄 딅 딆 딇 딈 딉 딊 딋 딌 딍 딎 딏 딐 딑 딒 딓 디 딕 딖 딗 딘 딙 딚 딛 딜 딝 딞 딟 딠 딡 딢 딣 딤 딥 딦 딧 딨 딩 딪 딫 딬 딭 딮 딯 따 딱 딲 딳 딴 딵 딶 딷 딸 딹 딺 딻 딼 딽 딾 딿 땀 땁 땂 땃 땄 땅 땆 땇 땈 땉 땊 땋 때 땍 땎 땏 땐 땑 땒 땓 땔 땕 땖 땗 땘 땙 땚 땛 땜 땝 땞 땟 땠 땡 땢 땣 땤 땥 땦 땧 땨 땩 땪 땫 땬 땭 땮 땯 땰 땱 땲 땳 땴 땵 땶 땷 땸 땹 땺 땻 땼 땽 땾 땿 떀 떁 떂 떃 떄 떅 떆 떇 떈 떉 떊 떋 떌 떍 떎 떏 떐 떑 떒 떓 떔 떕 떖 떗 떘 떙 떚 떛 떜 떝 떞 떟 떠 떡 떢 떣 떤 떥 떦 떧 떨 떩 떪 떫 떬 떭 떮 떯 떰 떱 떲 떳 떴 떵 떶 떷
      떸 떹 떺 떻 떼 떽 떾 떿 뗀 뗁 뗂 뗃 뗄 뗅 뗆 뗇 뗈 뗉 뗊 뗋 뗌 뗍 뗎 뗏 뗐 뗑 뗒 뗓 뗔 뗕 뗖 뗗 뗘 뗙 뗚 뗛 뗜 뗝 뗞 뗟 뗠 뗡 뗢 뗣 뗤 뗥 뗦 뗧 뗨 뗩 뗪 뗫 뗬 뗭 뗮 뗯 뗰 뗱 뗲 뗳 뗴 뗵 뗶 뗷 뗸 뗹 뗺 뗻 뗼 뗽 뗾 뗿 똀 똁 똂 똃 똄 똅 똆 똇 똈 똉 똊 똋 똌 똍 똎 똏 또 똑 똒 똓 똔 똕 똖 똗 똘 똙 똚 똛 똜 똝 똞 똟 똠 똡 똢 똣 똤 똥 똦 똧 똨 똩 똪 똫 똬 똭 똮 똯 똰 똱 똲 똳 똴 똵 똶 똷 똸 똹 똺 똻 똼 똽 똾 똿 뙀 뙁 뙂 뙃 뙄 뙅 뙆 뙇 뙈 뙉 뙊 뙋 뙌 뙍 뙎 뙏 뙐 뙑 뙒 뙓 뙔 뙕 뙖 뙗 뙘 뙙 뙚 뙛 뙜 뙝 뙞 뙟 뙠 뙡 뙢 뙣 뙤 뙥 뙦 뙧 뙨 뙩 뙪 뙫 뙬 뙭 뙮 뙯 뙰 뙱 뙲 뙳 뙴 뙵 뙶 뙷 뙸 뙹 뙺 뙻 뙼 뙽 뙾 뙿 뚀 뚁 뚂 뚃 뚄 뚅 뚆 뚇 뚈 뚉 뚊 뚋 뚌 뚍 뚎 뚏 뚐 뚑 뚒 뚓 뚔 뚕 뚖 뚗 뚘 뚙 뚚 뚛 뚜 뚝 뚞 뚟 뚠 뚡 뚢 뚣 뚤 뚥 뚦 뚧 뚨 뚩 뚪 뚫 뚬 뚭 뚮 뚯 뚰 뚱 뚲 뚳 뚴 뚵 뚶 뚷 뚸 뚹 뚺 뚻 뚼 뚽 뚾 뚿 뛀 뛁 뛂 뛃 뛄 뛅 뛆 뛇 뛈 뛉 뛊 뛋 뛌 뛍 뛎 뛏 뛐 뛑 뛒 뛓 뛔 뛕 뛖 뛗 뛘 뛙 뛚 뛛 뛜 뛝 뛞 뛟 뛠 뛡 뛢 뛣 뛤 뛥 뛦 뛧 뛨 뛩 뛪 뛫 뛬 뛭 뛮 뛯 뛰 뛱 뛲 뛳 뛴 뛵 뛶 뛷 뛸 뛹 뛺 뛻 뛼 뛽 뛾 뛿 뜀 뜁 뜂 뜃 뜄 뜅 뜆 뜇 뜈 뜉 뜊 뜋 뜌 뜍 뜎 뜏 뜐 뜑 뜒 뜓 뜔 뜕 뜖 뜗 뜘 뜙 뜚 뜛 뜜 뜝 뜞 뜟 뜠 뜡 뜢 뜣 뜤 뜥 뜦 뜧 뜨 뜩 뜪 뜫 뜬 뜭 뜮 뜯 뜰 뜱 뜲 뜳 뜴 뜵 뜶 뜷 뜸 뜹 뜺 뜻 뜼 뜽 뜾 뜿 띀 띁 띂 띃 띄 띅 띆 띇 띈 띉 띊 띋 띌 띍 띎 띏 띐 띑 띒 띓 띔 띕 띖 띗 띘 띙 띚 띛 띜 띝 띞 띟 띠 띡 띢 띣 띤 띥 띦 띧 띨 띩 띪 띫 띬 띭 띮 띯 띰 띱 띲 띳 띴 띵 띶 띷 띸 띹 띺 띻 라 락 띾 띿 란 랁 랂 랃 랄 랅 랆 랇 랈 랉 랊 랋 람 랍 랎 랏 랐 랑 랒 랓 랔 랕 랖 랗 래 랙 랚 랛 랜 랝 랞 랟 랠 랡 랢 랣 랤 랥 랦 랧 램 랩
      랪 랫 랬 랭 랮 랯 랰 랱 랲 랳 랴 략 랶 랷 랸 랹 랺 랻 랼 랽 랾 랿 럀 럁 럂 럃 럄 럅 럆 럇 럈 량 럊 럋 럌 럍 럎 럏 럐 럑 럒 럓 럔 럕 럖 럗 럘 럙 럚 럛 럜 럝 럞 럟 럠 럡 럢 럣 럤 럥 럦 럧 럨 럩 럪 럫 러 럭 럮 럯 런 럱 럲 럳 럴 럵 럶 럷 럸 럹 럺 럻 럼 럽 럾 럿 렀 렁 렂 렃 렄 렅 렆 렇 레 렉 렊 렋 렌 렍 렎 렏 렐 렑 렒 렓 렔 렕 렖 렗 렘 렙 렚 렛 렜 렝 렞 렟 렠 렡 렢 렣 려 력 렦 렧 련 렩 렪 렫 렬 렭 렮 렯 렰 렱 렲 렳 렴 렵 렶 렷 렸 령 렺 렻 렼 렽 렾 렿 례 롁 롂 롃 롄 롅 롆 롇 롈 롉 롊 롋 롌 롍 롎 롏 롐 롑 롒 롓 롔 롕 롖 롗 롘 롙 롚 롛 로 록 롞 롟 론 롡 롢 롣 롤 롥 롦 롧 롨 롩 롪 롫 롬 롭 롮 롯 롰 롱 롲 롳 롴 롵 롶 롷 롸 롹 롺 롻 롼 롽 롾 롿 뢀 뢁 뢂 뢃 뢄 뢅 뢆 뢇 뢈 뢉 뢊 뢋 뢌 뢍 뢎 뢏 뢐 뢑 뢒 뢓 뢔 뢕 뢖 뢗 뢘 뢙 뢚 뢛 뢜 뢝 뢞 뢟 뢠 뢡 뢢 뢣 뢤 뢥 뢦 뢧 뢨 뢩 뢪 뢫 뢬 뢭 뢮 뢯 뢰 뢱 뢲 뢳 뢴 뢵 뢶 뢷 뢸 뢹 뢺 뢻 뢼 뢽 뢾 뢿 룀 룁 룂 룃 룄 룅 룆 룇 룈 룉 룊 룋 료 룍 룎 룏 룐 룑 룒 룓 룔 룕 룖 룗 룘 룙 룚 룛 룜 룝 룞 룟 룠 룡 룢 룣 룤 룥 룦 룧 루 룩 룪 룫 룬 룭 룮 룯 룰 룱 룲 룳 룴 룵 룶 룷 룸 룹 룺 룻 룼 룽 룾 룿 뤀 뤁 뤂 뤃 뤄 뤅 뤆 뤇 뤈 뤉 뤊 뤋 뤌 뤍 뤎 뤏 뤐 뤑 뤒 뤓 뤔 뤕 뤖 뤗 뤘 뤙 뤚 뤛 뤜 뤝 뤞 뤟 뤠 뤡 뤢 뤣 뤤 뤥 뤦 뤧 뤨 뤩 뤪 뤫 뤬 뤭 뤮 뤯 뤰 뤱 뤲 뤳 뤴 뤵 뤶 뤷 뤸 뤹 뤺 뤻 뤼 뤽 뤾 뤿 륀 륁 륂 륃 륄 륅 륆 륇 륈 륉 륊 륋 륌 륍 륎 륏 륐 륑 륒 륓 륔 륕 륖 륗 류 륙 륚 륛 륜 륝 륞 륟 률 륡 륢 륣 륤 륥 륦 륧 륨 륩 륪 륫 륬 륭 륮 륯 륰 륱 륲 륳 르 륵 륶 륷 른 륹 륺 륻 를 륽 륾 륿 릀 릁 릂 릃 름 릅 릆 릇 릈 릉 릊 릋 릌 릍 릎 릏 릐 릑 릒 릓 릔 릕 릖 릗 릘 릙 릚 릛
      릜 릝 릞 릟 릠 릡 릢 릣 릤 릥 릦 릧 릨 릩 릪 릫 리 릭 릮 릯 린 릱 릲 릳 릴 릵 릶 릷 릸 릹 릺 릻 림 립 릾 릿 맀 링 맂 맃 맄 맅 맆 맇 마 막 맊 맋 만 맍 많 맏 말 맑 맒 맓 맔 맕 맖 맗 맘 맙 맚 맛 맜 망 맞 맟 맠 맡 맢 맣 매 맥 맦 맧 맨 맩 맪 맫 맬 맭 맮 맯 맰 맱 맲 맳 맴 맵 맶 맷 맸 맹 맺 맻 맼 맽 맾 맿 먀 먁 먂 먃 먄 먅 먆 먇 먈 먉 먊 먋 먌 먍 먎 먏 먐 먑 먒 먓 먔 먕 먖 먗 먘 먙 먚 먛 먜 먝 먞 먟 먠 먡 먢 먣 먤 먥 먦 먧 먨 먩 먪 먫 먬 먭 먮 먯 먰 먱 먲 먳 먴 먵 먶 먷 머 먹 먺 먻 먼 먽 먾 먿 멀 멁 멂 멃 멄 멅 멆 멇 멈 멉 멊 멋 멌 멍 멎 멏 멐 멑 멒 멓 메 멕 멖 멗 멘 멙 멚 멛 멜 멝 멞 멟 멠 멡 멢 멣 멤 멥 멦 멧 멨 멩 멪 멫 멬 멭 멮 멯 며 멱 멲 멳 면 멵 멶 멷 멸 멹 멺 멻 멼 멽 멾 멿 몀 몁 몂 몃 몄 명 몆 몇 몈 몉 몊 몋 몌 몍 몎 몏 몐 몑 몒 몓 몔 몕 몖 몗 몘 몙 몚 몛 몜 몝 몞 몟 몠 몡 몢 몣 몤 몥 몦 몧 모 목 몪 몫 몬 몭 몮 몯 몰 몱 몲 몳 몴 몵 몶 몷 몸 몹 몺 못 몼 몽 몾 몿 뫀 뫁 뫂 뫃 뫄 뫅 뫆 뫇 뫈 뫉 뫊 뫋 뫌 뫍 뫎 뫏 뫐 뫑 뫒 뫓 뫔 뫕 뫖 뫗 뫘 뫙 뫚 뫛 뫜 뫝 뫞 뫟 뫠 뫡 뫢 뫣 뫤 뫥 뫦 뫧 뫨 뫩 뫪 뫫 뫬 뫭 뫮 뫯 뫰 뫱 뫲 뫳 뫴 뫵 뫶 뫷 뫸 뫹 뫺 뫻 뫼 뫽 뫾 뫿 묀 묁 묂 묃 묄 묅 묆 묇 묈 묉 묊 묋 묌 묍 묎 묏 묐 묑 묒 묓 묔 묕 묖 묗 묘 묙 묚 묛 묜 묝 묞 묟 묠 묡 묢 묣 묤 묥 묦 묧 묨 묩 묪 묫 묬 묭 묮 묯 묰 묱 묲 묳 무 묵 묶 묷 문 묹 묺 묻 물 묽 묾 묿 뭀 뭁 뭂 뭃 뭄 뭅 뭆 뭇 뭈 뭉 뭊 뭋 뭌 뭍 뭎 뭏 뭐 뭑 뭒 뭓 뭔 뭕 뭖 뭗 뭘 뭙 뭚 뭛 뭜 뭝 뭞 뭟 뭠 뭡 뭢 뭣 뭤 뭥 뭦 뭧 뭨 뭩 뭪 뭫 뭬 뭭 뭮 뭯 뭰 뭱 뭲 뭳 뭴 뭵 뭶 뭷 뭸 뭹 뭺 뭻 뭼 뭽 뭾 뭿 뮀 뮁 뮂 뮃 뮄 뮅 뮆 뮇 뮈 뮉 뮊 뮋 뮌 뮍
      뮎 뮏 뮐 뮑 뮒 뮓 뮔 뮕 뮖 뮗 뮘 뮙 뮚 뮛 뮜 뮝 뮞 뮟 뮠 뮡 뮢 뮣 뮤 뮥 뮦 뮧 뮨 뮩 뮪 뮫 뮬 뮭 뮮 뮯 뮰 뮱 뮲 뮳 뮴 뮵 뮶 뮷 뮸 뮹 뮺 뮻 뮼 뮽 뮾 뮿 므 믁 믂 믃 믄 믅 믆 믇 믈 믉 믊 믋 믌 믍 믎 믏 믐 믑 믒 믓 믔 믕 믖 믗 믘 믙 믚 믛 믜 믝 믞 믟 믠 믡 믢 믣 믤 믥 믦 믧 믨 믩 믪 믫 믬 믭 믮 믯 믰 믱 믲 믳 믴 믵 믶 믷 미 믹 믺 믻 민 믽 믾 믿 밀 밁 밂 밃 밄 밅 밆 밇 밈 밉 밊 밋 밌 밍 밎 및 밐 밑 밒 밓 바 박 밖 밗 반 밙 밚 받 발 밝 밞 밟 밠 밡 밢 밣 밤 밥 밦 밧 밨 방 밪 밫 밬 밭 밮 밯 배 백 밲 밳 밴 밵 밶 밷 밸 밹 밺 밻 밼 밽 밾 밿 뱀 뱁 뱂 뱃 뱄 뱅 뱆 뱇 뱈 뱉 뱊 뱋 뱌 뱍 뱎 뱏 뱐 뱑 뱒 뱓 뱔 뱕 뱖 뱗 뱘 뱙 뱚 뱛 뱜 뱝 뱞 뱟 뱠 뱡 뱢 뱣 뱤 뱥 뱦 뱧 뱨 뱩 뱪 뱫 뱬 뱭 뱮 뱯 뱰 뱱 뱲 뱳 뱴 뱵 뱶 뱷 뱸 뱹 뱺 뱻 뱼 뱽 뱾 뱿 벀 벁 벂 벃 버 벅 벆 벇 번 벉 벊 벋 벌 벍 벎 벏 벐 벑 벒 벓 범 법 벖 벗 벘 벙 벚 벛 벜 벝 벞 벟 베 벡 벢 벣 벤 벥 벦 벧 벨 벩 벪 벫 벬 벭 벮 벯 벰 벱 벲 벳 벴 벵 벶 벷 벸 벹 벺 벻 벼 벽 벾 벿 변 볁 볂 볃 별 볅 볆 볇 볈 볉 볊 볋 볌 볍 볎 볏 볐 병 볒 볓 볔 볕 볖 볗 볘 볙 볚 볛 볜 볝 볞 볟 볠 볡 볢 볣 볤 볥 볦 볧 볨 볩 볪 볫 볬 볭 볮 볯 볰 볱 볲 볳 보 복 볶 볷 본 볹 볺 볻 볼 볽 볾 볿 봀 봁 봂 봃 봄 봅 봆 봇 봈 봉 봊 봋 봌 봍 봎 봏 봐 봑 봒 봓 봔 봕 봖 봗 봘 봙 봚 봛 봜 봝 봞 봟 봠 봡 봢 봣 봤 봥 봦 봧 봨 봩 봪 봫 봬 봭 봮 봯 봰 봱 봲 봳 봴 봵 봶 봷 봸 봹 봺 봻 봼 봽 봾 봿 뵀 뵁 뵂 뵃 뵄 뵅 뵆 뵇 뵈 뵉 뵊 뵋 뵌 뵍 뵎 뵏 뵐 뵑 뵒 뵓 뵔 뵕 뵖 뵗 뵘 뵙 뵚 뵛 뵜 뵝 뵞 뵟 뵠 뵡 뵢 뵣 뵤 뵥 뵦 뵧 뵨 뵩 뵪 뵫 뵬 뵭 뵮 뵯 뵰 뵱 뵲 뵳 뵴 뵵 뵶 뵷 뵸 뵹 뵺 뵻 뵼 뵽 뵾 뵿
      부 북 붂 붃 분 붅 붆 붇 불 붉 붊 붋 붌 붍 붎 붏 붐 붑 붒 붓 붔 붕 붖 붗 붘 붙 붚 붛 붜 붝 붞 붟 붠 붡 붢 붣 붤 붥 붦 붧 붨 붩 붪 붫 붬 붭 붮 붯 붰 붱 붲 붳 붴 붵 붶 붷 붸 붹 붺 붻 붼 붽 붾 붿 뷀 뷁 뷂 뷃 뷄 뷅 뷆 뷇 뷈 뷉 뷊 뷋 뷌 뷍 뷎 뷏 뷐 뷑 뷒 뷓 뷔 뷕 뷖 뷗 뷘 뷙 뷚 뷛 뷜 뷝 뷞 뷟 뷠 뷡 뷢 뷣 뷤 뷥 뷦 뷧 뷨 뷩 뷪 뷫 뷬 뷭 뷮 뷯 뷰 뷱 뷲 뷳 뷴 뷵 뷶 뷷 뷸 뷹 뷺 뷻 뷼 뷽 뷾 뷿 븀 븁 븂 븃 븄 븅 븆 븇 븈 븉 븊 븋 브 븍 븎 븏 븐 븑 븒 븓 블 븕 븖 븗 븘 븙 븚 븛 븜 븝 븞 븟 븠 븡 븢 븣 븤 븥 븦 븧 븨 븩 븪 븫 븬 븭 븮 븯 븰 븱 븲 븳 븴 븵 븶 븷 븸 븹 븺 븻 븼 븽 븾 븿 빀 빁 빂 빃 비 빅 빆 빇 빈 빉 빊 빋 빌 빍 빎 빏 빐 빑 빒 빓 빔 빕 빖 빗 빘 빙 빚 빛 빜 빝 빞 빟 빠 빡 빢 빣 빤 빥 빦 빧 빨 빩 빪 빫 빬 빭 빮 빯 빰 빱 빲 빳 빴 빵 빶 빷 빸 빹 빺 빻 빼 빽 빾 빿 뺀 뺁 뺂 뺃 뺄 뺅 뺆 뺇 뺈 뺉 뺊 뺋 뺌 뺍 뺎 뺏 뺐 뺑 뺒 뺓 뺔 뺕 뺖 뺗 뺘 뺙 뺚 뺛 뺜 뺝 뺞 뺟 뺠 뺡 뺢 뺣 뺤 뺥 뺦 뺧 뺨 뺩 뺪 뺫 뺬 뺭 뺮 뺯 뺰 뺱 뺲 뺳 뺴 뺵 뺶 뺷 뺸 뺹 뺺 뺻 뺼 뺽 뺾 뺿 뻀 뻁 뻂 뻃 뻄 뻅 뻆 뻇 뻈 뻉 뻊 뻋 뻌 뻍 뻎 뻏 뻐 뻑 뻒 뻓 뻔 뻕 뻖 뻗 뻘 뻙 뻚 뻛 뻜 뻝 뻞 뻟 뻠 뻡 뻢 뻣 뻤 뻥 뻦 뻧 뻨 뻩 뻪 뻫 뻬 뻭 뻮 뻯 뻰 뻱 뻲 뻳 뻴 뻵 뻶 뻷 뻸 뻹 뻺 뻻 뻼 뻽 뻾 뻿 뼀 뼁 뼂 뼃 뼄 뼅 뼆 뼇 뼈 뼉 뼊 뼋 뼌 뼍 뼎 뼏 뼐 뼑 뼒 뼓 뼔 뼕 뼖 뼗 뼘 뼙 뼚 뼛 뼜 뼝 뼞 뼟 뼠 뼡 뼢 뼣 뼤 뼥 뼦 뼧 뼨 뼩 뼪 뼫 뼬 뼭 뼮 뼯 뼰 뼱 뼲 뼳 뼴 뼵 뼶 뼷 뼸 뼹 뼺 뼻 뼼 뼽 뼾 뼿 뽀 뽁 뽂 뽃 뽄 뽅 뽆 뽇 뽈 뽉 뽊 뽋 뽌 뽍 뽎 뽏 뽐 뽑 뽒 뽓 뽔 뽕 뽖 뽗 뽘 뽙 뽚 뽛 뽜 뽝 뽞 뽟 뽠 뽡 뽢 뽣 뽤 뽥 뽦 뽧 뽨 뽩 뽪 뽫 뽬 뽭 뽮 뽯 뽰 뽱
      뽲 뽳 뽴 뽵 뽶 뽷 뽸 뽹 뽺 뽻 뽼 뽽 뽾 뽿 뾀 뾁 뾂 뾃 뾄 뾅 뾆 뾇 뾈 뾉 뾊 뾋 뾌 뾍 뾎 뾏 뾐 뾑 뾒 뾓 뾔 뾕 뾖 뾗 뾘 뾙 뾚 뾛 뾜 뾝 뾞 뾟 뾠 뾡 뾢 뾣 뾤 뾥 뾦 뾧 뾨 뾩 뾪 뾫 뾬 뾭 뾮 뾯 뾰 뾱 뾲 뾳 뾴 뾵 뾶 뾷 뾸 뾹 뾺 뾻 뾼 뾽 뾾 뾿 뿀 뿁 뿂 뿃 뿄 뿅 뿆 뿇 뿈 뿉 뿊 뿋 뿌 뿍 뿎 뿏 뿐 뿑 뿒 뿓 뿔 뿕 뿖 뿗 뿘 뿙 뿚 뿛 뿜 뿝 뿞 뿟 뿠 뿡 뿢 뿣 뿤 뿥 뿦 뿧 뿨 뿩 뿪 뿫 뿬 뿭 뿮 뿯 뿰 뿱 뿲 뿳 뿴 뿵 뿶 뿷 뿸 뿹 뿺 뿻 뿼 뿽 뿾 뿿 쀀 쀁 쀂 쀃 쀄 쀅 쀆 쀇 쀈 쀉 쀊 쀋 쀌 쀍 쀎 쀏 쀐 쀑 쀒 쀓 쀔 쀕 쀖 쀗 쀘 쀙 쀚 쀛 쀜 쀝 쀞 쀟 쀠 쀡 쀢 쀣 쀤 쀥 쀦 쀧 쀨 쀩 쀪 쀫 쀬 쀭 쀮 쀯 쀰 쀱 쀲 쀳 쀴 쀵 쀶 쀷 쀸 쀹 쀺 쀻 쀼 쀽 쀾 쀿 쁀 쁁 쁂 쁃 쁄 쁅 쁆 쁇 쁈 쁉 쁊 쁋 쁌 쁍 쁎 쁏 쁐 쁑 쁒 쁓 쁔 쁕 쁖 쁗 쁘 쁙 쁚 쁛 쁜 쁝 쁞 쁟 쁠 쁡 쁢 쁣 쁤 쁥 쁦 쁧 쁨 쁩 쁪 쁫 쁬 쁭 쁮 쁯 쁰 쁱 쁲 쁳 쁴 쁵 쁶 쁷 쁸 쁹 쁺 쁻 쁼 쁽 쁾 쁿 삀 삁 삂 삃 삄 삅 삆 삇 삈 삉 삊 삋 삌 삍 삎 삏 삐 삑 삒 삓 삔 삕 삖 삗 삘 삙 삚 삛 삜 삝 삞 삟 삠 삡 삢 삣 삤 삥 삦 삧 삨 삩 삪 삫 사 삭 삮 삯 산 삱 삲 삳 살 삵 삶 삷 삸 삹 삺 삻 삼 삽 삾 삿 샀 상 샂 샃 샄 샅 샆 샇 새 색 샊 샋 샌 샍 샎 샏 샐 샑 샒 샓 샔 샕 샖 샗 샘 샙 샚 샛 샜 생 샞 샟 샠 샡 샢 샣 샤 샥 샦 샧 샨 샩 샪 샫 샬 샭 샮 샯 샰 샱 샲 샳 샴 샵 샶 샷 샸 샹 샺 샻 샼 샽 샾 샿 섀 섁 섂 섃 섄 섅 섆 섇 섈 섉 섊 섋 섌 섍 섎 섏 섐 섑 섒 섓 섔 섕 섖 섗 섘 섙 섚 섛 서 석 섞 섟 선 섡 섢 섣 설 섥 섦 섧 섨 섩 섪 섫 섬 섭 섮 섯 섰 성 섲 섳 섴 섵 섶 섷 세 섹 섺 섻 센 섽 섾 섿 셀 셁 셂 셃 셄 셅 셆 셇 셈 셉 셊 셋 셌 셍 셎 셏 셐 셑 셒 셓 셔 셕 셖 셗 션 셙 셚 셛 셜 셝 셞 셟 셠 셡 셢 셣
      셤 셥 셦 셧 셨 셩 셪 셫 셬 셭 셮 셯 셰 셱 셲 셳 셴 셵 셶 셷 셸 셹 셺 셻 셼 셽 셾 셿 솀 솁 솂 솃 솄 솅 솆 솇 솈 솉 솊 솋 소 속 솎 솏 손 솑 솒 솓 솔 솕 솖 솗 솘 솙 솚 솛 솜 솝 솞 솟 솠 송 솢 솣 솤 솥 솦 솧 솨 솩 솪 솫 솬 솭 솮 솯 솰 솱 솲 솳 솴 솵 솶 솷 솸 솹 솺 솻 솼 솽 솾 솿 쇀 쇁 쇂 쇃 쇄 쇅 쇆 쇇 쇈 쇉 쇊 쇋 쇌 쇍 쇎 쇏 쇐 쇑 쇒 쇓 쇔 쇕 쇖 쇗 쇘 쇙 쇚 쇛 쇜 쇝 쇞 쇟 쇠 쇡 쇢 쇣 쇤 쇥 쇦 쇧 쇨 쇩 쇪 쇫 쇬 쇭 쇮 쇯 쇰 쇱 쇲 쇳 쇴 쇵 쇶 쇷 쇸 쇹 쇺 쇻 쇼 쇽 쇾 쇿 숀 숁 숂 숃 숄 숅 숆 숇 숈 숉 숊 숋 숌 숍 숎 숏 숐 숑 숒 숓 숔 숕 숖 숗 수 숙 숚 숛 순 숝 숞 숟 술 숡 숢 숣 숤 숥 숦 숧 숨 숩 숪 숫 숬 숭 숮 숯 숰 숱 숲 숳 숴 숵 숶 숷 숸 숹 숺 숻 숼 숽 숾 숿 쉀 쉁 쉂 쉃 쉄 쉅 쉆 쉇 쉈 쉉 쉊 쉋 쉌 쉍 쉎 쉏 쉐 쉑 쉒 쉓 쉔 쉕 쉖 쉗 쉘 쉙 쉚 쉛 쉜 쉝 쉞 쉟 쉠 쉡 쉢 쉣 쉤 쉥 쉦 쉧 쉨 쉩 쉪 쉫 쉬 쉭 쉮 쉯 쉰 쉱 쉲 쉳 쉴 쉵 쉶 쉷 쉸 쉹 쉺 쉻 쉼 쉽 쉾 쉿 슀 슁 슂 슃 슄 슅 슆 슇 슈 슉 슊 슋 슌 슍 슎 슏 슐 슑 슒 슓 슔 슕 슖 슗 슘 슙 슚 슛 슜 슝 슞 슟 슠 슡 슢 슣 스 슥 슦 슧 슨 슩 슪 슫 슬 슭 슮 슯 슰 슱 슲 슳 슴 습 슶 슷 슸 승 슺 슻 슼 슽 슾 슿 싀 싁 싂 싃 싄 싅 싆 싇 싈 싉 싊 싋 싌 싍 싎 싏 싐 싑 싒 싓 싔 싕 싖 싗 싘 싙 싚 싛 시 식 싞 싟 신 싡 싢 싣 실 싥 싦 싧 싨 싩 싪 싫 심 십 싮 싯 싰 싱 싲 싳 싴 싵 싶 싷 싸 싹 싺 싻 싼 싽 싾 싿 쌀 쌁 쌂 쌃 쌄 쌅 쌆 쌇 쌈 쌉 쌊 쌋 쌌 쌍 쌎 쌏 쌐 쌑 쌒 쌓 쌔 쌕 쌖 쌗 쌘 쌙 쌚 쌛 쌜 쌝 쌞 쌟 쌠 쌡 쌢 쌣 쌤 쌥 쌦 쌧 쌨 쌩 쌪 쌫 쌬 쌭 쌮 쌯 쌰 쌱 쌲 쌳 쌴 쌵 쌶 쌷 쌸 쌹 쌺 쌻 쌼 쌽 쌾 쌿 썀 썁 썂 썃 썄 썅 썆 썇 썈 썉 썊 썋 썌 썍 썎 썏 썐 썑 썒 썓 썔 썕
      썖 썗 썘 썙 썚 썛 썜 썝 썞 썟 썠 썡 썢 썣 썤 썥 썦 썧 써 썩 썪 썫 썬 썭 썮 썯 썰 썱 썲 썳 썴 썵 썶 썷 썸 썹 썺 썻 썼 썽 썾 썿 쎀 쎁 쎂 쎃 쎄 쎅 쎆 쎇 쎈 쎉 쎊 쎋 쎌 쎍 쎎 쎏 쎐 쎑 쎒 쎓 쎔 쎕 쎖 쎗 쎘 쎙 쎚 쎛 쎜 쎝 쎞 쎟 쎠 쎡 쎢 쎣 쎤 쎥 쎦 쎧 쎨 쎩 쎪 쎫 쎬 쎭 쎮 쎯 쎰 쎱 쎲 쎳 쎴 쎵 쎶 쎷 쎸 쎹 쎺 쎻 쎼 쎽 쎾 쎿 쏀 쏁 쏂 쏃 쏄 쏅 쏆 쏇 쏈 쏉 쏊 쏋 쏌 쏍 쏎 쏏 쏐 쏑 쏒 쏓 쏔 쏕 쏖 쏗 쏘 쏙 쏚 쏛 쏜 쏝 쏞 쏟 쏠 쏡 쏢 쏣 쏤 쏥 쏦 쏧 쏨 쏩 쏪 쏫 쏬 쏭 쏮 쏯 쏰 쏱 쏲 쏳 쏴 쏵 쏶 쏷 쏸 쏹 쏺 쏻 쏼 쏽 쏾 쏿 쐀 쐁 쐂 쐃 쐄 쐅 쐆 쐇 쐈 쐉 쐊 쐋 쐌 쐍 쐎 쐏 쐐 쐑 쐒 쐓 쐔 쐕 쐖 쐗 쐘 쐙 쐚 쐛 쐜 쐝 쐞 쐟 쐠 쐡 쐢 쐣 쐤 쐥 쐦 쐧 쐨 쐩 쐪 쐫 쐬 쐭 쐮 쐯 쐰 쐱 쐲 쐳 쐴 쐵 쐶 쐷 쐸 쐹 쐺 쐻 쐼 쐽 쐾 쐿 쑀 쑁 쑂 쑃 쑄 쑅 쑆 쑇 쑈 쑉 쑊 쑋 쑌 쑍 쑎 쑏 쑐 쑑 쑒 쑓 쑔 쑕 쑖 쑗 쑘 쑙 쑚 쑛 쑜 쑝 쑞 쑟 쑠 쑡 쑢 쑣 쑤 쑥 쑦 쑧 쑨 쑩 쑪 쑫 쑬 쑭 쑮 쑯 쑰 쑱 쑲 쑳 쑴 쑵 쑶 쑷 쑸 쑹 쑺 쑻 쑼 쑽 쑾 쑿 쒀 쒁 쒂 쒃 쒄 쒅 쒆 쒇 쒈 쒉 쒊 쒋 쒌 쒍 쒎 쒏 쒐 쒑 쒒 쒓 쒔 쒕 쒖 쒗 쒘 쒙 쒚 쒛 쒜 쒝 쒞 쒟 쒠 쒡 쒢 쒣 쒤 쒥 쒦 쒧 쒨 쒩 쒪 쒫 쒬 쒭 쒮 쒯 쒰 쒱 쒲 쒳 쒴 쒵 쒶 쒷 쒸 쒹 쒺 쒻 쒼 쒽 쒾 쒿 쓀 쓁 쓂 쓃 쓄 쓅 쓆 쓇 쓈 쓉 쓊 쓋 쓌 쓍 쓎 쓏 쓐 쓑 쓒 쓓 쓔 쓕 쓖 쓗 쓘 쓙 쓚 쓛 쓜 쓝 쓞 쓟 쓠 쓡 쓢 쓣 쓤 쓥 쓦 쓧 쓨 쓩 쓪 쓫 쓬 쓭 쓮 쓯 쓰 쓱 쓲 쓳 쓴 쓵 쓶 쓷 쓸 쓹 쓺 쓻 쓼 쓽 쓾 쓿 씀 씁 씂 씃 씄 씅 씆 씇 씈 씉 씊 씋 씌 씍 씎 씏 씐 씑 씒 씓 씔 씕 씖 씗 씘 씙 씚 씛 씜 씝 씞 씟 씠 씡 씢 씣 씤 씥 씦 씧 씨 씩 씪 씫 씬 씭 씮 씯 씰 씱 씲 씳 씴 씵 씶 씷 씸 씹 씺 씻 씼 씽 씾 씿 앀 앁 앂 앃 아 악 앆 앇
      안 앉 않 앋 알 앍 앎 앏 앐 앑 앒 앓 암 압 앖 앗 았 앙 앚 앛 앜 앝 앞 앟 애 액 앢 앣 앤 앥 앦 앧 앨 앩 앪 앫 앬 앭 앮 앯 앰 앱 앲 앳 앴 앵 앶 앷 앸 앹 앺 앻 야 약 앾 앿 얀 얁 얂 얃 얄 얅 얆 얇 얈 얉 얊 얋 얌 얍 얎 얏 얐 양 얒 얓 얔 얕 얖 얗 얘 얙 얚 얛 얜 얝 얞 얟 얠 얡 얢 얣 얤 얥 얦 얧 얨 얩 얪 얫 얬 얭 얮 얯 얰 얱 얲 얳 어 억 얶 얷 언 얹 얺 얻 얼 얽 얾 얿 엀 엁 엂 엃 엄 업 없 엇 었 엉 엊 엋 엌 엍 엎 엏 에 엑 엒 엓 엔 엕 엖 엗 엘 엙 엚 엛 엜 엝 엞 엟 엠 엡 엢 엣 엤 엥 엦 엧 엨 엩 엪 엫 여 역 엮 엯 연 엱 엲 엳 열 엵 엶 엷 엸 엹 엺 엻 염 엽 엾 엿 였 영 옂 옃 옄 옅 옆 옇 예 옉 옊 옋 옌 옍 옎 옏 옐 옑 옒 옓 옔 옕 옖 옗 옘 옙 옚 옛 옜 옝 옞 옟 옠 옡 옢 옣 오 옥 옦 옧 온 옩 옪 옫 올 옭 옮 옯 옰 옱 옲 옳 옴 옵 옶 옷 옸 옹 옺 옻 옼 옽 옾 옿 와 왁 왂 왃 완 왅 왆 왇 왈 왉 왊 왋 왌 왍 왎 왏 왐 왑 왒 왓 왔 왕 왖 왗 왘 왙 왚 왛 왜 왝 왞 왟 왠 왡 왢 왣 왤 왥 왦 왧 왨 왩 왪 왫 왬 왭 왮 왯 왰 왱 왲 왳 왴 왵 왶 왷 외 왹 왺 왻 왼 왽 왾 왿 욀 욁 욂 욃 욄 욅 욆 욇 욈 욉 욊 욋 욌 욍 욎 욏 욐 욑 욒 욓 요 욕 욖 욗 욘 욙 욚 욛 욜 욝 욞 욟 욠 욡 욢 욣 욤 욥 욦 욧 욨 용 욪 욫 욬 욭 욮 욯 우 욱 욲 욳 운 욵 욶 욷 울 욹 욺 욻 욼 욽 욾 욿 움 웁 웂 웃 웄 웅 웆 웇 웈 웉 웊 웋 워 웍 웎 웏 원 웑 웒 웓 월 웕 웖 웗 웘 웙 웚 웛 웜 웝 웞 웟 웠 웡 웢 웣 웤 웥 웦 웧 웨 웩 웪 웫 웬 웭 웮 웯 웰 웱 웲 웳 웴 웵 웶 웷 웸 웹 웺 웻 웼 웽 웾 웿 윀 윁 윂 윃 위 윅 윆 윇 윈 윉 윊 윋 윌 윍 윎 윏 윐 윑 윒 윓 윔 윕 윖 윗 윘 윙 윚 윛 윜 윝 윞 윟 유 육 윢 윣 윤 윥 윦 윧 율 윩 윪 윫 윬 윭 윮 윯 윰 윱 윲 윳 윴 융 윶 윷 윸 윹
      윺 윻 으 윽 윾 윿 은 읁 읂 읃 을 읅 읆 읇 읈 읉 읊 읋 음 읍 읎 읏 읐 응 읒 읓 읔 읕 읖 읗 의 읙 읚 읛 읜 읝 읞 읟 읠 읡 읢 읣 읤 읥 읦 읧 읨 읩 읪 읫 읬 읭 읮 읯 읰 읱 읲 읳 이 익 읶 읷 인 읹 읺 읻 일 읽 읾 읿 잀 잁 잂 잃 임 입 잆 잇 있 잉 잊 잋 잌 잍 잎 잏 자 작 잒 잓 잔 잕 잖 잗 잘 잙 잚 잛 잜 잝 잞 잟 잠 잡 잢 잣 잤 장 잦 잧 잨 잩 잪 잫 재 잭 잮 잯 잰 잱 잲 잳 잴 잵 잶 잷 잸 잹 잺 잻 잼 잽 잾 잿 쟀 쟁 쟂 쟃 쟄 쟅 쟆 쟇 쟈 쟉 쟊 쟋 쟌 쟍 쟎 쟏 쟐 쟑 쟒 쟓 쟔 쟕 쟖 쟗 쟘 쟙 쟚 쟛 쟜 쟝 쟞 쟟 쟠 쟡 쟢 쟣 쟤 쟥 쟦 쟧 쟨 쟩 쟪 쟫 쟬 쟭 쟮 쟯 쟰 쟱 쟲 쟳 쟴 쟵 쟶 쟷 쟸 쟹 쟺 쟻 쟼 쟽 쟾 쟿 저 적 젂 젃 전 젅 젆 젇 절 젉 젊 젋 젌 젍 젎 젏 점 접 젒 젓 젔 정 젖 젗 젘 젙 젚 젛 제 젝 젞 젟 젠 젡 젢 젣 젤 젥 젦 젧 젨 젩 젪 젫 젬 젭 젮 젯 젰 젱 젲 젳 젴 젵 젶 젷 져 젹 젺 젻 젼 젽 젾 젿 졀 졁 졂 졃 졄 졅 졆 졇 졈 졉 졊 졋 졌 졍 졎 졏 졐 졑 졒 졓 졔 졕 졖 졗 졘 졙 졚 졛 졜 졝 졞 졟 졠 졡 졢 졣 졤 졥 졦 졧 졨 졩 졪 졫 졬 졭 졮 졯 조 족 졲 졳 존 졵 졶 졷 졸 졹 졺 졻 졼 졽 졾 졿 좀 좁 좂 좃 좄 종 좆 좇 좈 좉 좊 좋 좌 좍 좎 좏 좐 좑 좒 좓 좔 좕 좖 좗 좘 좙 좚 좛 좜 좝 좞 좟 좠 좡 좢 좣 좤 좥 좦 좧 좨 좩 좪 좫 좬 좭 좮 좯 좰 좱 좲 좳 좴 좵 좶 좷 좸 좹 좺 좻 좼 좽 좾 좿 죀 죁 죂 죃 죄 죅 죆 죇 죈 죉 죊 죋 죌 죍 죎 죏 죐 죑 죒 죓 죔 죕 죖 죗 죘 죙 죚 죛 죜 죝 죞 죟 죠 죡 죢 죣 죤 죥 죦 죧 죨 죩 죪 죫 죬 죭 죮 죯 죰 죱 죲 죳 죴 죵 죶 죷 죸 죹 죺 죻 주 죽 죾 죿 준 줁 줂 줃 줄 줅 줆 줇 줈 줉 줊 줋 줌 줍 줎 줏 줐 중 줒 줓 줔 줕 줖 줗 줘 줙 줚 줛 줜 줝 줞 줟 줠 줡 줢 줣 줤 줥 줦 줧 줨 줩 줪 줫
      줬 줭 줮 줯 줰 줱 줲 줳 줴 줵 줶 줷 줸 줹 줺 줻 줼 줽 줾 줿 쥀 쥁 쥂 쥃 쥄 쥅 쥆 쥇 쥈 쥉 쥊 쥋 쥌 쥍 쥎 쥏 쥐 쥑 쥒 쥓 쥔 쥕 쥖 쥗 쥘 쥙 쥚 쥛 쥜 쥝 쥞 쥟 쥠 쥡 쥢 쥣 쥤 쥥 쥦 쥧 쥨 쥩 쥪 쥫 쥬 쥭 쥮 쥯 쥰 쥱 쥲 쥳 쥴 쥵 쥶 쥷 쥸 쥹 쥺 쥻 쥼 쥽 쥾 쥿 즀 즁 즂 즃 즄 즅 즆 즇 즈 즉 즊 즋 즌 즍 즎 즏 즐 즑 즒 즓 즔 즕 즖 즗 즘 즙 즚 즛 즜 증 즞 즟 즠 즡 즢 즣 즤 즥 즦 즧 즨 즩 즪 즫 즬 즭 즮 즯 즰 즱 즲 즳 즴 즵 즶 즷 즸 즹 즺 즻 즼 즽 즾 즿 지 직 짂 짃 진 짅 짆 짇 질 짉 짊 짋 짌 짍 짎 짏 짐 집 짒 짓 짔 징 짖 짗 짘 짙 짚 짛 짜 짝 짞 짟 짠 짡 짢 짣 짤 짥 짦 짧 짨 짩 짪 짫 짬 짭 짮 짯 짰 짱 짲 짳 짴 짵 짶 짷 째 짹 짺 짻 짼 짽 짾 짿 쨀 쨁 쨂 쨃 쨄 쨅 쨆 쨇 쨈 쨉 쨊 쨋 쨌 쨍 쨎 쨏 쨐 쨑 쨒 쨓 쨔 쨕 쨖 쨗 쨘 쨙 쨚 쨛 쨜 쨝 쨞 쨟 쨠 쨡 쨢 쨣 쨤 쨥 쨦 쨧 쨨 쨩 쨪 쨫 쨬 쨭 쨮 쨯 쨰 쨱 쨲 쨳 쨴 쨵 쨶 쨷 쨸 쨹 쨺 쨻 쨼 쨽 쨾 쨿 쩀 쩁 쩂 쩃 쩄 쩅 쩆 쩇 쩈 쩉 쩊 쩋 쩌 쩍 쩎 쩏 쩐 쩑 쩒 쩓 쩔 쩕 쩖 쩗 쩘 쩙 쩚 쩛 쩜 쩝 쩞 쩟 쩠 쩡 쩢 쩣 쩤 쩥 쩦 쩧 쩨 쩩 쩪 쩫 쩬 쩭 쩮 쩯 쩰 쩱 쩲 쩳 쩴 쩵 쩶 쩷 쩸 쩹 쩺 쩻 쩼 쩽 쩾 쩿 쪀 쪁 쪂 쪃 쪄 쪅 쪆 쪇 쪈 쪉 쪊 쪋 쪌 쪍 쪎 쪏 쪐 쪑 쪒 쪓 쪔 쪕 쪖 쪗 쪘 쪙 쪚 쪛 쪜 쪝 쪞 쪟 쪠 쪡 쪢 쪣 쪤 쪥 쪦 쪧 쪨 쪩 쪪 쪫 쪬 쪭 쪮 쪯 쪰 쪱 쪲 쪳 쪴 쪵 쪶 쪷 쪸 쪹 쪺 쪻 쪼 쪽 쪾 쪿 쫀 쫁 쫂 쫃 쫄 쫅 쫆 쫇 쫈 쫉 쫊 쫋 쫌 쫍 쫎 쫏 쫐 쫑 쫒 쫓 쫔 쫕 쫖 쫗 쫘 쫙 쫚 쫛 쫜 쫝 쫞 쫟 쫠 쫡 쫢 쫣 쫤 쫥 쫦 쫧 쫨 쫩 쫪 쫫 쫬 쫭 쫮 쫯 쫰 쫱 쫲 쫳 쫴 쫵 쫶 쫷 쫸 쫹 쫺 쫻 쫼 쫽 쫾 쫿 쬀 쬁 쬂 쬃 쬄 쬅 쬆 쬇 쬈 쬉 쬊 쬋 쬌 쬍 쬎 쬏 쬐 쬑 쬒 쬓 쬔 쬕 쬖 쬗 쬘 쬙 쬚 쬛 쬜 쬝
      쬞 쬟 쬠 쬡 쬢 쬣 쬤 쬥 쬦 쬧 쬨 쬩 쬪 쬫 쬬 쬭 쬮 쬯 쬰 쬱 쬲 쬳 쬴 쬵 쬶 쬷 쬸 쬹 쬺 쬻 쬼 쬽 쬾 쬿 쭀 쭁 쭂 쭃 쭄 쭅 쭆 쭇 쭈 쭉 쭊 쭋 쭌 쭍 쭎 쭏 쭐 쭑 쭒 쭓 쭔 쭕 쭖 쭗 쭘 쭙 쭚 쭛 쭜 쭝 쭞 쭟 쭠 쭡 쭢 쭣 쭤 쭥 쭦 쭧 쭨 쭩 쭪 쭫 쭬 쭭 쭮 쭯 쭰 쭱 쭲 쭳 쭴 쭵 쭶 쭷 쭸 쭹 쭺 쭻 쭼 쭽 쭾 쭿 쮀 쮁 쮂 쮃 쮄 쮅 쮆 쮇 쮈 쮉 쮊 쮋 쮌 쮍 쮎 쮏 쮐 쮑 쮒 쮓 쮔 쮕 쮖 쮗 쮘 쮙 쮚 쮛 쮜 쮝 쮞 쮟 쮠 쮡 쮢 쮣 쮤 쮥 쮦 쮧 쮨 쮩 쮪 쮫 쮬 쮭 쮮 쮯 쮰 쮱 쮲 쮳 쮴 쮵 쮶 쮷 쮸 쮹 쮺 쮻 쮼 쮽 쮾 쮿 쯀 쯁 쯂 쯃 쯄 쯅 쯆 쯇 쯈 쯉 쯊 쯋 쯌 쯍 쯎 쯏 쯐 쯑 쯒 쯓 쯔 쯕 쯖 쯗 쯘 쯙 쯚 쯛 쯜 쯝 쯞 쯟 쯠 쯡 쯢 쯣 쯤 쯥 쯦 쯧 쯨 쯩 쯪 쯫 쯬 쯭 쯮 쯯 쯰 쯱 쯲 쯳 쯴 쯵 쯶 쯷 쯸 쯹 쯺 쯻 쯼 쯽 쯾 쯿 찀 찁 찂 찃 찄 찅 찆 찇 찈 찉 찊 찋 찌 찍 찎 찏 찐 찑 찒 찓 찔 찕 찖 찗 찘 찙 찚 찛 찜 찝 찞 찟 찠 찡 찢 찣 찤 찥 찦 찧 차 착 찪 찫 찬 찭 찮 찯 찰 찱 찲 찳 찴 찵 찶 찷 참 찹 찺 찻 찼 창 찾 찿 챀 챁 챂 챃 채 책 챆 챇 챈 챉 챊 챋 챌 챍 챎 챏 챐 챑 챒 챓 챔 챕 챖 챗 챘 챙 챚 챛 챜 챝 챞 챟 챠 챡 챢 챣 챤 챥 챦 챧 챨 챩 챪 챫 챬 챭 챮 챯 챰 챱 챲 챳 챴 챵 챶 챷 챸 챹 챺 챻 챼 챽 챾 챿 첀 첁 첂 첃 첄 첅 첆 첇 첈 첉 첊 첋 첌 첍 첎 첏 첐 첑 첒 첓 첔 첕 첖 첗 처 척 첚 첛 천 첝 첞 첟 철 첡 첢 첣 첤 첥 첦 첧 첨 첩 첪 첫 첬 청 첮 첯 첰 첱 첲 첳 체 첵 첶 첷 첸 첹 첺 첻 첼 첽 첾 첿 쳀 쳁 쳂 쳃 쳄 쳅 쳆 쳇 쳈 쳉 쳊 쳋 쳌 쳍 쳎 쳏 쳐 쳑 쳒 쳓 쳔 쳕 쳖 쳗 쳘 쳙 쳚 쳛 쳜 쳝 쳞 쳟 쳠 쳡 쳢 쳣 쳤 쳥 쳦 쳧 쳨 쳩 쳪 쳫 쳬 쳭 쳮 쳯 쳰 쳱 쳲 쳳 쳴 쳵 쳶 쳷 쳸 쳹 쳺 쳻 쳼 쳽 쳾 쳿 촀 촁 촂 촃 촄 촅 촆 촇 초 촉 촊 촋 촌 촍 촎 촏
      촐 촑 촒 촓 촔 촕 촖 촗 촘 촙 촚 촛 촜 총 촞 촟 촠 촡 촢 촣 촤 촥 촦 촧 촨 촩 촪 촫 촬 촭 촮 촯 촰 촱 촲 촳 촴 촵 촶 촷 촸 촹 촺 촻 촼 촽 촾 촿 쵀 쵁 쵂 쵃 쵄 쵅 쵆 쵇 쵈 쵉 쵊 쵋 쵌 쵍 쵎 쵏 쵐 쵑 쵒 쵓 쵔 쵕 쵖 쵗 쵘 쵙 쵚 쵛 최 쵝 쵞 쵟 쵠 쵡 쵢 쵣 쵤 쵥 쵦 쵧 쵨 쵩 쵪 쵫 쵬 쵭 쵮 쵯 쵰 쵱 쵲 쵳 쵴 쵵 쵶 쵷 쵸 쵹 쵺 쵻 쵼 쵽 쵾 쵿 춀 춁 춂 춃 춄 춅 춆 춇 춈 춉 춊 춋 춌 춍 춎 춏 춐 춑 춒 춓 추 축 춖 춗 춘 춙 춚 춛 출 춝 춞 춟 춠 춡 춢 춣 춤 춥 춦 춧 춨 충 춪 춫 춬 춭 춮 춯 춰 춱 춲 춳 춴 춵 춶 춷 춸 춹 춺 춻 춼 춽 춾 춿 췀 췁 췂 췃 췄 췅 췆 췇 췈 췉 췊 췋 췌 췍 췎 췏 췐 췑 췒 췓 췔 췕 췖 췗 췘 췙 췚 췛 췜 췝 췞 췟 췠 췡 췢 췣 췤 췥 췦 췧 취 췩 췪 췫 췬 췭 췮 췯 췰 췱 췲 췳 췴 췵 췶 췷 췸 췹 췺 췻 췼 췽 췾 췿 츀 츁 츂 츃 츄 츅 츆 츇 츈 츉 츊 츋 츌 츍 츎 츏 츐 츑 츒 츓 츔 츕 츖 츗 츘 츙 츚 츛 츜 츝 츞 츟 츠 측 츢 츣 츤 츥 츦 츧 츨 츩 츪 츫 츬 츭 츮 츯 츰 츱 츲 츳 츴 층 츶 츷 츸 츹 츺 츻 츼 츽 츾 츿 칀 칁 칂 칃 칄 칅 칆 칇 칈 칉 칊 칋 칌 칍 칎 칏 칐 칑 칒 칓 칔 칕 칖 칗 치 칙 칚 칛 친 칝 칞 칟 칠 칡 칢 칣 칤 칥 칦 칧 침 칩 칪 칫 칬 칭 칮 칯 칰 칱 칲 칳 카 칵 칶 칷 칸 칹 칺 칻 칼 칽 칾 칿 캀 캁 캂 캃 캄 캅 캆 캇 캈 캉 캊 캋 캌 캍 캎 캏 캐 캑 캒 캓 캔 캕 캖 캗 캘 캙 캚 캛 캜 캝 캞 캟 캠 캡 캢 캣 캤 캥 캦 캧 캨 캩 캪 캫 캬 캭 캮 캯 캰 캱 캲 캳 캴 캵 캶 캷 캸 캹 캺 캻 캼 캽 캾 캿 컀 컁 컂 컃 컄 컅 컆 컇 컈 컉 컊 컋 컌 컍 컎 컏 컐 컑 컒 컓 컔 컕 컖 컗 컘 컙 컚 컛 컜 컝 컞 컟 컠 컡 컢 컣 커 컥 컦 컧 컨 컩 컪 컫 컬 컭 컮 컯 컰 컱 컲 컳 컴 컵 컶 컷 컸 컹 컺 컻 컼 컽 컾 컿 케 켁
      켂 켃 켄 켅 켆 켇 켈 켉 켊 켋 켌 켍 켎 켏 켐 켑 켒 켓 켔 켕 켖 켗 켘 켙 켚 켛 켜 켝 켞 켟 켠 켡 켢 켣 켤 켥 켦 켧 켨 켩 켪 켫 켬 켭 켮 켯 켰 켱 켲 켳 켴 켵 켶 켷 켸 켹 켺 켻 켼 켽 켾 켿 콀 콁 콂 콃 콄 콅 콆 콇 콈 콉 콊 콋 콌 콍 콎 콏 콐 콑 콒 콓 코 콕 콖 콗 콘 콙 콚 콛 콜 콝 콞 콟 콠 콡 콢 콣 콤 콥 콦 콧 콨 콩 콪 콫 콬 콭 콮 콯 콰 콱 콲 콳 콴 콵 콶 콷 콸 콹 콺 콻 콼 콽 콾 콿 쾀 쾁 쾂 쾃 쾄 쾅 쾆 쾇 쾈 쾉 쾊 쾋 쾌 쾍 쾎 쾏 쾐 쾑 쾒 쾓 쾔 쾕 쾖 쾗 쾘 쾙 쾚 쾛 쾜 쾝 쾞 쾟 쾠 쾡 쾢 쾣 쾤 쾥 쾦 쾧 쾨 쾩 쾪 쾫 쾬 쾭 쾮 쾯 쾰 쾱 쾲 쾳 쾴 쾵 쾶 쾷 쾸 쾹 쾺 쾻 쾼 쾽 쾾 쾿 쿀 쿁 쿂 쿃 쿄 쿅 쿆 쿇 쿈 쿉 쿊 쿋 쿌 쿍 쿎 쿏 쿐 쿑 쿒 쿓 쿔 쿕 쿖 쿗 쿘 쿙 쿚 쿛 쿜 쿝 쿞 쿟 쿠 쿡 쿢 쿣 쿤 쿥 쿦 쿧 쿨 쿩 쿪 쿫 쿬 쿭 쿮 쿯 쿰 쿱 쿲 쿳 쿴 쿵 쿶 쿷 쿸 쿹 쿺 쿻 쿼 쿽 쿾 쿿 퀀 퀁 퀂 퀃 퀄 퀅 퀆 퀇 퀈 퀉 퀊 퀋 퀌 퀍 퀎 퀏 퀐 퀑 퀒 퀓 퀔 퀕 퀖 퀗 퀘 퀙 퀚 퀛 퀜 퀝 퀞 퀟 퀠 퀡 퀢 퀣 퀤 퀥 퀦 퀧 퀨 퀩 퀪 퀫 퀬 퀭 퀮 퀯 퀰 퀱 퀲 퀳 퀴 퀵 퀶 퀷 퀸 퀹 퀺 퀻 퀼 퀽 퀾 퀿 큀 큁 큂 큃 큄 큅 큆 큇 큈 큉 큊 큋 큌 큍 큎 큏 큐 큑 큒 큓 큔 큕 큖 큗 큘 큙 큚 큛 큜 큝 큞 큟 큠 큡 큢 큣 큤 큥 큦 큧 큨 큩 큪 큫 크 큭 큮 큯 큰 큱 큲 큳 클 큵 큶 큷 큸 큹 큺 큻 큼 큽 큾 큿 킀 킁 킂 킃 킄 킅 킆 킇 킈 킉 킊 킋 킌 킍 킎 킏 킐 킑 킒 킓 킔 킕 킖 킗 킘 킙 킚 킛 킜 킝 킞 킟 킠 킡 킢 킣 키 킥 킦 킧 킨 킩 킪 킫 킬 킭 킮 킯 킰 킱 킲 킳 킴 킵 킶 킷 킸 킹 킺 킻 킼 킽 킾 킿 타 탁 탂 탃 탄 탅 탆 탇 탈 탉 탊 탋 탌 탍 탎 탏 탐 탑 탒 탓 탔 탕 탖 탗 탘 탙 탚 탛 태 택 탞 탟 탠 탡 탢 탣 탤 탥 탦 탧 탨 탩 탪 탫 탬 탭 탮 탯 탰 탱 탲 탳
      탴 탵 탶 탷 탸 탹 탺 탻 탼 탽 탾 탿 턀 턁 턂 턃 턄 턅 턆 턇 턈 턉 턊 턋 턌 턍 턎 턏 턐 턑 턒 턓 턔 턕 턖 턗 턘 턙 턚 턛 턜 턝 턞 턟 턠 턡 턢 턣 턤 턥 턦 턧 턨 턩 턪 턫 턬 턭 턮 턯 터 턱 턲 턳 턴 턵 턶 턷 털 턹 턺 턻 턼 턽 턾 턿 텀 텁 텂 텃 텄 텅 텆 텇 텈 텉 텊 텋 테 텍 텎 텏 텐 텑 텒 텓 텔 텕 텖 텗 텘 텙 텚 텛 템 텝 텞 텟 텠 텡 텢 텣 텤 텥 텦 텧 텨 텩 텪 텫 텬 텭 텮 텯 텰 텱 텲 텳 텴 텵 텶 텷 텸 텹 텺 텻 텼 텽 텾 텿 톀 톁 톂 톃 톄 톅 톆 톇 톈 톉 톊 톋 톌 톍 톎 톏 톐 톑 톒 톓 톔 톕 톖 톗 톘 톙 톚 톛 톜 톝 톞 톟 토 톡 톢 톣 톤 톥 톦 톧 톨 톩 톪 톫 톬 톭 톮 톯 톰 톱 톲 톳 톴 통 톶 톷 톸 톹 톺 톻 톼 톽 톾 톿 퇀 퇁 퇂 퇃 퇄 퇅 퇆 퇇 퇈 퇉 퇊 퇋 퇌 퇍 퇎 퇏 퇐 퇑 퇒 퇓 퇔 퇕 퇖 퇗 퇘 퇙 퇚 퇛 퇜 퇝 퇞 퇟 퇠 퇡 퇢 퇣 퇤 퇥 퇦 퇧 퇨 퇩 퇪 퇫 퇬 퇭 퇮 퇯 퇰 퇱 퇲 퇳 퇴 퇵 퇶 퇷 퇸 퇹 퇺 퇻 퇼 퇽 퇾 퇿 툀 툁 툂 툃 툄 툅 툆 툇 툈 툉 툊 툋 툌 툍 툎 툏 툐 툑 툒 툓 툔 툕 툖 툗 툘 툙 툚 툛 툜 툝 툞 툟 툠 툡 툢 툣 툤 툥 툦 툧 툨 툩 툪 툫 투 툭 툮 툯 툰 툱 툲 툳 툴 툵 툶 툷 툸 툹 툺 툻 툼 툽 툾 툿 퉀 퉁 퉂 퉃 퉄 퉅 퉆 퉇 퉈 퉉 퉊 퉋 퉌 퉍 퉎 퉏 퉐 퉑 퉒 퉓 퉔 퉕 퉖 퉗 퉘 퉙 퉚 퉛 퉜 퉝 퉞 퉟 퉠 퉡 퉢 퉣 퉤 퉥 퉦 퉧 퉨 퉩 퉪 퉫 퉬 퉭 퉮 퉯 퉰 퉱 퉲 퉳 퉴 퉵 퉶 퉷 퉸 퉹 퉺 퉻 퉼 퉽 퉾 퉿 튀 튁 튂 튃 튄 튅 튆 튇 튈 튉 튊 튋 튌 튍 튎 튏 튐 튑 튒 튓 튔 튕 튖 튗 튘 튙 튚 튛 튜 튝 튞 튟 튠 튡 튢 튣 튤 튥 튦 튧 튨 튩 튪 튫 튬 튭 튮 튯 튰 튱 튲 튳 튴 튵 튶 튷 트 특 튺 튻 튼 튽 튾 튿 틀 틁 틂 틃 틄 틅 틆 틇 틈 틉 틊 틋 틌 틍 틎 틏 틐 틑 틒 틓 틔 틕 틖 틗 틘 틙 틚 틛 틜 틝 틞 틟 틠 틡 틢 틣 틤 틥
      틦 틧 틨 틩 틪 틫 틬 틭 틮 틯 티 틱 틲 틳 틴 틵 틶 틷 틸 틹 틺 틻 틼 틽 틾 틿 팀 팁 팂 팃 팄 팅 팆 팇 팈 팉 팊 팋 파 팍 팎 팏 판 팑 팒 팓 팔 팕 팖 팗 팘 팙 팚 팛 팜 팝 팞 팟 팠 팡 팢 팣 팤 팥 팦 팧 패 팩 팪 팫 팬 팭 팮 팯 팰 팱 팲 팳 팴 팵 팶 팷 팸 팹 팺 팻 팼 팽 팾 팿 퍀 퍁 퍂 퍃 퍄 퍅 퍆 퍇 퍈 퍉 퍊 퍋 퍌 퍍 퍎 퍏 퍐 퍑 퍒 퍓 퍔 퍕 퍖 퍗 퍘 퍙 퍚 퍛 퍜 퍝 퍞 퍟 퍠 퍡 퍢 퍣 퍤 퍥 퍦 퍧 퍨 퍩 퍪 퍫 퍬 퍭 퍮 퍯 퍰 퍱 퍲 퍳 퍴 퍵 퍶 퍷 퍸 퍹 퍺 퍻 퍼 퍽 퍾 퍿 펀 펁 펂 펃 펄 펅 펆 펇 펈 펉 펊 펋 펌 펍 펎 펏 펐 펑 펒 펓 펔 펕 펖 펗 페 펙 펚 펛 펜 펝 펞 펟 펠 펡 펢 펣 펤 펥 펦 펧 펨 펩 펪 펫 펬 펭 펮 펯 펰 펱 펲 펳 펴 펵 펶 펷 편 펹 펺 펻 펼 펽 펾 펿 폀 폁 폂 폃 폄 폅 폆 폇 폈 평 폊 폋 폌 폍 폎 폏 폐 폑 폒 폓 폔 폕 폖 폗 폘 폙 폚 폛 폜 폝 폞 폟 폠 폡 폢 폣 폤 폥 폦 폧 폨 폩 폪 폫 포 폭 폮 폯 폰 폱 폲 폳 폴 폵 폶 폷 폸 폹 폺 폻 폼 폽 폾 폿 퐀 퐁 퐂 퐃 퐄 퐅 퐆 퐇 퐈 퐉 퐊 퐋 퐌 퐍 퐎 퐏 퐐 퐑 퐒 퐓 퐔 퐕 퐖 퐗 퐘 퐙 퐚 퐛 퐜 퐝 퐞 퐟 퐠 퐡 퐢 퐣 퐤 퐥 퐦 퐧 퐨 퐩 퐪 퐫 퐬 퐭 퐮 퐯 퐰 퐱 퐲 퐳 퐴 퐵 퐶 퐷 퐸 퐹 퐺 퐻 퐼 퐽 퐾 퐿 푀 푁 푂 푃 푄 푅 푆 푇 푈 푉 푊 푋 푌 푍 푎 푏 푐 푑 푒 푓 푔 푕 푖 푗 푘 푙 푚 푛 표 푝 푞 푟 푠 푡 푢 푣 푤 푥 푦 푧 푨 푩 푪 푫 푬 푭 푮 푯 푰 푱 푲 푳 푴 푵 푶 푷 푸 푹 푺 푻 푼 푽 푾 푿 풀 풁 풂 풃 풄 풅 풆 풇 품 풉 풊 풋 풌 풍 풎 풏 풐 풑 풒 풓 풔 풕 풖 풗 풘 풙 풚 풛 풜 풝 풞 풟 풠 풡 풢 풣 풤 풥 풦 풧 풨 풩 풪 풫 풬 풭 풮 풯 풰 풱 풲 풳 풴 풵 풶 풷 풸 풹 풺 풻 풼 풽 풾 풿 퓀 퓁 퓂 퓃 퓄 퓅 퓆 퓇 퓈 퓉 퓊 퓋 퓌 퓍 퓎 퓏 퓐 퓑 퓒 퓓 퓔 퓕 퓖 퓗
      퓘 퓙 퓚 퓛 퓜 퓝 퓞 퓟 퓠 퓡 퓢 퓣 퓤 퓥 퓦 퓧 퓨 퓩 퓪 퓫 퓬 퓭 퓮 퓯 퓰 퓱 퓲 퓳 퓴 퓵 퓶 퓷 퓸 퓹 퓺 퓻 퓼 퓽 퓾 퓿 픀 픁 픂 픃 프 픅 픆 픇 픈 픉 픊 픋 플 픍 픎 픏 픐 픑 픒 픓 픔 픕 픖 픗 픘 픙 픚 픛 픜 픝 픞 픟 픠 픡 픢 픣 픤 픥 픦 픧 픨 픩 픪 픫 픬 픭 픮 픯 픰 픱 픲 픳 픴 픵 픶 픷 픸 픹 픺 픻 피 픽 픾 픿 핀 핁 핂 핃 필 핅 핆 핇 핈 핉 핊 핋 핌 핍 핎 핏 핐 핑 핒 핓 핔 핕 핖 핗 하 학 핚 핛 한 핝 핞 핟 할 핡 핢 핣 핤 핥 핦 핧 함 합 핪 핫 핬 항 핮 핯 핰 핱 핲 핳 해 핵 핶 핷 핸 핹 핺 핻 핼 핽 핾 핿 햀 햁 햂 햃 햄 햅 햆 햇 했 행 햊 햋 햌 햍 햎 햏 햐 햑 햒 햓 햔 햕 햖 햗 햘 햙 햚 햛 햜 햝 햞 햟 햠 햡 햢 햣 햤 향 햦 햧 햨 햩 햪 햫 햬 햭 햮 햯 햰 햱 햲 햳 햴 햵 햶 햷 햸 햹 햺 햻 햼 햽 햾 햿 헀 헁 헂 헃 헄 헅 헆 헇 허 헉 헊 헋 헌 헍 헎 헏 헐 헑 헒 헓 헔 헕 헖 헗 험 헙 헚 헛 헜 헝 헞 헟 헠 헡 헢 헣 헤 헥 헦 헧 헨 헩 헪 헫 헬 헭 헮 헯 헰 헱 헲 헳 헴 헵 헶 헷 헸 헹 헺 헻 헼 헽 헾 헿 혀 혁 혂 혃 현 혅 혆 혇 혈 혉 혊 혋 혌 혍 혎 혏 혐 협 혒 혓 혔 형 혖 혗 혘 혙 혚 혛 혜 혝 혞 혟 혠 혡 혢 혣 혤 혥 혦 혧 혨 혩 혪 혫 혬 혭 혮 혯 혰 혱 혲 혳 혴 혵 혶 혷 호 혹 혺 혻 혼 혽 혾 혿 홀 홁 홂 홃 홄 홅 홆 홇 홈 홉 홊 홋 홌 홍 홎 홏 홐 홑 홒 홓 화 확 홖 홗 환 홙 홚 홛 활 홝 홞 홟 홠 홡 홢 홣 홤 홥 홦 홧 홨 황 홪 홫 홬 홭 홮 홯 홰 홱 홲 홳 홴 홵 홶 홷 홸 홹 홺 홻 홼 홽 홾 홿 횀 횁 횂 횃 횄 횅 횆 횇 횈 횉 횊 횋 회 획 횎 횏 횐 횑 횒 횓 횔 횕 횖 횗 횘 횙 횚 횛 횜 횝 횞 횟 횠 횡 횢 횣 횤 횥 횦 횧 효 횩 횪 횫 횬 횭 횮 횯 횰 횱 횲 횳 횴 횵 횶 횷 횸 횹 횺 횻 횼 횽 횾 횿 훀 훁 훂 훃 후 훅 훆 훇 훈 훉
      훊 훋 훌 훍 훎 훏 훐 훑 훒 훓 훔 훕 훖 훗 훘 훙 훚 훛 훜 훝 훞 훟 훠 훡 훢 훣 훤 훥 훦 훧 훨 훩 훪 훫 훬 훭 훮 훯 훰 훱 훲 훳 훴 훵 훶 훷 훸 훹 훺 훻 훼 훽 훾 훿 휀 휁 휂 휃 휄 휅 휆 휇 휈 휉 휊 휋 휌 휍 휎 휏 휐 휑 휒 휓 휔 휕 휖 휗 휘 휙 휚 휛 휜 휝 휞 휟 휠 휡 휢 휣 휤 휥 휦 휧 휨 휩 휪 휫 휬 휭 휮 휯 휰 휱 휲 휳 휴 휵 휶 휷 휸 휹 휺 휻 휼 휽 휾 휿 흀 흁 흂 흃 흄 흅 흆 흇 흈 흉 흊 흋 흌 흍 흎 흏 흐 흑 흒 흓 흔 흕 흖 흗 흘 흙 흚 흛 흜 흝 흞 흟 흠 흡 흢 흣 흤 흥 흦 흧 흨 흩 흪 흫 희 흭 흮 흯 흰 흱 흲 흳 흴 흵 흶 흷 흸 흹 흺 흻 흼 흽 흾 흿 힀 힁 힂 힃 힄 힅 힆 힇 히 힉 힊 힋 힌 힍 힎 힏 힐 힑 힒 힓 힔 힕 힖 힗 힘 힙 힚 힛 힜 힝 힞 힟 힠 힡 힢 힣
    script: Hangul
    status: primary
  - base: 丘 串 乃 久 乖 九 乞 乫 乾 亂 亘 交 京 仇 今 介 件 价 企 伋 伎 伽 佳 佶 侃 來 侊 供 係 俓 俱 個 倞 倦 倨 假 偈 健 傀 傑 傾 僅 僑 價 儆 儉 儺 光 克 兢 內 公 共 其 具 兼 冀 冠 凱 刊 刮 券 刻 剋 剛 劇 劍 劒 功 加 劤 劫 勁 勍 勘 勤 勸 勻 勾 匡 匣 區 南 卦 却 卵 卷 卿 厥 去 及 口 句 叩 叫 可 各 吉 君 告 呱 呵 咎 咬 哥 哭 啓 喀 喇 喝 喫 喬 嗜 嘉 嘔 器 囊 困 固 圈 國 圭 圻 均 坎 坑 坤 坰 坵 垢 基 埼 堀 堅 堈 堪 堺 塊 塏 境 墾 壙 壞 夔 奇 奈 奎 契 奸 妓 妗 姑 姜 姦 娘 娜 嫁 嬌 孔 季 孤 宏 官 客 宮 家 寄 寇 寡 寬 尻 局 居 屆 屈 岐 岡 岬 崎 崑 崗 嵌 嵐 嶇 嶠 工 巧 巨 己 巾 干 幹 幾 庚 庫 康 廊 廐 廓 廣 建 弓 强 彊 徑 忌 急 怪 怯 恐 恝 恪 恭 悸 愆 感 愧 愷 愾 慊 慣 慤 慨 慶 慷 憩 憬 憾 懃 懇 懦 懶 懼 戈 戒 戟 戡 扱 技 抉 拉 拏 拐 拒 拘 括 拮 拱 拳 拷 拿 捏 据 捲 捺 掘 掛 控 揀 揆 揭 擊 擎 擒 據 擧 攪 攷 改 攻 故 敎 救 敢 敬 敲 斛 斤 旗 旣 昆 昑 景 晷 暇 暖 暠 暻 曠 曲 更 曷 朗 朞 期 机 杆 杞 杰 枏 果 枯 架 枸 柑 柩 柬 柯 校 根 格 桀 桂 桔 桿 梏 梗 械 梱 棄 棋 棍 棘 棨 棺 楗 楠 極 槁 構 槐 槨 槪 槻 槿 樂 橄 橋 橘 機 檄 檎 檢 櫃 欄 權 欺 款 歌 歐 歸 殼 毆 毬 氣 求 江 汨 汲 決 汽 沂 沽 洛 洸 浪 涇 淃 淇 減 渠 渴 湳 溝 溪 滑 滾 漑 潔 潰 澗 激 濫 灌 灸 炅 炚 炬 烙 烱 煖 爛 牽 犬 狂 狗 狡 狼 獗 玖 玘 珂 珏 珖 珙 珞 珪 球 琦 琨 琪 琯 琴 瑾 璂 璟 璣 璥 瓊 瓘 瓜 甄 甘 甲 男 畇 界 畸 畺 畿 疆 疥 疳 痂 痙 痼 癎 癩 癸 皆 皎 皐 盖 監 看 眷 睾 瞰 瞼 瞿 矜 矩 矯 硅 硬 碁 碣 磎 磬 磯 磵 祁 祇 祈 祛 祺 禁 禽 科 稈 稼 稽 稿 穀 究 穹 空 窘 窟 窮 窺 竅 竟 竭 競 竿 筋 筐 筠 箇 箕 箝 管 簡 粳 糠
      系 糾 紀 納 紘 級 紺 絅 結 絞 給 絳 絹 絿 經 綱 綺 緊 繫 繭 繼 缺 罐 罫 羅 羈 羌 羔 群 羹 翹 考 耆 耉 耕 耭 耿 肌 肝 股 肩 肯 肱 胛 胱 脚 脛 腔 腱 膈 膏 膠 臘 臼 舅 舊 舡 艮 艱 芎 芥 芩 芹 苛 苟 苦 苽 茄 莖 菅 菊 菌 菓 菫 菰 落 葛 葵 蓋 蕎 蕨 薑 藁 藍 藿 蘭 蘿 虔 蚣 蛟 蝎 螺 蠟 蠱 街 衢 衲 衾 衿 袈 袞 袴 裙 裸 褐 襁 襟 襤 見 規 覡 覲 覺 觀 角 計 記 訣 訶 詭 誇 誡 誥 課 諫 諾 謙 講 謳 謹 譏 警 譴 谷 谿 豈 貢 貫 貴 賈 購 赳 起 跏 距 跨 踞 蹇 蹶 躬 軀 車 軌 軍 軻 較 輕 轎 轟 辜 近 迦 迲 适 逑 逕 逵 過 遣 遽 邏 那 邯 邱 郊 郎 郡 郭 酪 醵 金 鈐 鈞 鉀 鉅 鉗 鉤 銶 鋸 鋼 錡 錤 錦 錮 鍋 鍵 鎌 鎧 鏡 鑑 鑒 鑛 開 間 閘 閣 閨 闕 關 降 階 隔 隙 雇 難 鞏 鞠 鞨 鞫 頃 頸 顆 顧 飢 餃 館 饉 饋 饑 駒 駕 駱 騎 騏 騫 驅 驕 驚 驥 骨 高 鬼 魁 鮫 鯤 鯨 鱇 鳩 鵑 鵠 鷄 鷗 鸞 麒 麴 黔 鼓 龕 龜
    punctuation: '! " # % & ( ) *  - . / : ; ? @ [ \ ] _ ¡ § ¶ · ¿ ‐ — ― ‘ ’ “ ” † ‡ ‥ … ‰ ′ ″ ※ ‾ 、 。 〃 〈 〉 《 》 「 」 『 』 【 】 〔 〕 〜 ・ ！ ＂ ＃ ％ ＆ ＇ （ ） ＊ ， － ． ／ ： ； ？ ＠ ［ ＼ ］ ＿ ｛ ｝'
    script: Hanja
    status: primary
  source:
  - Omniglot
  - Wikipedia
  speakers: 77200000
  speakers_date: 2010
  validity: preliminary
kpt:
  name: Karata
  orthographies:
  - autonym: Кӏкӏирлӏи мацӏцӏи
    base: А Б В Г Д Е Ж З И Й К Л М Н О П Р С Т У Х Ц Ч Ш Щ Ъ Ы Ь Э Ю Я Ӏ Ã Ẽ Õ а б в г д е ж з и й к л м н о п р с т у х ц ч ш щ ъ ы ь э ю я ӏ ã ẽ õ
    marks: ̃  ̆
    script: Cyrillic
    status: primary
  source:
  - Omniglot
  - Wikipedia
  speakers: 260
  speakers_date: 2010
  status: living
  validity: preliminary
kpv:
  name: Komi-Zyrian
  orthographies:
  - autonym: Коми
    base: А Б В Г Д Е Ж З И Й К Л М Н О П Р С Т У Ф Х Ц Ч Ш Щ Ъ Ы Ь Э Ю Я Ё І Ӧ а б в г д е ж з и й к л м н о п р с т у ф х ц ч ш щ ъ ы ь э ю я ё і ӧ
    marks: ̆  ̈
    script: Cyrillic
    status: primary
  source:
  - Omniglot
  - Wikipedia
  speakers: 160000
  speakers_date: 2010
  status: living
  validity: draft
kpy:
  name: Koryak
  orthographies:
  - autonym: Нымылг’ын
    base: А Б В Г Д Е Ж З И Й К Л М Н О П Р С Т У Ф Х Ц Ч Ш Щ Ъ Ы Ь Э Ю Я Ё Ӄ Ӈ а б в г д е ж з и й к л м н о п р с т у ф х ц ч ш щ ъ ы ь э ю я ё ӄ ӈ ’
    marks: ̆  ̈
    note: The sources partially disagree. Wikipedia notes қ ң instead of ӄ ӈ.
    script: Cyrillic
    status: primary
  source:
  - Omniglot
  - Wikipedia
  speakers: 1665
  speakers_date: 2010
  status: living
  validity: preliminary
kqn:
  name: Kaonde
  orthographies:
  - autonym: kiiKaonde
    base: A B C D E F G H I J K L M N Ñ O P S T U V W Y Z a b c d e f g h i j k l m n ñ o p s t u v w y z
    marks: ̃
    script: Latin
    status: primary
  source:
  - Omniglot
  - Wikipedia
  speakers: 240000
  speakers_date: 1995-2010
  validity: preliminary
kqs:
  name: Northern Kissi
  orthographies:
  - base: A B C D E Ɛ F G H I J K L M N O Ɔ P S T U W Y a b c d e ɛ f g h i j k l m n o ɔ p s t u w y
    script: Latin
    status: primary
  source:
  - Omniglot
  - Wikipedia
  speakers: 530000
  speakers_date: 1991-1995
  validity: preliminary
krc:
  name: Karachay-Balkar
  orthographies:
  - autonym: Къарачай-Малкъар
    base: А Б В Г Д Е Ж З И Й К Л М Н О П Р С Т У Ф Х Ц Ч Ш Щ Ъ Ы Ь Э Ю Я Ё Ў а б в г д е ж з и й к л м н о п р с т у ф х ц ч ш щ ъ ы ь э ю я ё ў
    marks: ̆  ̈
    script: Cyrillic
    status: primary
  source:
  - Omniglot
  - Wikipedia
  speakers: 310000
  speakers_date: 2010
  status: living
  validity: preliminary
kri:
  name: Krio
  orthographies:
  - base: A B C D E Ɛ F G H I J K L M N Ŋ O Ɔ P S T U V W Y Z a b c d e ɛ f g h i j k l m n ŋ o ɔ p s t u v w y z
    script: Latin
    status: primary
  source:
  - Omniglot
  - Wikipedia
  speakers: 500000
  speakers_date: 1993
  validity: preliminary
krl:
  name: Karelian
  orthographies:
  - autonym: Karjala
    base: A B C D E F G H I J K L M N O P Q R S T U V W X Y Z Ä Ö Č Š Ž a b c d e f g h i j k l m n o p q r s t u v w x y z ä ö č š ž
    marks: ̈  ̌
    script: Latin
    status: primary
  source:
  - Omniglot
  - Wikipedia
  speakers: 36000
  speakers_date: 1994-2010
  status: living
  validity: preliminary
ksb:
  name: Shambala
  orthographies:
  - autonym: Kishambaa
    auxiliary: Q R X q r x
    base: A B C D E F G H I J K L M N O P S T U V W Y Z a b c d e f g h i j k l m n o p s t u v w y z
    script: Latin
    status: primary
  source:
  - CLDR
  speakers: 660000
  speakers_date: 2001
  status: living
  validity: draft
ksf:
  name: Bafia
  orthographies:
  - autonym: Rikpa
    auxiliary: Q X q x
    base: A B C D E F G H I J K L M N O P R S T U V W Y Z Á É Í Ó Ú Ŋ Ǝ Ɔ Ɛ a b c d e f g h i j k l m n o p r s t u v w y z á é í ó ú ŋ ǝ ɔ ɛ
    marks: ́
    script: Latin
    status: primary
  source:
  - CLDR
  - Wikipedia
  speakers: 60000
  speakers_date: 1991
  status: living
  validity: preliminary
ksh:
  name: Kölsch
  note: Kölsch is spoken by approximately 25% of the population of Cologne.
  orthographies:
  - autonym: Kölsch
    auxiliary: À Á Â Ã Ç È É Ê Ì Í Î Ï Ñ Ò Ó Ô Ø Ù Ú Û Ÿ Ā Ă Ē Ĕ Ğ Ī Ĭ Ĳ Ł Ō Ŏ Ū Ŭ ẞ à á â ã ç è é ê ì í î ï ñ ò ó ô ø ù ú û ÿ ā ă ē ĕ ğ ī ĭ ı ĳ ł ō ŏ ū ŭ
    base: A B C D E F G H I J K L M N O P Q R S T U V W X Y Z Ä Å Æ Ë Ö Ü Ė Œ Ů a b c d e f g h i j k l m n o p q r s t u v w x y z ß ä å æ ë ö ü ė œ ů
    marks: ̇  ̈  ̊
    script: Latin
    status: primary
  source:
  - Wikipedia
  - CLDR
  speakers: 250000
  status: living
  validity: preliminary
ktu:
  name: Kituba (Democratic Republic of Congo)
  note: Used in Democratic Republic of Congo
  orthographies:
  - autonym: Kikongo ya leta
    inherit: kon
    script: Latin
    status: primary
  preferred_name: Kituba (DRC)
  source:
  - Omniglot
  - Wikipedia
  speakers: 5400000
  speakers_date: 1987-1990
  validity: preliminary
kua:
  name: Kuanyama
  orthographies:
  - autonym: Oshikwanyama
    base: A B C D E F G H I J K L M N O P Q R S T U V W X Y Z a b c d e f g h i j k l m n o p q r s t u v w x y z
    script: Latin
    status: primary
  source:
  - Omniglot
  speakers: 670000
  speakers_date: 1993-2006
  status: living
  validity: draft
kum:
  name: Kumyk
  orthographies:
  - autonym: Къумукъ
    base: А Б В Г Д Е Ж З И Й К Л М Н О П Р С Т У Ф Х Ц Ч Ш Щ Ъ Ы Ь Э Ю Я Ё а б в г д е ж з и й к л м н о п р с т у ф х ц ч ш щ ъ ы ь э ю я ё
    marks: ̆  ̈
    script: Cyrillic
    status: primary
  source:
  - Omniglot
  - Wikipedia
  speakers: 450000
  speakers_date: 2010
  status: living
  validity: preliminary
kwi:
  name: Awa-Cuaiquer
  orthographies:
  - base: A Ã C E Ẽ I Ĩ Ɨ J K L M N Ñ P R S T U Ũ V W Y Z a ã c e ẽ i ĩ ɨ j k l m n ñ p r s t u ũ v w y z '
    marks: ̃
    script: Latin
    status: primary
  source:
  - Omniglot
  - Wikipedia
  speakers: 13000
  speakers_date: 2008
  validity: preliminary
lad:
  name: Ladino
  note: Speaker estimates vary widely.
  orthographies:
  - autonym: djudeo-espanyol
    base: A B C D E F G H I J K L M N O P Q R S T U V W X Y Z a b c d e f g h i j k l m n o p q r s t u v w x y z
    script: Latin
    status: primary
  - autonym: ג'ודיאו-איספאנייול
    base: א ב ׳ ג ד ה ו ז ח ט י כ ך ל מ ם נ ן ס ע פ ף צ ץ ק ר ש ת
    script: Hebrew
    status: secondary
  source:
  - Omniglot
  - Wikipedia
  speakers: 400000
  speakers_date: 2017
  validity: preliminary
lag:
  name: Langi
  orthographies:
  - autonym: Kɨlaangi
    base: A B C D E F G H I J K L M N O P Q R S T U V W X Y Z Á É Í Ó Ú Ɨ Ʉ a b c d e f g h i j k l m n o p q r s t u v w x y z á é í ó ú ɨ ʉ
    marks: ́
    script: Latin
    status: primary
  source:
  - CLDR
  - Wikipedia
  speakers: 410000
  speakers_date: 2007
  status: living
  validity: preliminary
lao:
  name: Lao
  orthographies:
  - autonym: ພາສາລາວ
    base: ກ ຂ ຄ ງ ຈ ສ ຊ ຍ ດ ຕ ຖ ທ ນ ບ ປ ຜ ຝ ພ ຟ ມ ຢ ຣ ລ ວ ຫ ອ ຮ ະ າ ເ ແ ໂ ໃ ໄ ຽ
    design_note: Mark positioning and some character combinations (ligatures) have to be resolved to properly represent the language.
    marks: ັ  ິ  ີ  ຶ  ື  ຸ  ູ  ົ  ຼ  ່  ້  ໊  ໋  ໌  ໍ
    numerals: ໐ ໑ ໒ ໓ ໔ ໕ ໖ ໗ ໘ ໙ 0 1 2 3 4 5 6 7 8 9
    punctuation: ຯ ໆ
    script: Lao
    status: primary
  source:
  - Omniglot
  - Wikipedia
  speakers: 30000000
  validity: preliminary
lat:
  name: Latin
  orthographies:
  - autonym: Latin
    base: A B C D E F G H I J K L M N O P Q R S T U V W X Y Z a b c d e f g h i j k l m n o p q r s t u v w x y z
    script: Latin
    status: primary
  source:
  - Omniglot
  - Wikipedia
  - CLDR
  - Alvestrand
  speakers: 0
  status: ancient
  validity: preliminary
lbe:
  name: Lak
  orthographies:
  - autonym: Лак
    base: А Б В Г Д Е Ж З И Й К Л М Н О П Р С Т У Ф Х Ц Ч Ш Щ Ъ Ы Ь Э Ю Я Ё Ӏ а б в г д е ж з и й к л м н о п р с т у ф х ц ч ш щ ъ ы ь э ю я ё ӏ
    marks: ̆  ̈
    script: Cyrillic
    status: primary
  source:
  - Omniglot
  - Wikipedia
  speakers: 152050
  speakers_date: 2010
  status: living
  validity: verified
lez:
  name: Lezghian
  orthographies:
  - autonym: Лезги
    base: А Б В Г Д Е Ж З И Й К Л М Н О П Р С Т У Ф Х Ц Ч Ш Щ Ъ Ы Ь Э Ю Я Ё Ӏ а б в г д е ж з и й к л м н о п р с т у ф х ц ч ш щ ъ ы ь э ю я ё ӏ
    marks: ̆  ̈
    script: Cyrillic
    status: primary
  source:
  - Omniglot
  - Wikipedia
  speakers: 633610
  speakers_date: 2010
  status: living
  validity: preliminary
lia:
  name: West-Central Limba
  orthographies:
  - autonym: Hulimba
    auxiliary: Ñ Ɔ ñ ɔ
    base: A B C D E Ɛ F G H I J K L M N Ň Ŋ O Ọ P Q R S T U V W Z a b c d e ɛ f g h i j k l m n ň ŋ o ọ p q r s t u v w z
    marks: ̌  ̣
    script: Latin
    status: primary
  source:
  - Omniglot
  - Wikipedia
  speakers: 446000
  speakers_date: 1993-2016
  validity: preliminary
lij:
  name: Ligurian
  orthographies:
  - autonym: Ligure
    base: A B C D E F G H I J K L M N O P Q R S T U V W X Y Z À Á Â Ä Æ È É Ê Ë Ì Í Î Ï Ò Ó Ô Ö Ù Ú a b c d e f g h i j k l m n o p q r s t u v w x y z à á â ä æ è é ê ë ì í î ï ò ó ô ö ù ú
    marks: ̀  ́  ̂  ̈
    script: Latin
    status: primary
  source:
  - Omniglot
  speakers: 500000
  speakers_date: 2002
  status: living
  validity: draft
lin:
  name: Lingala
  orthographies:
  - autonym: Lingala
    auxiliary: J Q X j q x
    base: A B C D E F G H I K L M N O P R S T U V W Y Z Á Â É Ê Í Î Ó Ô Ú Ě Ǎ Ǐ Ǒ Ɔ Ɛ a b c d e f g h i k l m n o p r s t u v w y z á â é ê í î ó ô ú ě ǎ ǐ ǒ ɔ ɛ
    marks: ́  ̂  ̌
    script: Latin
    status: primary
  source:
  - Omniglot
  - Wikipedia
  - CLDR
  speakers: 15000000
  speakers_date: 2017
  status: living
  validity: verified
lit:
  name: Lithuanian
  orthographies:
  - autonym: Lietuviškai
    base: A B C D E F G H I J K L M N O P Q R S T U V W X Y Z Ą Č Ė Ę Į Š Ū Ų Ž a b c d e f g h i j k l m n o p q r s t u v w x y z ą č ė ę į š ū ų ž
    marks: ̄  ̇  ̌  ̨
    script: Latin
    status: primary
  source:
  - Omniglot
  - CLDR
  - Wikipedia
  speakers: 3000000
  speakers_date: 2012
  status: living
  validity: preliminary
lkt:
  name: Lakota
  orthographies:
  - autonym: Lakȟótiyapi
    auxiliary: C D F J Q R V X c d f j q r v x
    base: A B E G H I K L M N O P S T U W Y Z Á É Í Ó Ú Č Ŋ Š Ž Ǧ Ȟ a b e g h i k l m n o p s t u w y z á é í ó ú č ŋ š ž ǧ ȟ ʼ
    marks: ́  ̌
    script: Latin
    status: primary
  source:
  - Omniglot
  - Wikipedia
  - CLDR
  speakers: 2100
  speakers_date: 1997
  status: living
  validity: verified
lld:
  name: Ladin
  orthographies:
  - autonym: Ladin
    base: A B C D E F G H I J K L M N O P Q R S T U V W X Y Z À Á Â È É Ê Ë Ì Î Ò Ó Ô Ö Ù Û Ü Ć Ś a b c d e f g h i j k l m n o p q r s t u v w x y z à á â è é ê ë ì î ò ó ô ö ù û ü ć ś
    marks: ̀  ́  ̂  ̈
    script: Latin
    status: primary
  source:
  - Omniglot
  - Wikipedia
  speakers: 41129
  speakers_date: 2006-2011
  status: living
  validity: preliminary
lmo:
  name: Lombard
  orthographies:
  - autonym: Lombard
    base: A B C D E F G H I J K L M N O P Q R S T U V W X Y Z À Á È É Ì Í Ò Ó Ô Ø Ù Ü a b c d e f g h i j k l m n o p q r s t u v w x y z à á è é ì í ò ó ô ø ù ü
    marks: ̀  ́  ̂  ̈
    script: Latin
    status: primary
  source:
  - Omniglot
  - Wikipedia
  speakers: 3900000
  speakers_date: 2002
  status: living
  validity: preliminary
lns:
  name: Lamnso'
  orthographies:
  - autonym: Lamnsɔ'
    base: A B D E Ə Ɛ F G I J K L M N Ŋ O Ɔ S T U V W Ɣ a b d e ə ɛ f g i j k l m n ŋ o ɔ s t u v w ɣ '
    script: Latin
    status: primary
  source:
  - Wikipedia
  speakers: 240000
  speakers_date: 2005
  validity: preliminary
lob:
  name: Lobi
  orthographies:
  - base: A B Ɓ C D E Ɛ Ǝ F G H I Ɩ J K L M N O Ɔ P R S T U Ʋ V W Y Ƴ a b ɓ c d e ɛ ǝ f g h i ɩ j k l m n o ɔ p r s t u ʋ v w y ƴ ʼ
    script: Latin
    status: primary
  source:
  - Wikipedia
  speakers: 440000
  speakers_date: 1991-1993
  validity: preliminary
lot:
  name: Otuho
  orthographies:
  - base: A B C D E Ê F G H I J K L M N Ŋ O Ô P Q R S T U Û W Y a b c d e ê f g h i j k l m n ŋ o ô p q r s t u û w y ʼ
    marks: ̂
    script: Latin
    status: primary
  source:
  - Omniglot
  - Wikipedia
  speakers: 140000
  speakers_date: 1977
  validity: preliminary
loz:
  name: Lozi
  orthographies:
  - autonym: siLozi
    base: A B C D E F G H I J K L M N Ñ O P S T U W Y Z a b c d e f g h i j k l m n ñ o p s t u w y z ʼ
    marks: ̃
    script: Latin
    status: primary
  source:
  - Omniglot
  - Wikipedia
  speakers: 725000
  speakers_date: 1982-2010
  validity: preliminary
ltg:
  name: Latgalian
  orthographies:
  - autonym: Latgalīšu
    auxiliary: Q W X q w x
    base: A Ā B C Č D E Ē F G Ģ H I Ī J K Ķ L Ļ M N Ņ O Ō P R S Š T U Ū V Y Z Ž a ā b c č d e ē f g ģ h i ī j k ķ l ļ m n ņ o ō p r s š t u ū v y z ž
    marks: ̄  ̌  ̧
    script: Latin
    status: primary
  source:
  - Wikipedia
  speakers: 200000
  speakers_date: 2009
  status: living
  validity: verified
ltz:
  name: Luxembourgish
  orthographies:
  - autonym: Lëtzebuergesch
    auxiliary: ẞ
    base: A B C D E F G H I J K L M N O P Q R S T U V W X Y Z Â Ä È É Ê Ë Î Ô Ö Û Ü a b c d e f g h i j k l m n o p q r s t u v w x y z ß â ä è é ê ë î ô ö û ü
    marks: ̀  ́  ̂  ̈
    script: Latin
    status: primary
  source:
  - Omniglot
  - CLDR
  - Wikipedia
  speakers: 390000
  speakers_date: 2010
  status: living
  validity: preliminary
lua:
  name: Luba-Lulua
  orthographies:
  - autonym: Tshiluba
    base: A B C D E F G H I J K L M N O P S T U V W Y Z a b c d e f g h i j k l m n o p s t u v w y z
    script: Latin
    status: primary
  source:
  - Omniglot
  - Wikipedia
  speakers: 6300000
  speakers_date: 1991
  status: living
  validity: preliminary
lub:
  name: Luba-Katanga
  orthographies:
  - autonym: Kiluba
    auxiliary: R X r x
    base: A B C D E F G H I J K L M N O P Q S T U V W Y Z À Á È É Ì Í Ò Ó Ù Ú Ɔ Ɛ a b c d e f g h i j k l m n o p q s t u v w y z à á è é ì í ò ó ù ú ɔ ɛ
    marks: ̀  ́
    script: Latin
    status: primary
  source:
  - CLDR
  speakers: 1505000
  speakers_date: 1991
  status: living
  validity: draft
lug:
  name: Ganda
  orthographies:
  - autonym: Luganda
    auxiliary: H Q X h q x
    base: A B C D E F G I J K L M N O P R S T U V W Y Z Ŋ a b c d e f g i j k l m n o p r s t u v w y z ŋ
    script: Latin
    status: primary
  source:
  - Omniglot
  - Wikipedia
  - CLDR
  speakers: 8200000
  status: living
  validity: verified
luo:
  name: Luo (Kenya and Tanzania)
  note: Alternative speaker count of 8000000 remains unconfirmed.
  orthographies:
  - autonym: Dholuo
    base: A B C D E F G H I J K L M N O P Q R S T U V W X Y Z a b c d e f g h i j k l m n o p q r s t u v w x y z
    script: Latin
    status: primary
  source:
  - Omniglot
  - Wikipedia
  - CLDR
  speakers: 4200000
  speakers_date: 2009
  status: living
  validity: verified
lus:
  name: Lushai
  orthographies:
  - autonym: Mizo ṭawng
    base: A B C D E F G H I J K L M N O P R S T Ṭ U V W Z a b c d e f g h i j k l m n o p r s t ṭ u v w z
    marks: ̣
    script: Latin
    status: primary
  preferred_name: Mizo
  source:
  - Omniglot
  - Wikipedia
  speakers: 830846
  speakers_date: 2011
  validity: preliminary
lvs:
  name: Standard Latvian
  orthographies:
  - autonym: Latviešu
    auxiliary: Q W X Y q w x y
    base: A Ā B C Č D E Ē F G Ģ H I Ī J K Ķ L Ļ M N Ņ O P R S Š T U Ū V Z Ž a ā b c č d e ē f g ģ h i ī j k ķ l ļ m n ņ o p r s š t u ū v z ž
    marks: ̄  ̌  ̧
    script: Latin
    status: primary
  source:
  - Omniglot
  - Wikipedia
  speakers: 1750000
  speakers_date: 2015
  status: living
  validity: preliminary
mad:
  name: Madurese
  orthographies:
  - autonym: Madhurâ
    base: A B C D Ḍ E G H I J K L M N O P R S T Ṭ U W Â a b c d ḍ e g h i j k l m n o p r s t ṭ u w â
    marks: ̂  ̣
    note: The Latin script is the most used nowadays.
    script: Latin
    status: primary
  - autonym: ꦧꦱꦴꦩꦝꦸꦫꦴ
    inherit: jav
    script: Javanese
    status: secondary
  source:
  - Omniglot
  - Wikipedia
  speakers: 6700000
  speakers_date: 2011
  validity: preliminary
mag:
  name: Magahi
  orthographies:
  - autonym: मगही
    auxiliary: ॐ
    base: अ आ इ ई उ ऊ ऋ ए ऐ ओ औ क ख ग घ ङ च छ ज झ ञ ट ठ ड ढ ण त थ द ध न प फ ब भ म य र ल व श ष स ह ऎ ऒ ॳ ॴ ॵ ʼ ‌ ‍
    design_note: Mark positioning and numerous precomposed forms (namely conjunct ligatures) are required for proper representation of the language.
    marks: ँ  ं  ः  ऺ  ऻ  ़  ा  ि  ी  ु  ू  ृ  ॆ  े  ै  ॊ  ो  ौ  ्  ॏ
    numerals: ० १ २ ३ ४ ५ ६ ७ 0 1 2 3 4 5 6 7 8 9
    punctuation: । ॥ ॰
    script: Devanagari
    status: primary
  source:
  - Omniglot
  - Wikipedia
  speakers: 20700000
  speakers_date: 2011
  validity: preliminary
mah:
  name: Marshallese
  orthographies:
  - autonym: Kajin M̧ajeļ
    base: A Ā B D E I J K L Ļ M N Ņ O Ō P R T U Ū W a ā b d e i j k l ļ m n ņ o ō p r t u ū w
    marks: ̄  ̦  ̧  ̨
    note: Some spellings use a simplified variant Ḷ Ṃ Ṇ Ñ Ọ instead of the comman, cedilla, macron and ogonek combingin marks.
    script: Latin
    status: primary
  source:
  - Omniglot
  - Wikipedia
  speakers: 55000
  speakers_date: 1979
  validity: preliminary
mai:
  name: Maithili
  note: The speaker count is ambigious as Maithili is often regarded as a dialect of Hindi.
  orthographies:
  - autonym: मैथिली
    auxiliary: ॐ
    base: अ आ इ ई उ ऊ ऋ ए ऐ ओ औ क ख ग घ ङ च छ ज झ ञ ट ठ ड ढ ण त थ द ध न प फ ब भ म य र ल व श ष स ह ऎ ऒ ॳ ॴ ॵ ʼ ऽ ‌ ‍
    design_note: Mark positioning and numerous precomposed forms (namely conjunct ligatures) are required for proper representation of the language.
    marks: ँ  ं  ः  ऺ  ऻ  ़  ा  ि  ी  ु  ू  ृ  ॆ  े  ै  ॊ  ो  ौ  ्  ॏ
    numerals: ० १ २ ३ ४ ५ ६ ७ 0 1 2 3 4 5 6 7 8 9
    punctuation: । ॥ ॰
    script: Devanagari
    status: primary
  source:
  - Omniglot
  - Wikipedia
  speakers: 33900000
  speakers_date: 2000
  validity: preliminary
mal:
  name: Malayalam
  orthographies:
  - autonym: മലയാളം
    base: അ ആ ഇ ഈ ഉ ഊ ഋ ഌ എ ഏ ഐ ഒ ഓ ഔ ക ഖ ഗ ഘ ങ ച ഛ ജ ഝ ഞ ട ഠ ഡ ഢ ണ ത ഥ ദ ധ ന പ ഫ ബ ഭ മ യ ര റ ല ള ഴ വ ശ ഷ സ ഹ ൠ ൡ ൺ ൻ ർ ൽ ൾ ൿ
    design_note: Mark positioning and numerous precomposed forms (namely conjunct ligatures) are required for proper representation of the language.
    marks: ം  ഃ  ാ  ി  ീ  ു  ൂ  ൃ  െ  േ  ൈ  ്  ൗ
    numerals: ൦ ൧ ൨ ൩ ൪ ൫ ൬ ൭ ൮ ൯
    script: Malayalam
    status: primary
  source:
  - Omniglot
  - Wikipedia
  speakers: 45000000
  speakers_date: 2011-2019
  validity: preliminary
mam:
  name: Mam
  orthographies:
  - autonym: Qyol Mam
    base: A B C E I J K L M N O P Q R S T U W X Ẍ Y a b c e i j k l m n o p q r s t u w x ẍ y '
    marks: ̈
    script: Latin
    status: primary
  source:
  - Omniglot
  - Wikipedia
  speakers: 478000
  speakers_date: 2003
  validity: preliminary
mar:
  name: Marathi
  note: There are approximately 12000000 L2 speakers.
  orthographies:
  - autonym: मराठी
    auxiliary: ॐ
    base: अ आ इ ई उ ऊ ऋ ए ऐ ओ औ क ख ग घ ङ च छ ज झ ञ ट ठ ड ढ ण त थ द ध न प फ ब भ म य र ल ळ व श ष स ह ‌ ‍
    design_note: Marathi Devanagari (also called Balbodh) uses different shapes for some of the characters compared to the Hindi version, e.g. र (eyelash reph), ल, श, and some ligatures. Mark positioning and numerous precomposed forms (namely conjunct ligatures) are required for proper representation of the language.
    marks: ँ  ं  ः  ़  ा  ि  ी  ु  ू  ृ  े  ै  ो  ौ  ्
    numerals: ० १ २ ३ ४ ५ ६ ७ 0 1 2 3 4 5 6 7 8 9
    punctuation: । ॥ ॰
    script: Devanagari
    status: primary
  source:
  - Omniglot
  - Wikipedia
  speakers: 83000000
  speakers_date: 2011
  validity: preliminary
mas:
  name: Masai
  orthographies:
  - autonym: Maa
    base: A B C D E F G H I J K L M N O P Q R S T U V W X Y Z À Á Â È É Ê Ì Í Î Ɔ Ɛ Ɨ Ʉ Ò Ó Ô Ù Ú Û Ŋ a b c d e f g h i j k l m n o p q r s t u v w x y z à á â è é ê ì í î ɔ ɛ ɨ ʉ ò ó ô ù ú û ŋ
    marks: ̀  ́  ̂
    script: Latin
    status: primary
  source:
  - Omniglot
  - CLDR
  - Wikipedia
  speakers: 1500000
  speakers_date: 2009-2016
  status: living
  validity: preliminary
maz:
  name: Central Mazahua
  orthographies:
  - autonym: Jñatrjo
    base: A B C D E G H I J L M N Ñ O P R S T U V X Z Ⱥ Ɇ Ʉ a b c d e g h i j l m n ñ o p r s t u v x z ' ⱥ ɇ ʉ
    marks: ̃  ̱  ̵
    script: Latin
    status: primary
  source:
  - Omniglot
  - Wikipedia
  speakers: 140000
  speakers_date: 2010
  validity: preliminary
mcd:
  name: Sharanahua
  note: Although it has its own ISO 639-3 code it is a Yaminawa dialect.
  orthographies:
  - autonym: Yaminahua
    base: A B C D E F H I K M N O P R S T U W X Y Ã Ẽ Ĩ Ï Ɨ Õ Č Š a b c d e f h i k m n o p r s t u w x y ã ẽ ĩ ï ɨ õ č š
    marks: ̃  ̈  ̌
    script: Latin
    status: primary
  source:
  - Omniglot
  - Wikipedia
  speakers: 2729
  speakers_date: 2006-2011
  validity: preliminary
mcf:
  name: Matsés
  orthographies:
  - base: A B C E G H I J L M N O P Q R S T U Y Ā Ē Ī Ō Ū a b c e g h i j l m n o p q r s t u y ' ā ē ī ō ū
    marks: ̄
    script: Latin
    status: primary
  source:
  - Omniglot
  - Wikipedia
  speakers: 2200
  speakers_date: 2006
  validity: preliminary
mdf:
  name: Moksha
  orthographies:
  - autonym: Мокшень кяль
    base: А Б В Г Д Е Ж З И Й К Л М Н О П Р С Т У Ф Х Ц Ч Ш Щ Ъ Ы Ь Э Ю Я Ё а б в г д е ж з и й к л м н о п р с т у ф х ц ч ш щ ъ ы ь э ю я ё
    marks: ̆  ̈
    script: Cyrillic
    status: primary
  source:
  - Omniglot
  - Wikipedia
  speakers: 430000
  speakers_date: 2010
  status: living
  validity: verified
men:
  name: Mende (Sierra Leone)
  orthographies:
  - autonym: Mɛnde yia
    base: A B D E Ɛ F G H I J K L M N O Ɔ P S T U V W Y a b d e ɛ f g h i j k l m n o ɔ p s t u v w y
    script: Latin
    status: primary
  source:
  - Omniglot
  - Wikipedia
  speakers: 15000000
  speakers_date: 2006
  validity: preliminary
mer:
  name: Meru
  orthographies:
  - autonym: Kimîîru
    auxiliary: F P Q S V X Z f p q s v x z
    base: A B C D E G H I J K L M N O R T U W Y Î Û a b c d e g h i j k l m n o r t u w y î û
    marks: ̂
    script: Latin
    status: primary
  source:
  - CLDR
  - Wikipedia
  speakers: 2000000
  speakers_date: 2009
  status: living
  validity: preliminary
mfe:
  name: Morisyen
  orthographies:
  - autonym: Kreol Morisien
    base: A B C D E F G H I J K L M N O P R S T U V W X Y Z a b c d e f g h i j k l m n o p r s t u v w x y z
    script: Latin
    status: primary
  preferred_name: Mauritian Creole
  source:
  - Omniglot
  - CLDR
  speakers: 1090000
  speakers_date: 2016
  status: living
  validity: verified
mfq:
  name: Moba
  orthographies:
  - base: A Ã B C D E Ẽ Ɛ F G H I Ĩ Ɩ J K L M N Ŋ O Õ Ɔ P S T R U V W Y a ã b c d e ẽ ɛ f g h i ĩ ɩ j k l m n ŋ o õ ɔ p s t r u v w y
    marks: ̃
    script: Latin
    status: primary
  source:
  - Wikipedia
  speakers: 2200
  speakers_date: 1998-2000
  validity: draft
mgh:
  name: Makhuwa-Meetto
  orthographies:
  - autonym: Imeetto
    base: A B C D E F G H I J K L M N O P Q R S T U V W X Y Z a b c d e f g h i j k l m n o p q r s t u v w x y z
    script: Latin
    status: primary
  source:
  - CLDR
  speakers: 6600000
  speakers_date: 2006
  status: living
  validity: draft
mgo:
  name: Meta'
  orthographies:
  - autonym: Mɨta’
    auxiliary: Q X q x
    base: A B C D E F G H I J K M N O P R S T U W Y Z À È Ì Ò Ù Ŋ Ɔ Ə Ɨ a b c d e f g h i j k m n o p r s t u w y z à è ì ò ù ŋ ɔ ə ɨ ʼ
    marks: ̀
    script: Latin
    status: primary
  preferred_name: Meta’
  source:
  - CLDR
  speakers: 190000
  speakers_date: 2010
  status: living
  validity: draft
mhr:
  name: Eastern Mari
  orthographies:
  - autonym: Олык Марий
    base: А Б В Г Д Е Ж З И Й К Л М Н О П Р С Т У Ф Х Ц Ч Ш Щ Ъ Ы Ь Э Ю Я Ё Ҥ Ӧ Ӱ а б в г д е ж з и й к л м н о п р с т у ф х ц ч ш щ ъ ы ь э ю я ё ҥ ӧ ӱ
    marks: ̆  ̈
    script: Cyrillic
    status: primary
  source:
  - Omniglot
  - Wikipedia
  speakers: 470000
  speakers_date: 2012
  status: living
  validity: verified
mic:
  name: Mi'kmaq
  note: The speaker count is based on 4% proportion of the total population.
  orthographies:
  - autonym: Míkmawísimk
    base: A E I J K L M N O P Q S T U W Y Á É Í Ɨ Ó Ú a e i j k l m n o p q s t u w y ' á é í ɨ ó ú
    marks: ́
    script: Latin
    status: primary
  source:
  - Omniglot
  - Wikipedia
  speakers: 7140
  speakers_date: 2016
  validity: preliminary
min:
  name: Minangkabau
  orthographies:
  - autonym: Baso Minangkabau
    auxiliary: X x
    base: A B C D E F G H I J K L M N O P Q R S T U V W Y Z a b c d e f g h i j k l m n o p q r s t u v w y z
    script: Latin
    status: primary
  source:
  - Omniglot
  - Wikipedia
  - http://repositori.kemdikbud.go.id/2947/1/Kamus%20Minangkabau%20-%20Indonesia%20-%20335h.pdf
  speakers: 5500000
  speakers_date: 2007
  validity: preliminary
miq:
  name: Mískito
  orthographies:
  - autonym: Mískitu
    base: A B D H I J K L M N O P R S T U W Z Â Î Í a b d h i j k l m n o p r s t u w z â î í
    marks: ́  ̂
    script: Latin
    status: primary
  source:
  - Omniglot
  - Wikipedia
  speakers: 150000
  speakers_date: 2005
  validity: preliminary
mkd:
  name: Macedonian
  orthographies:
  - autonym: Македонски
    base: А Б В Г Д Е Ж З И К Л М Н О П Р С Т У Ф Х Ц Ч Ш Ѓ Ѕ Ј Љ Њ Ќ Џ а б в г д е ж з и к л м н о п р с т у ф х ц ч ш ѓ ѕ ј љ њ ќ џ
    design_note: Correct positioning of acute and grave accents above vowels is required. The breve accent uses a different shape from the one used in the Latin script. In italic styles, some characters may use different forms than the Russian Cyrillic.
    marks: ́
    script: Cyrillic
    status: primary
  source:
  - Omniglot
  - Wikipedia
  - CLDR
  speakers: 1400000
  status: living
  validity: verified
mlg:
  includes:
  - bhr
  - bmm
  - bzc
  - msh
  - plt
  - skg
  - tdx
  - tkg
  - txy
  - xmv
  - xmw
  name: Malagasy
  orthographies:
  - autonym: Malagasy
    base: A B D E F G H I J K L M N O P R S T V Y Z À Â È É Ê Ë Ì Î Ï Ñ Ô a b d e f g h i j k l m n o p r s t v y z à â è é ê ë ì î ï ñ ô
    marks: ̀  ́  ̂  ̃  ̈
    script: Latin
    status: primary
  - autonym: Malagasy
    base: A B D E F G H I J K L M N O P R S T V Y Z À Â È É Ê Ë Ì Î Ï Ô a b d e f g h i j k l m n o p r s t v y z à â è é ê ë ì î ï ô
    marks: ̀  ́  ̂  ̈
    script: Latin
    status: secondary
  preferred_as_individual: true
  source:
  - Omniglot
  - Wikipedia
  - CLDR
  speakers: 25000000
  speakers_date: 2015
  status: living
  validity: verified
mlt:
  name: Maltese
  orthographies:
  - autonym: Malti
    base: A B C D E F G H I J K L M N O P Q R S T U V W X Y Z À È Ì Î Ò Ù Ċ Ġ Ħ Ż a b c d e f g h i j k l m n o p q r s t u v w x y z à è ì î ò ù ċ ġ ħ ż
    marks: ̀  ̂  ̇
    script: Latin
    status: primary
  source:
  - Omniglot
  - Wikipedia
  - Alvestrand
  speakers: 520000
  speakers_date: 2012
  status: living
  validity: verified
mni:
  name: Manipuri
  note: The language currently uses also Meetei script which is not included in the database, yet.
  orthographies:
  - autonym: মৈতৈলোন্‎
    base: অ আ ই উ এ ঐ ও ঔ ক খ গ ঘ ঙ চ জ ঝ ঞ ত থ দ ধ ন প ফ ব ভ ম ৰ র ল ৱ স হ
    design_note: Mark positioning and numerous precomposed forms (namely conjunct ligatures) are required for proper representation of the language.
    marks: ঁ  ং  ঃ  ়  া  ি  ু  ে  ৈ  ্  ৗ
    numerals: ০ ১ ২ ৩ ৪ ৫ ৬ ৭ ৮ ৯
    script: Bengali
    status: primary
  source:
  - Wikipedia
  - CLDR
  speakers: 14812000000
  speakers_date: 2011
  validity: preliminary
mns:
  name: Mansi
  orthographies:
  - autonym: Маньси
    base: А Б В Г Д Е Ж З И Й К Л М Н О П Р С Т У Ф Х Ц Ч Ш Щ Ъ Ы Ь Э Ю Я Ё Ӈ Ӣ Ӯ а б в г д е ж з и й к л м н о п р с т у ф х ц ч ш щ ъ ы ь э ю я ё ӈ ӣ ӯ
    marks: ̄  ̆  ̈
    script: Cyrillic
    status: primary
  source:
  - Omniglot
  - Wikipedia
  speakers: 940
  speakers_date: 2010
  status: living
  validity: preliminary
mnw:
  name: Mon
  orthographies:
  - autonym: ဘာသာ မန်
    base: က ခ ဂ ဃ င စ ဆ ဇ ဈ ဉ ည ဋ ဌ ဍ ဎ ဏ တ ထ ဒ ဓ န ပ ဖ ဗ ဘ မ ယ ရ လ ဝ သ ဟ ဠ အ ဢ ဣ ဤ ဥ ဦ ဧ ဨ ဩ ဪ ဿ ၀ ၁ ၂ ၃ ၄ ၅ ၆ ၇ ၈ ၉ ၊ ။ ၌ ၍ ၎ ၏ ၐ ၑ ၒ ၓ ၔ ၕ ၚ ၛ ၜ ၝ ၡ ၥ ၦ ၮ ၯ ၰ ၵ ၶ ၷ ၸ ၹ ၺ ၻ ၼ ၽ ၾ ၿ ႀ ႁ ႎ ႐ ႑ ႒ ႓ ႔ ႕ ႖ ႗ ႘ ႙ ႞ ႟
    design_note: Mark positioning and numerous precomposed forms (namely conjunct ligatures) are required for proper representation of the language.
    marks: ါ  ာ  ိ  ီ  ု  ူ  ေ  ဲ  ဳ  ဴ  ဵ  ံ  ့  း  ္  ်  ျ  ြ  ွ  ှ  ၖ  ၗ  ၘ  ၙ  ၞ  ၟ  ၠ  ၢ  ၣ  ၤ  ၧ  ၨ  ၩ  ၪ  ၫ  ၬ  ၭ  ၱ  ၲ  ၳ  ၴ  ႂ  ႃ  ႄ  ႅ  ႆ  ႇ  ႈ  ႉ  ႊ  ႋ  ႌ  ႍ  ႏ  ႚ  ႛ  ႜ  ႝ
    script: Mon-Burmese
    status: primary
  source:
  - Omniglot
  - Wikipedia
  speakers: 1000000
  speakers_date: 2007
  validity: preliminary
moe:
  name: Montagnais
  orthographies:
  - autonym: Innu Aimun
    base: A B C D E F G H I J K L M N O P Q R S T U V W X Y Z Â Î Û a b c d e f g h i j k l m n o p q r s t u v w x y z â î û
    marks: ̂
    script: Latin
    status: primary
  source:
  - Omniglot
  - Wikipedia
  speakers: 10075
  speakers_date: 2016
  status: living
  validity: preliminary
moh:
  name: Mohawk
  orthographies:
  - autonym: Kanien’kéha
    base: A B C D E F G H I J K L M N O P Q R S T U V W X Y Z Á À É È Í Ì Ó Ò Ú Ù a b c d e f g h i j k l m n o p q r s t u v w x y z á à é è í ì ó ò ú ù ’
    marks: ̀  ́
    script: Latin
    status: primary
  source:
  - Omniglot
  - Wikipedia
  speakers: 3875
  speakers_date: 2011-2016
  status: living
  validity: verified
mos:
  name: Mossi
  orthographies:
  - base: A B D E Ɛ F G H I Ɩ L M N O P R S T U V Ʋ W Y Z a b d e ɛ f g h i ɩ l m n o p r s t u v ʋ w y z '
    script: Latin
    status: primary
  source:
  - Omniglot
  - Wikipedia
  speakers: 7830000
  speakers_date: 1009-2013
  validity: preliminary
mqm:
  name: South Marquesan
  note: The number of speakers is an estimate, a half of total Marquesan language speakers (8700).
  orthographies:
  - autonym: ʻEo ʻEnata
    inherit: mrq
    script: Latin
    status: primary
  source:
  - CLDR
  - Wikipedia
  speakers: 4350
  speakers_date: 2007
  status: living
  validity: preliminary
mri:
  name: Maori
  orthographies:
  - autonym: Māori
    base: A B C D E F G H I J K L M N O P Q R S T U V W X Y Z Ā Ē Ī Ō Ū a b c d e f g h i j k l m n o p q r s t u v w x y z ā ē ī ō ū
    marks: ̄
    script: Latin
    status: primary
  source:
  - Omniglot
  - Wikipedia
  - CLDR
  speakers: 50000
  speakers_date: 2017
  status: living
  validity: verified
mrj:
  name: Western Mari
  orthographies:
  - autonym: Кырык Мары
    base: А Б В Г Д Е Ж З И Й К Л М Н О П Р С Т У Ф Х Ц Ч Ш Щ Ъ Ы Ь Э Ю Я Ё Ӓ Ӧ Ӱ Ӹ а б в г д е ж з и й к л м н о п р с т у ф х ц ч ш щ ъ ы ь э ю я ё ӓ ӧ ӱ ӹ
    marks: ̆  ̈
    script: Cyrillic
    status: primary
  source:
  - Omniglot
  - Wikipedia
  speakers: 30000
  speakers_date: 2012
  status: living
  validity: verified
mrq:
  name: North Marquesan
  note: The number of speakers is an estimate, a half of total Marquesan language speakers (8700).
  orthographies:
  - autonym: ’Eo ’Enana
    base: A B C D E F G H I J K L M N O P Q R S T U V W X Y Z Á É Í Ó Ú a b c d e f g h i j k l m n o p q r s t u v w x y z á é í ó ú ʻ
    marks: ́
    script: Latin
    status: primary
  source:
  - CLDR
  - Wikipedia
  speakers: 4350
  speakers_date: 2007
  status: living
  validity: preliminary
mto:
  name: Totontepec Mixe
  orthographies:
  - base: A C H D E G I J M N O P Q S T U V X Y a c h d e g i j m n o p q s t u v x y
    marks: ̱
    script: Latin
    status: primary
  source:
  - Wikipedia
  speakers: 5500
  speakers_date: 2000
  validity: draft
mua:
  name: Mundang
  orthographies:
  - autonym: Mundaŋ
    base: A B C D E F G H I J K L M N O P R S T U V W Y Z Ã Ẽ Õ Ĩ Ŋ Ǝ Ə Ɓ Ɗ Ṽ a b c d e f g h i j k l m n o p r s t u v w y z ã ẽ õ ĩ ŋ ǝ ə ɓ ɗ ṽ
    marks: ̃
    script: Latin
    status: primary
  source:
  - Omniglot
  - Wikipedia
  speakers: 240000
  speakers_date: 1982-2006
  status: living
  validity: verified
mus:
  name: Creek
  orthographies:
  - autonym: Mvskoke
    base: A B C D E F G H I J K L M N O P Q R S T U V W X Y Z Ē a b c d e f g h i j k l m n o p q r s t u v w x y z ē
    marks: ̄
    script: Latin
    status: primary
  source:
  - Omniglot
  - Wikipedia
  speakers: 4500
  speakers_date: 2015
  status: living
  validity: verified
mwf:
  name: Murrinh-Patha
  orthographies:
  - autonym: Murrinh-Patha
    base: A B C D E F G H I J K L M N O P Q R S T U V W X Y Z a b c d e f g h i j k l m n o p q r s t u v w x y z
    script: Latin
    status: primary
  source:
  - Omniglot
  - Wikipedia
  speakers: 1973
  speakers_date: 2016
  status: living
  validity: verified
mwl:
  name: Mirandese
  orthographies:
  - autonym: Mirandés
    base: A B C D E F G H I J K L M N O P Q R S T U V W X Y Z Á Ç É Ê Í Ó Ô Ú Ũ a b c d e f g h i j k l m n o p q r s t u v w x y z á ç é ê í ó ô ú ũ
    marks: ́  ̂  ̃  ̧
    script: Latin
    status: primary
  source:
  - Omniglot
  - Native
  speakers: 15000
  speakers_date: 2000
  status: living
  validity: preliminary
mwp:
  name: Kala Lagaw Ya
  orthographies:
  - autonym: Kala Lagaw Ya
    base: A B C D E F G H I J K L M N O P Q R S T U V W X Y Z À Á Ă Ā È É Ë Ĕ Ē Ì Í Ĭ Ī Ò Ó Ŏ Ō Œ Ù Ú Ŭ Ū a b c d e f g h i j k l m n o p q r s t u v w x y z à á ă ā è é ë ĕ ē ì í ĭ ī ò ó ŏ ō œ ù ú ŭ ū
    marks: ̀  ́  ̄  ̆  ̈
    script: Latin
    status: primary
  - autonym: Kala Lagaw Ya
    base: A Ă Ā B D E Ĕ Ē G I Ĭ Ī K L M N O Ŏ Ō Ò Ö Ë Œ P F R S T U Ŭ Ū W Y Z J a ă ­ ā b d e ĕ ē g i ĭ ī k l m n o ŏ ō ò ö ë œ p f r s t u ŭ ū w y z j
    marks: ̀  ̄  ̆  ̈
    script: Latin
    status: secondary
  - autonym: Kala Lagaw Ya
    base: A B D E G I K L M N O P R S T U W Y Z a b d e g i k l m n o p r s t u w y z
    script: Latin
    status: secondary
  - autonym: Kala Lagaw Ya
    base: A B D E G K L M N O Œ P R S T U W Y Z Ò Ö a b d e g k l m n o œ p r s t u w y z ò ö
    marks: ̀  ̈
    script: Latin
    status: secondary
  - autonym: Kala Lagaw Ya
    base: A Á B D E É G I Í K L M N O Ó Ò Œ P R S T U Ù Ú W Y Z a á b d e é g i í k l m n o ó ò œ p r s t u ù ú w y z
    marks: ̀  ́
    script: Latin
    status: secondary
  source:
  - Omniglot
  - Wikipedia
  speakers: 957
  speakers_date: 2016
  status: living
  validity: verified
mxv:
  name: Metlatónoc Mixtec
  orthographies:
  - base: A C D E G I Ɨ J K L M N Ñ O P R S T U V X Y a c d e g i ɨ j k l m n ñ o p r s t u v x y '
    marks: ̃
    script: Latin
    status: primary
  source:
  - Omniglot
  - Wikipedia
  speakers: 150000
  speakers_date: 1990
  validity: preliminary
mya:
  name: Burmese
  orthographies:
  - autonym: မြန်မာစာ / မြန်မာစကား
    base: က ခ ဂ ဃ င စ ဆ ဇ ဈ ဉ ည ဋ ဌ ဍ ဎ ဏ တ ထ ဒ ဓ န ပ ဖ ဗ ဘ မ ယ ရ လ ဝ သ ဣ ဤ ဥ ဦ ဧ ဩ ဪ
    design_note: Mark positioning and numerous precomposed forms (namely conjunct ligatures) are required for proper representation of the language.
    marks: ါ  ာ  ိ  ီ  ု  ူ  ေ  ဲ  ံ  ့  း  ္  ်  ျ  ြ  ွ  ှ  ၖ  ၗ
    note: The autonym မြန်မာစာ refers to written Burmese while မြန်မာစကား refers to spoken Burmese.
    script: Burmese
    status: primary
  source:
  - Omniglot
  - Wikipedia
  speakers: 33000000
  speakers_date: 2007
  validity: preliminary
myv:
  name: Erzya
  orthographies:
  - autonym: Эрзянь
    base: А Б В Г Д Е Ж З И Й К Л М Н О П Р С Т У Ф Х Ц Ч Ш Щ Ъ Ы Ь Э Ю Я Ё а б в г д е ж з и й к л м н о п р с т у ф х ц ч ш щ ъ ы ь э ю я ё
    marks: ̆  ̈
    script: Cyrillic
    status: primary
  source:
  - Omniglot
  - Wikipedia
  speakers: 430000
  speakers_date: 2010
  status: living
  validity: verified
mzi:
  name: Ixcatlán Mazatec
  orthographies:
  - base: A B C E F I J K L M N O P R S T U X Y Z a b c e f i j k l m n o p r s t u x y z '
    script: Latin
    status: primary
  source:
  - Omniglot
  - Wikipedia
  speakers: 8600
  speakers_date: 2000
  validity: preliminary
nag:
  name: Naga Pidgin
  orthographies:
  - autonym: Nagamiz
    base: A B C D E F G H I J K L M N O P Q R S T U V W X Y Z a b c d e f g h i j k l m n o p q r s t u v w x y z
    script: Latin
    status: primary
  source:
  - Omniglot
  - Wikipedia
  speakers: 30000
  speakers_date: 1989
  status: living
  validity: verified
nan:
  name: Min Nan Chinese
  note: The speaker count is approximate.
  orthographies:
  - autonym: 閩南語
    inherit: cmn
    script: Chinese
    status: primary
  source:
  - Wikipedia
  speakers: 48000000
  speakers_date: 2017-2018
  validity: draft
nap:
  name: Neapolitan
  orthographies:
  - autonym: Napulitano
    base: A B C D E F G H I J K L M N O P Q R S T U V W X Y Z À Á Â È É Ê Ì Í Î Ò Ó Ô Ù Ú Û a b c d e f g h i j k l m n o p q r s t u v w x y z à á â è é ê ì í î ò ó ô ù ú û
    marks: ̀  ́  ̂
    script: Latin
    status: primary
  source:
  - Omniglot
  - Wikipedia
  speakers: 5700000
  speakers_date: 2002
  status: living
  validity: verified
naq:
  name: Khoekhoe
  orthographies:
  - autonym: Khoekhoe
    auxiliary: J L V j l v
    base: A B C D E F G H I K M N O P Q R S T U W X Y Z À Á Ā Ä Â Ã É È Ê Ë Ẽ Ē Ì Í Ī Ï Ĩ Ò Ó Õ Ö Ô Ō Ù Ú Ũ Ü Û Ū a b c d e f g h i k m n o p q r s t u w x y z à á ā ä â ã é è ê ë ẽ ē ì í ī ï ĩ ò ó õ ö ô ō ù ú ũ ü û ū ǀ ǁ ǂ ǃ
    marks: ̀  ́  ̂  ̃  ̄  ̈
    script: Latin
    status: primary
  source:
  - Omniglot
  - Wikipedia
  - CLDR
  speakers: 200000
  speakers_date: 2011
  status: living
  validity: verified
nav:
  name: Navajo
  orthographies:
  - autonym: Diné Bizaad
    base: A Ą B C D E Ę G H I Į J K L Ł M N O Ǫ S T W X Y Z a ą b c d e ę g h i į j k l ł m n o ǫ s t w x y z '
    design_note: The positioning of the ogonek mark may differ from its positioning in Polish and Lithuanian.
    marks: ́  ̨
    script: Latin
    status: primary
  source:
  - Omniglot
  - Wikipedia
  speakers: 169359
  speakers_date: 2011
  validity: preliminary
nba:
  name: Nyemba
  orthographies:
  - base: A B D E Ɛ F G H I J K L M N Ŋ O Ɔ P S T U W Z a b d e ɛ f g h i j k l m n ŋ o ɔ p s t u w z
    marks: ̀  ́
    script: Latin
    status: primary
  source:
  - Wikipedia
  speakers: 431000
  speakers_date: 2010-2014
  validity: preliminary
nbl:
  name: South Ndebele
  orthographies:
  - autonym: isiNdebele
    base: A B C D E F G H I J K L M N O P Q R S T U V W X Y Z a b c d e f g h i j k l m n o p q r s t u v w x y z
    script: Latin
    status: primary
  source:
  - Omniglot
  - Wikipedia
  speakers: 1100000
  speakers_date: 2011
  status: living
  validity: preliminary
nde:
  name: North Ndebele
  orthographies:
  - autonym: isiNdebele
    base: A B C D E F G H I J K L M N O P Q R S T U V W X Y Z a b c d e f g h i j k l m n o p q r s t u v w x y z
    script: Latin
    status: primary
  source:
  - Omniglot
  - Wikipedia
  - CLDR
  speakers: 1600000
  speakers_date: 2012
  status: living
  validity: verified
ndo:
  name: Ndonga
  orthographies:
  - base: A B D E F G H I J K L M N O P R S T U V W Y Z a b d e f g h i j k l m n o p r s t u v w y z
    script: Latin
    status: primary
  source:
  - Omniglot
  - Wikipedia
  speakers: 810000
  speakers_date: 2006
  validity: preliminary
nds:
  name: Low German
  orthographies:
  - autonym: Niedersächsisch
    auxiliary: ẞ
    base: A B C D E F G H I J K L M N O P Q R S T U V W X Y Z Ä Ë Ï Ö Ü a b c d e f g h i j k l m n o p q r s t u v w x y z ß ä ë ï ö ü
    marks: ̈
    script: Latin
    status: primary
  source:
  - Omniglot
  - CLDR
  - Wikipedia
  speakers: 6700000
  status: living
  validity: preliminary
nep:
  includes:
  - npi
  - dty
  name: Nepali (macrolanguage)
  validity: verified
nhn:
  name: Central Nahuatl
  orthographies:
  - base: A B C D E F G H I J K L M N O P Q R S T U V W X Y Z Ü Ā Ē Ī Ō Ū Ȳ a b c d e f g h i j k l m n o p q r s t u v w x y z ü ā ē ī ō ū ȳ
    marks: ̄  ̈
    script: Latin
    status: primary
  source:
  - Omniglot
  - Wikipedia
  speakers: 40000
  speakers_date: 1980
  status: living
  validity: verified
nio:
  name: Nganasan
  orthographies:
  - autonym: ня”
    auxiliary: ҙ
    base: А Б В Г Д Е Ж З И Й К Л М Н О П Р С Т У Ф Х Ц Ч Ш Щ Ъ Ы Ь Э Ю Я Ё Ҫ Ү Ӈ Ә Ө Ҙ а б в г д е ж з и й к л м н о п р с т у ф х ц ч ш щ ъ ы ь э ю я ё ҫ ү ӈ ә ө ”
    marks: ̆  ̈
    note: Sources partially disagree. This orthography is based on Omniglot. Wikipedia notes use of з̌ instead of ҙ.
    script: Cyrillic
    status: primary
  source:
  - Omniglot
  - Wikipedia
  speakers: 125
  speakers_date: 2010
  status: living
  validity: preliminary
niu:
  name: Niuean
  note: The speaker count date is for the 2000 speakers in Niue only. The 5700 speakers elsewhere are undated.
  orthographies:
  - autonym: Niuē
    base: A B C D E F G H I J K L M N O P Q R S T U V W X Y Z Ā Ē Ī Ō Ū a b c d e f g h i j k l m n o p q r s t u v w x y z ā ē ī ō ū
    marks: ̄
    script: Latin
    status: primary
  source:
  - Omniglot
  - Wikipedia
  speakers: 7700
  speakers_date: 1998
  status: living
  validity: preliminary
niv:
  name: Gilyak
  orthographies:
  - autonym: нивх
    base: А Б В Г Д Е Ж З И Й К Л М Н О П Р С Т У Ф Х Ц Ч Ш Щ Ъ Ы Ь Э Ю Я Ё Ғ Ӄ Ӈ Ӷ Ӻ Ӽ Ӿ ʼ а б в г д е ж з и й к л м н о п р с т у ф х ц ч ш щ ъ ы ь э ю я ё ғ ӄ ӈ ӷ ӻ ӽ ӿ ’
    marks: ̆  ̈  ̌
    script: Cyrillic
    status: primary
  source:
  - Omniglot
  - Wikipedia
  speakers: 200
  speakers_date: 2010
  status: living
  validity: verified
njo:
  name: Ao Naga
  orthographies:
  - base: A B C E I J K L M N O P R S T U Y Z a b c e i j k l m n o p r s t u y z
    script: Latin
    status: primary
  source:
  - Wikipedia
  validity: draft
nku:
  name: Bouna Kulango
  orthographies:
  - base: A B C D E Ɛ F G H I J K L M N Ŋ O Ɔ P Q R S T U V W X Y Z Ɣ a b c d e ɛ f g h i j k l m n ŋ o ɔ p q r s t u v w x y z ɣ ˆ
    marks: ̃
    script: Latin
    status: primary
  source:
  - Wikipedia
  speakers: 130000
  speakers_date: 1991-2003
  validity: draft
nld:
  name: Dutch
  orthographies:
  - autonym: Nederlands
    auxiliary: ȷ
    base: A B C D E F G H I J K L M N O P Q R S T U V W X Y Z Á Â Ä È É Ê Ë Í Ï Ó Ô Ö Ú Û Ü Ĳ a b c d e f g h i j k l m n o p q r s t u v w x y z á â ä è é ê ë í ï ó ô ö ú û ü ĳ
    design_note: To support a combination of ‹ĳ› with an acute mark, ‹ȷ› with an acute mark should follow ‹í›. Font developers provide automated substitutions in their fonts to make such character recomposition work.
    marks: ̀  ́  ̂  ̈
    script: Latin
    status: primary
  source:
  - Omniglot
  - Native
  speakers: 24000000
  speakers_date: 2016
  status: living
  validity: preliminary
nmg:
  name: Kwasio
  orthographies:
  - autonym: Kwasio
    auxiliary: Q X Z q x z
    base: A B C D E F G H I J K L M N O P R S T U V W Y Á Â Ä É Ê Í Î Ï Ó Ô Ö Ú Û Ā Ē Ě Ī Ń Ŋ Ō Ŕ Ū Ǎ Ǐ Ǒ Ǔ Ǝ Ɓ Ɔ Ɛ a b c d e f g h i j k l m n o p r s t u v w y á â ä é ê í î ï ó ô ö ú û ā ē ě ī ń ŋ ō ŕ ū ǎ ǐ ǒ ǔ ǝ ɓ ɔ ɛ
    marks: ́  ̂  ̄  ̈  ̌
    script: Latin
    status: primary
  source:
  - CLDR
  speakers: 26000
  speakers_date: 1982-2012
  status: living
  validity: draft
nnh:
  name: Ngiemboon
  orthographies:
  - autonym: Ngyɛmbɔɔŋ
    auxiliary: Q R X q r x
    base: A B C D E F G H I J K L M N O P S T U V W Y Z À Á Â È É Ê Ì Í Ò Ó Ô Ù Ú Û Ÿ Ě Ń Ŋ Ǎ Ǒ Ǔ Ɔ Ɛ Ʉ Ḿ Ẅ a b c d e f g h i j k l m n o p s t u v w y z à á â è é ê ì í ò ó ô ù ú û ÿ ě ń ŋ ǎ ǒ ǔ ɔ ɛ ʉ ʼ ḿ ẅ
    marks: ̀  ́  ̂  ̈  ̌
    script: Latin
    status: primary
  source:
  - CLDR
  - Wikipedia
  speakers: 250000
  speakers_date: 2000
  status: living
  validity: preliminary
nog:
  name: Nogai
  orthographies:
  - autonym: Ногай
    base: А Б В Г Д Е Ж З И Й К Л М Н О П Р С Т У Ф Х Ц Ч Ш Щ Ъ Ы Ь Э Ю Я а б в г д е ж з и й к л м н о п р с т у ф х ц ч ш щ ъ ы ь э ю я
    marks: ̆
    script: Cyrillic
    status: primary
  source:
  - Omniglot
  - Wikipedia
  speakers: 87000
  speakers_date: 2010
  status: living
  validity: verified
non:
  name: Old Norse
  orthographies:
  - autonym: Dǫnsk tunga
    base: A B C D E F G H I J K L M N O P Q R S T U V W X Y Z Á Æ É Í Ð Ó Ø Ú Ý Œ Ǫ Ǽ a b c d e f g h i j k l m n o p q r s t u v w x y z á æ é í ð ó ø ú ý œ ǫ ǽ
    marks: ́  ̨
    script: Latin
    status: primary
  source:
  - Omniglot
  - Wikipedia
  speakers: 0
  status: historical
  validity: preliminary
nor:
  autonym: Norsk
  includes:
  - nno
  - nob
  name: Norwegian
  orthographies:
  - autonym: Norsk
    base: A B C D E F G H I J K L M N O P Q R S T U V W X Y Z Á À Ä Å Æ É È Ê Ò Ó Ô Ö Ø Ü a b c d e f g h i j k l m n o p q r s t u v w x y z á à ä å æ é è ê ò ó ô ö ø ü
    marks: ̀  ́  ̂  ̈  ̊
    script: Latin
    status: primary
  preferred_as_individual: true
  source:
  - Omniglot
  - Wikipedia
  - CLDR
  speakers: 4320000
  speakers_date: 2012
  status: living
  validity: verified
not:
  name: Nomatsiguenga
  orthographies:
  - autonym: inato
    base: A B C E Ë G I J M N O P Q R S T Y a b c e ë g i j m n o p q r s t y
    marks: ̈
    script: Latin
    status: primary
  source:
  - Omniglot
  - Wikipedia
  speakers: 6500
  speakers_date: 2003
  validity: preliminary
nov:
  name: Novial
  orthographies:
  - autonym: Novial
    base: A B C D E F G H I J K L M N O P Q R S T U V W X Y Z a b c d e f g h i j k l m n o p q r s t u v w x y z
    script: Latin
    status: primary
  source:
  - Omniglot
  - Wikipedia
  speakers: 0
  status: constructed
  validity: preliminary
npi:
  name: Nepali (individual language)
  note: There are approximately 9000000 L2 speakers (2011).
  orthographies:
  - autonym: नेपाली
    auxiliary: ॐ
    base: अ आ इ ई उ ऊ ऋ ए ऐ ओ औ क ख ग घ ङ च छ ज झ ञ ट ठ ड ढ ण त थ द ध न प फ ब भ म य र ल ळ व श ष स ह ‌ ‍
    design_note: Nepali Devanagari uses different shapes for some of the characters compared to the Hindi version, e.g. झ and some ligatures. Numerals five, eight, and nine differ too. Nepali orthographies prefer a smaller number of ligatures than commonly used in Hindi or Marathi. Mark positioning and numerous precomposed forms (namely conjunct ligatures) are required for proper representation of the language.
    marks: ँ  ं  ः  ़  ा  ि  ी  ु  ू  ृ  े  ै  ो  ौ  ्
    numerals: ० १ २ ३ ४ ५ ६ ७ 0 1 2 3 4 5 6 7 8 9
    punctuation: । ॥ ॰
    script: Devanagari
    status: primary
  source:
  - Wikipedia
  - Unicode
  speakers: 16000000
  speakers_date: 2011
  validity: preliminary
nso:
  name: Pedi
  orthographies:
  - autonym: Sepedi
    base: A B C D E F G H I J K L M N O P Q R S T U V W X Y Z Ê Ô Š a b c d e f g h i j k l m n o p q r s t u v w x y z ê ô š
    marks: ̂  ̌
    script: Latin
    status: primary
  source:
  - Omniglot
  - Wikipedia
  speakers: 4700000
  speakers_date: 2011
  status: living
  validity: preliminary
nus:
  name: Nuer
  orthographies:
  - autonym: Naath
    base: A B C D E F G H I J K L M N O P Q R S T U V W X Y Z Ä Ë Ï Ö Ŋ Ɔ Ɛ Ɣ a b c d e f g h i j k l m n o p q r s t u v w x y z ä ë ï ö ŋ ɔ ɛ ɣ
    marks: ̈  ̱
    script: Latin
    status: primary
  source:
  - Omniglot
  - Wikipedia
  speakers: 890000
  speakers_date: 1982-2007
  status: living
  validity: verified
nya:
  name: Nyanja
  orthographies:
  - autonym: Chicheŵa
    base: A B C D E F G H I J K L M N O P Q R S T U V W X Y Z Ŋ Ŵ a b c d e f g h i j k l m n o p q r s t u v w x y z ŋ ŵ
    marks: ̂
    script: Latin
    status: primary
  source:
  - Omniglot
  - Wikipedia
  speakers: 12000000
  speakers_date: 2007
  status: living
  validity: preliminary
nym:
  name: Nyamwezi
  orthographies:
  - base: A B D E Ɛ F G H I J L M N Ŋ O Ɔ P S T U V W Z a b d e ɛ f g h i j l m n ŋ o ɔ p s t u v w z
    script: Latin
    status: primary
  source:
  - Wikipedia
  speakers: 1500000
  speakers_date: 1987-2016
  validity: preliminary
nyn:
  name: Nyankole
  orthographies:
  - autonym: Runyankore
    base: A B C D E F G H I J K M N O P R S T U V W Y Z a b c d e f g h i j k m n o p r s t u v w y z
    script: Latin
    status: primary
  source:
  - Omniglot
  - Wikipedia
  speakers: 3400000
  speakers_date: 2014
  status: living
  validity: verified
nzi:
  name: Nzima
  orthographies:
  - base: A B D E Ɛ F G H I K L M N O Ɔ P R S T U V W Y Z a b d e ɛ f g h i k l m n o ɔ p r s t u v w y z
    script: Latin
    status: primary
  source:
  - Omniglot
  - Wikipedia
  speakers: 412000
  speakers_date: 2013
  validity: preliminary
oaa:
  name: Orok
  orthographies:
  - autonym: Уйльта
    base: А Б В Г Д Е Ж З И Й К Л М Н О П Р С Т У Ф Х Ч Э Ј Ӈ Ӡ Ӣ Ө Ԩ Ь а б в г д е ж з и й к л м н о п р с т у ф х ч э ј ӈ ӡ ӣ ө ԩ ь
    marks: ̄  ̆
    script: Cyrillic
    status: primary
  source:
  - Omniglot
  - Wikipedia
  speakers: 47
  speakers_date: 2010
  status: living
  validity: verified
oci:
  name: Occitan (post 1500)
  orthographies:
  - autonym: Occitan
    base: A B C D E F G H I J K L M N O P Q R S T U V W X Y Z À Á Ç È É Ë Í Ï Ò Ó Ú Ü a b c d e f g h i j k l m n o p q r s t u v w x y z à á ç è é ë í ï ò ó ú ü
    marks: ̀  ́  ̈  ̧
    script: Latin
    status: primary
  preferred_name: Occitan
  source:
  - Omniglot
  - Wikipedia
  speakers: 800000
  speakers_date: 2007-2012
  status: living
  validity: preliminary
ojb:
  name: Northwestern Ojibwa
  orthographies:
  - autonym: Nakawēmowin
    base: A B C D E G H I J K M N O P S T W Y Z a b c d e g h i j k m n o p s t w y z '
    marks: ̄
    script: Latin
    status: primary
  source:
  - Omniglot
  - Wikipedia
  speakers: 20000
  speakers_date: 2000
  validity: draft
oji:
  includes:
  - ojs
  - ojg
  - ojc
  - ojb
  - ojw
  - ciw
  - otw
  - alq
  name: Ojibwa
  note: Most Ojibwa (oji) dialects are listed as individual languages in ISO 639-3. Their orthographies differ.
  orthographies:
  - autonym: ᐊᓂᔑᓈᐯᒧᐎᓐ
    base: ᐁ ᐃ ᐅ ᐊ ᐄ ᐎ ᐆ ᐋ ᐯ ᐱ ᐳ ᐸ ᐲ ᐴ ᐹ ᑉ ᑌ ᑎ ᑐ ᑕ ᑏ ᑑ ᑖ ᑦ ᑫ ᑭ ᑯ ᑲ ᑮ ᑰ ᑳ ᒃ ᒉ ᒋ ᒍ ᒐ ᒌ ᒎ ᒑ ᒡ ᒣ ᒥ ᒧ ᒪ ᒦ ᒨ ᒫ ᒻ ᓀ ᓂ ᓄ ᓇ ᓃ ᓅ ᓈ ᓐ ᓭ ᓯ ᓱ ᓴ ᓰ ᓲ ᓵ ᔅ ᔐ ᔑ ᔓ ᔕ ᔒ ᔔ ᔖ ᔥ ᔦ ᔨ ᔪ ᔭ ᔩ ᔫ ᔮ ᔾ ᐦ
    script: Ojibwe Syllabics
    status: primary
  source:
  - Omniglot
  - Wikipedia
  speakers: 100880
  speakers_date: 1990-2010
  validity: preliminary
onw:
  name: Old Nubian
  orthographies:
  - auxiliary: ◌ ̇
    base: ⲁ ⲃ ⲅ ⲇ ⲉ ⲍ ⲏ ⲓ ⲕ ⲗ ⲙ ⲛ ⲟ ⲡ ⲣ ⲥ ⲧ ⲩ ⲫ ⲱ ⳡ ⳣ ⳝ ⳟ ϣ ϩ ⲑ ⲝ ⲭ ⲯ
    design_note: Nearly all Old Nubian texts have been written in a slanted uncial variant of the Coptic script.
    marks: ̄  ̈
    note: Some authors prefer to use dot mark above instead of macron.
    script: Coptic/Nubian
    status: primary
  source:
  - Wikipedia
  status: extinct
  validity: verified
orc:
  name: Orma
  orthographies:
  - autonym: Orma
    inherit: gax
    script: Latin
    status: primary
  source:
  - Wikipedia
  speakers: 66000
  speakers_date: 2009
  status: living
  validity: verified
orh:
  name: Oroqen
  orthographies:
  - autonym: Oroqen
    base: A B D E F G H I J K L M N O P Q R S T U Ü W X Y a b d e f g h i j k l m n o p q r s t u ü w x y
    marks: ̈
    script: Latin
    status: primary
  source:
  - Omniglot
  - Wikipedia
  speakers: 1200
  speakers_date: 2009
  validity: preliminary
oss:
  name: Ossetian
  orthographies:
  - autonym: Ирон
    base: А Б В Г Д Е Ж З И Й К Л М Н О П Р С Т У Ф Х Ц Ч Ш Щ Ъ Ы Ь Э Ю Я Ё Ӕ а б в г д е ж з и й к л м н о п р с т у ф х ц ч ш щ ъ ы ь э ю я ё ӕ
    marks: ̆  ̈
    script: Cyrillic
    status: primary
  - base: A B C D E F G H I J K L M N O P Q R S T U V W X Y Z Ä Æ Č Š Ž a b c d e f g h i j k l m n o p q r s t u v w x y z ä æ č š ž
    marks: ̈  ̌
    script: Latin
    status: deprecated
  source:
  - Omniglot
  - Wikipedia
  speakers: 600000
  speakers_date: 2010
  status: living
  validity: preliminary
ota:
  name: Ottoman Turkish
  note: Used ca. 15th century up until 1928
  orthographies:
  - base: ʾ ʿ A B C D E F G H I J K L M N O P Q R S T U V W X Y Z Â Ç Î Ö Û Ü Ğ Ș Ṡ Ā Ē Ī Ō Ū Ṫ Ṭ Ż Ẓ a b c d e f g h i j k l m n o p q r s ṡ t ṫ ṭ u v w x y z ż ẓ â ç î ö û ü ğ İ ı ș ā ē ī ō ū
    marks: ̂  ̄  ̆  ̇  ̈  ̠  ̣  ̦  ̧  ̱
    note: The International Journal of Middle East Studies (IJMES) transliteration chart used for this entry provides the most complete and (almost) reversible transliteration between the original Arabic and Latin alphabet representation.
    script: Latin
    status: transliteration
  - inherit: arb
    script: Arabic
    status: primary
  source:
  - https://github.com/QHOD/ota-keyboard/
  - Wikipedia
  status: historical
  validity: preliminary
ote:
  name: Mezquital Otomi
  orthographies:
  - autonym: Hñahñu
    base: A B C D E F G H I J K L M N O P R S T U X Y Z Ã Ï Ö Ü a b c d e f g h i j k l m n o p r s t u x y z ã ï ö ü
    marks: ̃  ̈  ̱
    script: Latin
    status: primary
  source:
  - Omniglot
  - Wikipedia
  speakers: 130000
  speakers_date: 1990
  validity: preliminary
pam:
  name: Pampanga
  orthographies:
  - autonym: Kapampangan
    auxiliary: C F J V X Z c f j q v x z
    base: A B D E G H I K L M N O P Q R S T U W Y a b d e g h i k l m n o p r s t u w y
    note: Based on Wikipedia. Omniglot lists A–Z, a–z.
    script: Latin
    status: primary
  source:
  - Omniglot
  - Wikipedia
  speakers: 1900000
  speakers_date: 1990
  status: living
  validity: verified
pan:
  name: Panjabi
  orthographies:
  - autonym: ਪੰਜਾਬੀ,
    auxiliary: ॐ
    base: ਅ ਬ ਭ ਗ ਧ ਢ ੲ ਵ ਦ ਡ ਹ ਘ ਥ ਠ ਯ ਕ ਚ ਲ ਮ ਨ ਣ ਸ ੳ ਪ ਫ ਖ ਛ ਰ ਤ ਟ ਜ
    design_note: Mark positioning and numerous precomposed forms (namely conjunct ligatures) are required for proper representation of the language.
    marks: ਼  ਾ  ਿ  ੀ  ੁ  ੂ  ੇ  ੈ  ੋ  ੌ
    note: Used in India.
    numerals: ੦ ੧ ੨ ੩ ੪ ੫ ੬ ੭ ੮ ੯ 0 1 2 3 4 5 6 7 8 9
    punctuation: । ॥ ॰
    script: Gurmukhi
    status: primary
  - autonym: پن٘جابی
    base: ا ب پ ت ٹ ث ج چ ح خ د ڈ ذ ر ڑ ز ژ س ش ص ض ط ظ ع غ ف ق ک گ ل م ن ݨ ں و ه ھ ء ی ے
    design_note: Positional forms of the characters (initial, medial, and final forms) and some ligatures are required for proper representation of the language.
    marks: ؕ
    note: Used in Pakistan.
    script: Arabic
    status: primary
  source:
  - Omniglot
  - Wikipedia
  speakers: 125000000
  speakers_date: 2011-2015
  validity: preliminary
pap:
  name: Papiamento
  orthographies:
  - autonym: Papiamentu
    base: A B C D E F G H I J K L M N O P Q R S T U V W X Y Z È Ò Ù Ü Ñ a b c d e f g h i j k l m n o p q r s t u v w x y z è ò ù ü ñ
    marks: ̀  ̃  ̈
    script: Latin
    status: primary
  source:
  - Omniglot
  - Wikipedia
  speakers: 341300
  status: living
  validity: verified
pau:
  name: Palauan
  orthographies:
  - autonym: a tekoi er a Belau
    base: A B C D E Ę F I K L M N O P R S T U Z a b c d e ę f i k l m n o p r s t u z
    marks: ̨
    script: Latin
    status: primary
  source:
  - Omniglot
  - Wikipedia
  speakers: 17000
  speakers_date: 2008
  validity: preliminary
pbb:
  name: Páez
  orthographies:
  - autonym: Nasa Yuwe
    base: A Ã B C D E Ẽ F G I Ĩ J L M N Ñ P Q S T U Ũ V W Y Z a ã b c d e ẽ f g i ĩ j l m n ñ p q s t u ũ v w y z '
    marks: ̃
    script: Latin
    status: primary
  source:
  - Omniglot
  - Wikipedia
  speakers: 60000
  speakers_date: 2011
  validity: preliminary
pbu:
  name: Northern Pashto
  orthographies:
  - autonym: یوسفزئی پښتو
    base: ﺍ ﺏ پ ﺕ ټ ﺙ ﺝ چ ﺡ ﺥ څ ځ ﺩ ډ ﺫ ﺭ ړ ﺯ ژ ږ ﺱ ﺵ ښ ﺹ ﺽ ﻁ ﻅ ﻉ ﻍ ﻑ ﻕ ک ګ ﻝ ﻡ ﻥ ڼ ﻭ ه ۀ ي ې ی ۍ ئ
    design_note: Positional forms of the characters (initial, medial, and final forms) and some ligatures are required for proper representation of the language.
    marks: ٔ
    script: Arabic
    status: primary
  source:
  - Omniglot
  - Wikipedia
  speakers: 21000000
  speakers_date: 2013
  validity: preliminary
pcd:
  name: Picard
  orthographies:
  - autonym: Picard
    base: A Â Å B C Ç D E Ê É È F G I Î Ï K L H J M N O Ô P Q R S T U Û V W Y Ŷ Z Æ Œ a â å b c ç d e ê é è f g i î ï k l h j m n o ô p q r s t u û v w y ŷ z æ œ
    marks: ̀  ́  ̂  ̈  ̊  ̧
    script: Latin
    status: primary
  source:
  - Omniglot
  - Wikipedia
  speakers: 700000
  speakers_date: 2008
  validity: preliminary
pes:
  name: Iranian Persian
  orthographies:
  - autonym: فارسی
    base: ء أ ؤ ئ ا ب ت ث ج ح خ د ذ ر ز س ش ص ض ط ظ ع غ ف ق ل م ن ه و پ چ ژ ک گ ی
    design_note: Positional forms of the characters (initial, medial, and final forms) and some ligatures are required for proper representation of the language.
    marks: َ  ُ  ِ  ْ  ٔ  ٰ
    numerals: ۰ ۱ ۲ ۳ ۴ ۵ ۶ ۷ ۸ ۹ 0 1 2 3 4 5 6 7 8 9
    script: Arabic
    status: primary
  source:
  - Wikipedia
  - Omniglot
  speakers: 55600000
  speakers_date: 2015
  status: living
  validity: preliminary
pga:
  name: Sudanese Creole Arabic
  note: Also called Juba Arabic.
  orthographies:
  - autonym: جوبا
    inherit: apd
    script: Arabic
    status: primary
  source:
  - Wikipedia
  speakers: 20000
  speakers_date: 1987
  status: living
  validity: draft
pis:
  name: Pijin
  note: There are approximately 300000 L2 speakers.
  orthographies:
  - base: A B C D E F G H I J K L M N O P R S T U V W Æ a b c d e f g h i j k l m n o p r s t u v w æ
    script: Latin
    status: primary
  source:
  - Omniglot
  - Wikipedia
  speakers: 24000
  speakers_date: 1999
  validity: preliminary
piu:
  name: Pintupi-Luritja
  orthographies:
  - base: A I K L M N P R T U W Y a i k l m n p r t u w y
    script: Latin
    status: primary
  source:
  - Omniglot
  - Wikipedia
  speakers: 147
  speakers_date: 2016
  validity: preliminary
plz:
  name: Paluan
  orthographies:
  - autonym: Paluan
    base: A B C D E F G H I J K L M N O P Q R S T U V W X Y Z a b c d e f g h i j k l m n o p q r s t u v w x y z
    script: Latin
    status: primary
  source:
  - Omniglot
  speakers: 5500
  speakers_date: 2000
  status: living
  validity: draft
pms:
  name: Piemontese
  orthographies:
  - autonym: Piemontèis
    base: A B C D E F G H I J K L M N O P Q R S T U V W X Y Z À Ä È Ë Ì Ï Ò Ö Ù Ü a b c d e f g h i j k l m n o p q r s t u v w x y z à ä è ë ì ï ò ö ù ü
    marks: ̀  ̈
    script: Latin
    status: primary
  source:
  - Omniglot
  - Wikipedia
  speakers: 700000
  speakers_date: 2012
  status: living
  validity: preliminary
pnb:
  name: Western Panjabi
  orthographies:
  - autonym: ਪੰਜਾਬੀ,
    inherit: pan
    note: Used in India.
    script: Gurmukhi
    status: primary
  - autonym: پن٘جابی
    inherit: pan
    note: Used in Pakistan.
    script: Arabic
    status: primary
  source:
  - Omniglot
  - Wikipedia
  validity: preliminary
pol:
  name: Polish
  orthographies:
  - autonym: Polski
    base: A B C D E F G H I J K L M N O P Q R S T U V W X Y Z Ó Ą Ć Ę Ł Ń Ś Ź Ż a b c d e f g h i j k l m n o p q r s t u v w x y z ó ą ć ę ł ń ś ź ż
    marks: ́  ̇  ̨
    script: Latin
    status: primary
  source:
  - Omniglot
  - CLDR
  - Wikipedia
  speakers: 45000000
  status: living
  validity: verified
pon:
  name: Pohnpeian
  orthographies:
  - autonym: Pohnpei
    base: A D E H I K L M N O P R S T U W a d e h i k l m n o p r s t u w
    script: Latin
    status: primary
  source:
  - Omniglot
  - Wikipedia
  speakers: 29000
  speakers_date: 2001
  validity: preliminary
por:
  name: Portuguese
  orthographies:
  - autonym: Português
    base: A B C D E F G H I J K L M N O P Q R S T U V W X Y Z À Á Â Ã Ç È É Ê Í Ò Ó Ô Õ Ú Ü a b c d e f g h i j k l m n o p q r s t u v w x y z à á â ã ç è é ê í ò ó ô õ ú ü
    marks: ̀  ́  ̂  ̃  ̈  ̧
    script: Latin
    status: primary
  source:
  - Omniglot
  - Wikipedia
  - CLDR
  speakers: 223000000
  speakers_date: 2012-2016
  status: living
  validity: verified
pot:
  name: Potawatomi
  note: The language is currently being revived.
  orthographies:
  - autonym: Bodéwadmimwen
    base: A B C D E F G H I J K L M N O P Q R S T U V W X Y Z È É Ê Ë a b c d e f g h i j k l m n o p q r s t u v w x y z è é ê ë
    marks: ̀  ́  ̂  ̈
    script: Latin
    status: primary
  source:
  - Omniglot
  - Wikipedia
  speakers: 0
  status: living
  validity: verified
pov:
  name: Upper Guinea Crioulo
  orthographies:
  - autonym: Kriolu
    base: A B C D E F G I J K L M N O P R S T X U V Z a b c d e f g i j k l m n o p r s t x u v z '
    script: Latin
    status: primary
  source:
  - Omniglot
  - Wikipedia
  speakers: 1000000
  speakers_date: 2006-2007
  validity: preliminary
ppl:
  name: Pipil
  orthographies:
  - autonym: Náhuat
    base: A C E H I J K L M N P S T U W Y a c e h i j k l m n p s t u w y
    marks: ́
    script: Latin
    status: primary
  source:
  - Omniglot
  - Wikipedia
  speakers: 500
  speakers_date: 2015
  validity: preliminary
prg:
  name: Prussian
  orthographies:
  - autonym: Prūsiskan
    base: A B C D E F G H I J K L M N O P Q R S T U V W X Y Z Ā Ē Ģ Ī Ķ Ņ Ō Ŗ Š Ū Ž Ț Ḑ a b c d e f g h i j k l m n o p q r s t u v w x y z ā ē ģ ī ķ ņ ō ŗ š ū ž ț ḑ
    marks: ̄  ̌  ̦  ̧
    script: Latin
    status: primary
  source:
  - Omniglot
  - Wikipedia
  speakers: 0
  status: living
  validity: verified
prq:
  name: Ashéninka Perené
  orthographies:
  - base: A C E I J K M N Ñ O P R S T W Y Z a c e i j k m n ñ o p r s t w y z
    marks: ̃
    script: Latin
    status: primary
  source:
  - Omniglot
  - Wikipedia
  speakers: 9881
  speakers_date: 2017
  validity: preliminary
prs:
  name: Dari
  orthographies:
  - autonym: دری
    inherit: pes
    script: Arabic
    status: primary
  source:
  - Wikipedia
  - Omniglot
  speakers: 12500000
  speakers_date: 2000-2011
  status: living
  validity: preliminary
quc:
  name: K'iche'
  orthographies:
  - autonym: Qatzijob'al
    base: A B C E H I J K L M N O P Q R S T U W X Y Z a b c e h i j k l m n o p q r s t u w x y z '
    script: Latin
    status: primary
  source:
  - Omniglot
  - Wikipedia
  speakers: 2330000
  speakers_date: 2000
  validity: preliminary
que:
  includes:
  - qub
  - qud
  - quf
  - qug
  - quh
  - quk
  - qul
  - qup
  - qur
  - qus
  - quw
  - qux
  - quy
  - quz
  - qva
  - qvc
  - qve
  - qvh
  - qvi
  - qvj
  - qvl
  - qvm
  - qvn
  - qvo
  - qvp
  - qvs
  - qvw
  - qvz
  - qwa
  - qwc
  - qwh
  - qws
  - qxa
  - qxc
  - qxh
  - qxl
  - qxn
  - qxo
  - qxp
  - qxr
  - qxt
  - qxu
  - qxw
  name: Quechua
  orthographies:
  - autonym: Runa Simi
    auxiliary: Č Ĉ Š Ž č ĉ š ž
    base: A B C D E F G H I J K L M N O P Q R S T U V W X Y Z Ñ a b c d e f g h i j k l m n o p q r s t u v w x y z ñ
    marks: ̃
    script: Latin
    status: primary
  preferred_as_individual: true
  source:
  - Omniglot
  - Wikipedia
  speakers: 10000000
  speakers_date: 2004
  status: living
  validity: verified
qxq:
  name: Qashqa'i
  orthographies:
  - autonym: قاشقای ديلى
    inherit: pes
    script: Arabic
    status: primary
  source:
  - Wikipedia
  - Omniglot
  speakers: 949000
  speakers_date: 2015
  status: living
  validity: preliminary
rah:
  name: Rabha
  orthographies:
  - autonym: রাভা‎
    base: ৺ অ আ ই উ এ ঐ ও ঔ ক খ গ ঘ ঙ চ ছ জ ঝ ঞ ট ঠ ড ঢ ণ ত থ দ ধ ন প ফ ব ভ ম য র ৰ ল ৱ শ ষ স হ ʼ
    design_note: Mark positioning and numerous precomposed forms (namely conjunct ligatures) are required for proper representation of the language.
    marks: ঁ  ং  ঃ  ়  া  ি  ু  ে  ৈ  ্  ৗ
    numerals: ০ ১ ২ ৩ ৪ ৫ ৬ ৭ ৮ ৯
    script: Bengali
    status: primary
  source:
  - Wikipedia
  speakers: 139986
  speakers_date: 2011
  validity: preliminary
rar:
  name: Rarotongan
  orthographies:
  - autonym: Māori Kūki 'Āirani
    auxiliary: Á É Í Ó Ú á é í ó ú
    base: A B C D E F G H I J K L M N O P Q R S T U V W X Y Z Ā Ē Ī Ō Ū a b c d e f g h i j k l m n o p q r s t u v w x y z ā ē ī ō ū
    marks: ̄
    script: Latin
    status: primary
  preferred_name: Cook Islands Māori
  source:
  - Omniglot
  - Wikipedia
  speakers: 21345
  speakers_date: 2011-2013
  status: living
  validity: verified
rkt:
  name: Rangpuri
  note: Rangpuri also uses an orthography in a Devanagari script. That orthography is currently missing from the database.
  orthographies:
  - autonym: রংপুরী
    base: ৺ অ আ ই ঈ উ ঊ ঋ এ ঐ ও ঔ ক খ গ ঘ ঙ চ ছ জ ঝ ঞ ট ঠ ড ঢ ণ ত থ দ ধ ন প ফ ব ভ ম য র ৰ ল ৱ শ ষ স হ
    design_note: Mark positioning and numerous precomposed forms (namely conjunct ligatures) are required for proper representation of the language.
    marks: ঁ  ং  ঃ  ়  া  ি  ী  ু  ূ  ৃ  ে  ৈ  ্  ৗ
    numerals: ০ ১ ২ ৩ ৪ ৫ ৬ ৭ ৮ ৯
    script: Bengali
    status: primary
  source:
  - Wikipedia
  speakers: 15000000
  speakers_date: 2007
  validity: preliminary
rmn:
  name: Balkan Romani
  note: There are approximately 200000 L2 speakers.
  orthographies:
  - autonym: řomani ćhib
    base: A Ä Á B C Ć Č D E Ê É F Ğ H I Î Í J K L M N O Ö Ó P Ṗ Q R Ř S Š T U V W X Y Z a ä á b c ć č d e ê é f ğ h i î í j k l m n o ö ó p ṗ q r ř s š t u v w x y z
    marks: ́  ̂  ̆  ̇  ̈  ̌
    script: Latin
    status: primary
  - base: А Б В Г Д Е Ё Ж З И Й К Л М Н О П Р С Т У Ф Х Ц Ч Ш Ы Ь Э Ю Я а б в г д е ё ж з и й к л м н о п р с т у ф х ц ч ш ы ь э ю я
    marks: ̆  ̈
    script: Cyrillic
    status: secondary
  source:
  - Omniglot
  - Wikipedia
  speakers: 563670
  speakers_date: 2013
  validity: preliminary
rmy:
  name: Vlax Romani
  orthographies:
  - autonym: řomani ćhib
    base: A Ä B C Ć Č D E Ê F Ğ H I Î J K L M N O Ö P Ṗ Q R S Ś T U V W X Z Ź a ä b c ć č d e ê f ğ h i î j k l m n o ö p ṗ q r s ś t u v w x z ź
    marks: ́  ̂  ̆  ̇  ̈  ̌
    script: Latin
    status: primary
  source:
  - Omniglot
  - Wikipedia
  speakers: 538480
  speakers_date: 2002-2014
  validity: preliminary
roh:
  name: Romansh
  orthographies:
  - autonym: Rumantsch
    base: A B C D E F G H I J K L M N O P Q R S T U V W X Y Z À Â È É Ê Î Ò Ô Ö Ü a b c d e f g h i j k l m n o p q r s t u v w x y z à â è é ê î ò ô ö ü
    marks: ̀  ́  ̂  ̈
    script: Latin
    status: primary
  source:
  - Omniglot
  - Wikipedia
  - Alvestrand
  speakers: 44354
  speakers_date: 2017
  status: living
  validity: verified
ron:
  name: Romanian
  orthographies:
  - autonym: Молдовеняскэ
    base: А Б В Г Д Е Ж З И Й К Л М Н О П Р С Т У Ф Х Ц Ч Ш Ы Ь Э Ю Я Ӂ а б в г д е ж з и й к л м н о п р с т у ф х ц ч ш ы ь э ю я ӂ
    marks: ̆
    note: Used in Transnistria.
    script: Cyrillic
    status: local
  - autonym: Română
    auxiliary: Ş Ţ ş ţ
    base: A B C D E F G H I J K L M N O P Q R S T U V W X Y Z Â Î Ă Ș Ț a b c d e f g h i j k l m n o p q r s t u v w x y z â î ă ș ț
    design_note: The characters ‹Ș,ș› and ‹Ț,ț› have been represented with ‹Ş,ş› and ‹Ţ,ţ› in the past. The former character code points may still appear in some legacy encodings. To resolve this and to avoid discrepancy (the marks below both character pairs ought to be identical) some font developers use automated substitutions in their OpenType fonts.
    marks: ̂  ̆  ̦
    note: Used also for Romanian spoken in Moldavia (sometimes called Moldavian).
    script: Latin
    status: primary
  source:
  - Omniglot
  - Wikipedia
  speakers: 26000000
  speakers_date: 2016
  status: living
  validity: verified
roo:
  name: Rotokas
  orthographies:
  - autonym: Rotokas
    base: A E G I K O P R S T U V a e g i k o p r s t u v
    script: Latin
    status: primary
  source:
  - Omniglot
  - Wikipedia
  speakers: 4300
  speakers_date: 1981
  status: living
  validity: verified
rue:
  name: Rusyn
  orthographies:
  - autonym: Руски
    base: А Б В Г Д Е Ж З И Й К Л М Н О П Р С Т У Ф Х Ц Ч Ш Щ Ъ Ь Э Ю Я Ё Є І Ї Ґ а б в г д е ж з и й к л м н о п р с т у ф х ц ч ш щ ъ ь э ю я ё є і ї ґ
    marks: ̆  ̈
    script: Cyrillic
    status: primary
  source:
  - Omniglot
  - Wikipedia
  speakers: 623500
  speakers_date: 2000-2006
  status: living
  validity: verified
run:
  name: Rundi
  orthographies:
  - autonym: Ikirundi
    base: A B C D E F G H I J K L M N O P Q R S T U V W X Y Z a b c d e f g h i j k l m n o p q r s t u v w x y z
    script: Latin
    status: primary
  source:
  - Omniglot
  - CLDR
  speakers: 8800000
  speakers_date: 2007
  status: living
  validity: preliminary
ruo:
  name: Istro Romanian
  orthographies:
  - autonym: Rumârește
    base: A B C D E F G H I J K L M N O P Q R S T U V W X Y Z Å Ă Â Ê Ľ Ń Ș Ț a b c d e f g h i j k l m n o p q r s t u v w x y z å ă â ê ľ ń ș ț
    marks: ́  ̂  ̆  ̊  ̌  ̦
    script: Latin
    status: primary
  source:
  - CLDR
  - Wikipedia
  speakers: 300
  speakers_date: 2007
  status: living
  validity: preliminary
rup:
  name: Macedo-Romanian
  orthographies:
  - autonym: Armani
    base: A B C D E F G H I J K L M N O P Q R S T U V W X Y Z Â Ã Ă Ș Ț a b c d e f g h i j k l m n o p q r s t u v w x y z â ã ă ș ț
    marks: ̂  ̃  ̆  ̦
    script: Latin
    status: primary
  source:
  - Omniglot
  - Wikipedia
  speakers: 250000
  speakers_date: 1997
  status: living
  validity: preliminary
ruq:
  name: Megleno Romanian
  orthographies:
  - autonym: Vlăheshte
    base: A B C D E F G H I J K L M N O P Q R S T U V W X Y Z Ā Â Ă Ạ Ē Ë Ę Ž Ł Š Ī Ō Ǫ Ū Ľ Ń Ș Ț a b c d e f g h i j k l m n o p q r s t u v w x y z ā â ă ạ ē ë ę ž ł š ī ō ǫ ū ľ ń ș ț
    marks: ́  ̂  ̄  ̆  ̈  ̌  ̣  ̦  ̨  ̯
    script: Latin
    status: primary
  source:
  - Omniglot
  - Wikipedia
  speakers: 5000
  speakers_date: 2002
  status: living
  validity: preliminary
rus:
  name: Russian
  orthographies:
  - autonym: Русский
    base: А Б В Г Д Е Ж З И Й К Л М Н О П Р С Т У Ф Х Ц Ч Ш Щ Ъ Ы Ь Э Ю Я Ё а б в г д е ж з и й к л м н о п р с т у ф х ц ч ш щ ъ ы ь э ю я ё
    design_note: Correct positioning of acute and grave accents above vowels is required. The breve accent uses a different shape from the one used in the Latin script.
    marks: ̆  ̈
    script: Cyrillic
    status: primary
  source:
  - Omniglot
  - Wikipedia
  speakers: 150000000
  speakers_date: 2012
  status: living
  validity: verified
rut:
  name: Rutul
  orthographies:
  - autonym: Мыхӏабишды
    base: А Б В Г Д Е Ж З И Й К Л М Н О П Р С Т У Ф Х Ц Ч Ш Щ Ъ Ы Ь Э Ю Я Ё Ӏ а б в г д е ж з и й к л м н о п р с т у ф х ц ч ш щ ъ ы ь э ю я ё ӏ
    marks: ̆  ̈
    script: Cyrillic
    status: primary
  source:
  - Omniglot
  - Wikipedia
  speakers: 36400
  speakers_date: 2010
  status: living
  validity: preliminary
rwk:
  name: Rwa
  orthographies:
  - autonym: Rwa
    auxiliary: Q X q x
    base: A B C D E F G H I J K L M N O P R S T U V W Y Z a b c d e f g h i j k l m n o p r s t u v w y z
    script: Latin
    status: primary
  source:
  - CLDR
  status: living
  validity: draft
sag:
  name: Sango
  orthographies:
  - autonym: Sängö
    base: A B C D E F G H I J K L M N O P Q R S T U V W X Y Z Â Ä Ê Ë Î Ï Ô Ö Û Ü a b c d e f g h i j k l m n o p q r s t u v w x y z â ä ê ë î ï ô ö û ü
    marks: ̂  ̈
    script: Latin
    status: primary
  source:
  - Omniglot
  - Wikipedia
  speakers: 450000
  speakers_date: 1988
  status: living
  validity: preliminary
sah:
  name: Yakut
  orthographies:
  - autonym: Сахалыы
    base: А Б В Г Д Е Ж З И Й К Л М Н О П Р С Т У Ф Х Ц Ч Ш Щ Ъ Ы Ь Э Ю Я Ё Ҕ Ҥ Ү Һ Ө а б в г д е ж з и й к л м н о п р с т у ф х ц ч ш щ ъ ы ь э ю я ё ҕ ҥ ү һ ө
    marks: ̆  ̈
    script: Cyrillic
    status: primary
  source:
  - Omniglot
  - Wikipedia
  speakers: 450000
  speakers_date: 2010
  status: living
  validity: verified
san:
  name: Sanskrit
  orthographies:
  - autonym: संस्कृतम्
    auxiliary: ॐ
    base: अ आ इ ई उ ऊ ऋ ॠ ऌ ॡ ए ऐ ओ औ क ख ग घ ङ च छ ज झ ञ ट ठ ड ढ ण त थ द ध न प फ ब भ म य र ल ळ व श ष स ह ‌ ‍
    design_note: Sanskrit Devanagari uses different shapes for some of the characters and character combinations compared to the Hindi version. Mark positioning and numerous precomposed forms (namely conjunct ligatures) are required for proper representation of the language.
    marks: ँ  ं  ः  ़  ा  ि  ी  ु  ू  ृ  े  ै  ो  ौ  ्
    note: Sanskrit has been written using a variety of Brahmic scrits and, later, also the Latin-script transliteration. There a no native speakers of Sanskrit.
    numerals: ० १ २ ३ ४ ५ ६ ७ ८ ९ 0 1 2 3 4 5 6 7 8 9
    punctuation: । ॥ ॰
    script: Devanagari
    status: primary
  source:
  - Omniglot
  - Wikipedia
  validity: preliminary
saq:
  name: Samburu
  orthographies:
  - autonym: Sampur
    auxiliary: F Q X Z f q x z
    base: A B C D E G H I J K L M N O P R S T U V W Y a b c d e g h i j k l m n o p r s t u v w y
    script: Latin
    status: primary
  source:
  - CLDR
  speakers: 240000
  speakers_date: 2009
  status: living
  validity: draft
sbp:
  name: Sangu (Tanzania)
  orthographies:
  - autonym: Shisango
    base: A B C D E F G H I J K L M N O P Q S T U V W X Y Z À Á Ä Â È É Ë Ê Ì Í Ï Î Ò Ó Ö Ô Ù Ú Ü Û a b c d e f g h i j k l m n o p q s t u v w x y z à á ä â è é ë ê ì í ï î ò ó ö ô ù ú ü û
    marks: ̀  ́  ̂  ̈
    script: Latin
    status: primary
  source:
  - Omniglot
  - CLDR
  - Wikipedia
  speakers: 75000
  speakers_date: 1987
  status: living
  validity: preliminary
scn:
  name: Sicilian
  orthographies:
  - autonym: Sicilianu
    base: A B C D E F G H I J K L M N O P Q R S T U V W X Y Z À Â È Ì Ò Ù a b c d e f g h i j k l m n o p q r s t u v w x y z à â è ì ò ù
    marks: ̀  ̂
    script: Latin
    status: primary
  source:
  - Omniglot
  - Wikipedia
  speakers: 4700000
  speakers_date: 2002
  status: living
  validity: verified
sco:
  name: Scots
  orthographies:
  - autonym: Scots Leid
    base: A B C D E F G H I J K L M N O P Q R S T U V W X Y Z Ȝ a b c d e f g h i j k l m n o p q r s t u v w x y z ȝ
    script: Latin
    status: primary
  source:
  - Omniglot
  - Wikipedia
  speakers: 1541693
  speakers_date: 2011
  validity: preliminary
sdh:
  name: Southern Kurdish
  orthographies:
  - autonym: کوردی خوارگ
    inherit: ckb
    script: Arabic
    status: primary
  source:
  - Wikipedia
  - Omniglot
  speakers: 3000000
  speakers_date: 2000
  status: living
  validity: preliminary
seh:
  name: Sena
  orthographies:
  - autonym: Cisena
    base: A B C D E F G H I J K L M N O P Q R S T U V W X Y Z a b c d e f g h i j k l m n o p q r s t u v w x y z
    script: Latin
    status: primary
  source:
  - Omniglot
  - Wikipedia
  speakers: 1600000
  speakers_date: 2001-2006
  status: living
  validity: verified
sei:
  name: Seri
  orthographies:
  - autonym: Cmiique Iitom
    base: A B C D E F G H I J K L M N O P Q R S T U V W X Y Z Ö a b c d e f g h i j k l m n o p q r s t u v w x y z ö
    marks: ̈
    script: Latin
    status: primary
  source:
  - Omniglot
  - Wikipedia
  speakers: 764
  speakers_date: 2010
  status: living
  validity: preliminary
sel:
  name: Selkup
  orthographies:
  - autonym: Шӧльӄумыт
    base: А Б В Г Д Е Ж З И Й К Л М Н О П Р С Т У Ф Х Ц Ч Ш Щ Ъ Ы Ь Э Ю Я Ё Җ Ӄ Ӈ A Ӣ Ӧ Ө Ӭ Ӯ Ӱ Ӷ а б в г д е ж з и й к л м н о п р с т у ф х ц ч ш щ ъ ы ь э ю я ё җ ӄ ӈ a ӣ ӧ ө ӭ ӯ ӱ ӷ
    marks: ̄  ̆  ̇  ̈  ̊
    script: Cyrillic
    status: primary
  source:
  - Omniglot
  speakers: 1000
  speakers_date: 2010
  status: living
  validity: draft
ses:
  name: Koyraboro Senni Songhai
  orthographies:
  - autonym: Koyraboro Senni
    base: A B C D E F G H I J K L M N O P Q R S T U V W X Y Z Ã Õ Ŋ Š Ž Ɲ Ẽ a b c d e f g h i j k l m n o p q r s t u v w x y z ã õ ŋ š ž ɲ ẽ
    marks: ̃  ̌
    script: Latin
    status: primary
  source:
  - CLDR
  - Wikipedia
  speakers: 430000
  speakers_date: 2007
  status: living
  validity: preliminary
sey:
  name: Secoya
  orthographies:
  - autonym: Paikoka
    base: A D E Ë I J K M N Ñ O P S T U W Y a d e ë i j k m n ñ o p s t u w y '
    marks: ̃  ̈  ̱
    script: Latin
    status: primary
  source:
  - Omniglot
  - Wikipedia
  speakers: 1200
  speakers_date: 2007
  validity: preliminary
sgh:
  name: Shughni
  orthographies:
  - autonym: Хуг̌ну̊н зив
    base: А Б В Г Д Е Ж З И Й К Л М Н О П Р С Т У Ф Х Ц Ч Ш Ё Ғ Қ Ҳ Ҷ Ӣ Ӯ а б в г д е ж з и й к л м н о п р с т у ф х ц ч ш ё ғ қ ҳ ҷ ӣ ӯ
    marks: ̄  ̆  ̈  ̊  ̌
    script: Cyrillic
    status: primary
  source:
  - Omniglot
  - Wikipedia
  speakers: 50000
  speakers_date: 1990
  status: living
  validity: preliminary
shi:
  name: Tachelhit
  note: The speaker count corresponds to 14.1% of the Moroccan population.
  orthographies:
  - autonym: Tachelhit
    base: A B C D E F G H I J K L M N Q R S T U W X Y Z Ɛ Ɣ Ḍ Ḥ Ṛ Ṣ Ṭ Ž a b c d e f g h i j k l m n q r s t u w x y z ɛ ɣ ʷ ḍ ḥ ṛ ṣ ṭ ž
    marks: ̌  ̣
    script: Latin
    status: primary
  source:
  - Omniglot
  - Wikipedia
  - CLDR
  speakers: 4739021
  status: living
  validity: verified
shk:
  name: Shilluk
  orthographies:
  - autonym: Dhøg Cøllø
    base: A Ɛ E I Ɔ O Ø U W Y B C D G H J K L M N Ŋ P R T V Á À Ä É È Ë Í Ì Ï Ó Ö Ú Ù a ɛ e i ɔ o ø u w y b c d g h j k l m n ŋ p r t v á à ä é è ë í ì ï ó ö ú ù
    marks: ̀  ́  ̈
    script: Latin
    status: primary
  source:
  - Omniglot
  - Wikipedia
  speakers: 175000
  speakers_date: 1982
  validity: preliminary
shn:
  name: Shan
  orthographies:
  - autonym: လိၵ်ႈတႆး / ၵႂၢမ်းတႆး
    base: ၵ ၶ င ၸ သ ၺ တ ထ ၼ ပ ၽ ၾ မ ယ ရ လ ဝ ႁ ဢ a i ( )
    design_note: Mark positioning and numerous precomposed forms (namely conjunct ligatures) are required for proper representation of the language.
    marks: ိ  ီ  ု  ူ  ေ  ဵ  း  ်  ျ  ြ  ွ  ၢ  ႂ  ႃ  ႄ  ႅ  ႆ  ႇ  ႈ  ႉ  ႊ
    note: The autonym လိၵ်ႈတႆး refers to the written Shan while ၵႂၢမ်းတႆး refers to the spoken Shan.
    script: Burmese
    status: primary
  source:
  - Omniglot
  - Wikipedia
  speakers: 3300000
  speakers_date: 2001
  validity: preliminary
shp:
  name: Shipibo-Conibo
  orthographies:
  - base: A B C E I J K L M N O P Q R S T U W Y a b c e i j k l m n o p q r s t u w y
    script: Latin
    status: primary
  source:
  - Omniglot
  - Wikipedia
  speakers: 26000
  speakers_date: 2003
  validity: preliminary
shu:
  name: Chadian Arabic
  orthographies:
  - autonym: تشادية
    inherit: apd
    script: Arabic
    status: primary
  source:
  - Wikipedia
  speakers: 1600000
  speakers_date: 2015
  status: living
  validity: draft
sin:
  name: Sinhala
  note: There are approximately 3000000 L2 speakers.
  orthographies:
  - autonym: සිංහල
    base: අ ආ ඇ ඈ ඉ ඊ උ ඌ ඍ ඎ එ ඒ ඓ ඔ ඕ ඖ ට ඨ ඩ ඪ ණ ඬ ත ථ ද ධ න ඳ ප ඵ බ භ ම ඹ ය ර ල ව ළ ශ ෂ ස හ ෆ
    design_note: Mark positioning and numerous precomposed forms (namely conjunct ligatures) are required for proper representation of the language.
    script: Sinhala
    status: primary
  source:
  - Omniglot
  - Wikipedia
  speakers: 17000000
  speakers_date: 2012
  validity: preliminary
sjd:
  name: Kildin Sami
  orthographies:
  - autonym: Кӣллт Са̄мь
<<<<<<< HEAD
    auxiliary: Щ щ
    base: А Ӓ Б В Г Д Е Ё Ж З Һ И Ӣ Й Ј Ҋ К Л Ӆ М Ӎ Н Ӊ Ӈ О П Р Ҏ С Т У Ӯ Ф Х Ц Ч Ш Ъ Ы Ь Ҍ Э Ӭ Ю Я а ӓ б в г д е ё ж з һ и ӣ й ј ҋ к л ӆ м ӎ н ӊ ӈ о п р ҏ с т у ӯ ф х ц ч ш ъ ы ь ҍ э ӭ ю я ʼ
=======
    auxiliary: Щ щ Ҋ ҋ Ӹ ӹ ’
    base: А Ӓ Б В Г Д Е Ё Ж З Һ И Ӣ Й Ј К Л Ӆ М Ӎ Н Ӊ Ӈ О П Р Ҏ С Т У Ӯ Ф Х Ц Ч Ш Ъ Ы Ь Ҍ Э Ӭ Ю Я а ӓ б в г д е ё ж з һ и ӣ й ј к л ӆ м ӎ н ӊ ӈ о п р ҏ с т у ӯ ф х ц ч ш ъ ы ь ҍ э ӭ ю я
>>>>>>> bb06f267
    marks: ̄  ̆  ̈
    script: Cyrillic
    status: primary
  source:
  - Omniglot
  - Wikipedia
  speakers: 340
  speakers_date: 2010
  status: living
  validity: preliminary
sje:
  name: Pite Sami
  orthographies:
  - autonym: Bidumsámegiella
    base: A B D E F G H I J K L M N O P R S T U V Á Ä Å Đ Ŋ Ŧ a b d e f g h i j k l m n o p r s t u v á ä å đ ŋ ŧ ʼ
    marks: ́  ̈  ̊
    script: Latin
    status: primary
  source:
  - Wikipedia
  - Omniglot
  speakers: 50
  speakers_date: 2010
  status: living
  validity: preliminary
sjt:
  name: Ter Sami
  note: Ter Saami has been used as a written language only in very few texts. Currently, the number of active speakers of Ter Saami is likely lower than 10. Kildin and Ter Sami languages are grouped together as Kola Sami by some linguists.
  orthographies:
  - autonym: Са̄мькӣлл
    auxiliary: Ӹ Щ щ
    inherit: sjd
    status: secondary
  source:
  - Omniglot
  - Wikipedia
  speakers: 2
  speakers_date: 2010
  status: living
  validity: preliminary
sju:
  name: Ume Sami
  orthographies:
  - autonym: Ubmejesámiengiälla
    auxiliary: Ū Ǖ ū ǖ
    base: A B D E F G H I J K L M N O P R S T U V Y Á Ä Å Ï Ö Ü Đ Ŋ Ŧ a b d e f g h i j k l m n o p r s t u v y á ä å ï ö ü đ ŋ ŧ
    marks: ́  ̄  ̈  ̊
    script: Latin
    status: primary
  source:
  - Wikipedia
  - Omniglot
  speakers: 10
  speakers_date: 2000
  status: living
  validity: preliminary
sjw:
  name: Shawnee
  orthographies:
  - autonym: Sawanwa
    base: A B C D E F G H I J K L M N O P Q R S T U V W X Y Z a b c d e f g h i j k l m n o p q r s t u v w x y z
    script: Latin
    status: primary
  source:
  - Omniglot
  - Wikipedia
  speakers: 200
  speakers_date: 2002
  status: living
  validity: preliminary
skr:
  name: Saraiki
  orthographies:
  - autonym: سرائیکی
    base: ا ب ٻ پ ت ٹ ث ج ڄ چ ح خ د ڊ ڈ ݙ ذ ر ڑ ز ژ س ش ص ض ط ظ ع غ ف ق ک گ ڳ ل م ن ݨ و ہ ھ ء ی ے ي
    design_note: Positional forms of the characters (initial, medial, and final forms) and some ligatures are required for proper representation of the language.
    marks: ٔ
    script: Arabic
    status: primary
  source:
  - Omniglot
  - Wikipedia
  speakers: 26000000
  speakers_date: 2017
  validity: preliminary
slk:
  name: Slovak
  orthographies:
  - autonym: Slovenčina
    base: A B C D E F G H I J K L M N O P Q R S T U V W X Y Z Á Ä É Í Ó Ô Ú Ý Č Ď Ĺ Ľ Ň Ŕ Š Ť Ž a b c d e f g h i j k l m n o p q r s t u v w x y z á ä é í ó ô ú ý č ď ĺ ľ ň ŕ š ť ž
    marks: ́  ̂  ̈  ̌
    script: Latin
    status: primary
  source:
  - Omniglot
  - CLDR
  - Wikipedia
  speakers: 5200000
  speakers_date: 2011-2012
  status: living
  validity: verified
slv:
  name: Slovenian
  orthographies:
  - autonym: Slovenščina
    base: A B C D E F G H I J K L M N O P Q R S T U V W X Y Z Ä Ö Ü Ć Č Đ Š Ž a b c d e f g h i j k l m n o p q r s t u v w x y z ä ö ü ć č đ š ž
    marks: ́  ̈  ̌
    script: Latin
    status: primary
  source:
  - Omniglot
  - Wikipedia
  - CLDR
  speakers: 2500000
  speakers_date: 2010
  status: living
  validity: verified
sma:
  name: Southern Sami
  orthographies:
  - autonym: Åarjelsaemiengïele
    base: A B C D E F G H I J K L M N O P Q R S T U V W X Y Z Ä Å Æ Ï Ö Ø a b c d e f g h i j k l m n o p q r s t u v w x y z ä å æ ï ö ø
    marks: ̈  ̊
    script: Latin
    status: primary
  source:
  - Omniglot
  - Wikipedia
  speakers: 600
  speakers_date: 1992
  status: living
  validity: preliminary
sme:
  name: Northern Sami
  orthographies:
  - autonym: Sámegiella
    base: A B C D E F G H I J K L M N O P Q R S T U V W X Y Z Á Ä Å Æ Ö Ø Č Đ Ŋ Š Ŧ Ž a b c d e f g h i j k l m n o p q r s t u v w x y z á ä å æ ö ø č đ ŋ š ŧ ž
    marks: ́  ̈  ̊  ̌
    script: Latin
    status: primary
  source:
  - Omniglot
  - Alvestrand
  speakers: 25000
  speakers_date: 1992-2013
  status: living
  validity: verified
smj:
  name: Lule Sami
  orthographies:
  - autonym: Julevusámegiella
    base: A B C D E F G H I J K L M N O P Q R S T U V W X Y Z Á Ä Å Ñ Ö Ń a b c d e f g h i j k l m n o p q r s t u v w x y z á ä å ñ ö ń
    marks: ́  ̃  ̈  ̊
    script: Latin
    status: deprecated
  - autonym: Julevusámegiella
    base: A B D E F G H I J K L M N O P R S T U V Á Ä Å Ŋ a b d e f g h i j k l m n o p r s t u v á ä å ŋ
    marks: ́  ̈  ̊
    script: Latin
    status: primary
  source:
  - Omniglot
  - Wikipedia
  speakers: 650
  speakers_date: 2015
  status: living
  validity: preliminary
smn:
  name: Inari Sami
  orthographies:
  - autonym: Anarâškielâ
    base: A B C D E F G H I J K L M N O P Q R S T U V W X Y Z Á Â Ä Å Ö Č Đ Ŋ Š Ž a b c d e f g h i j k l m n o p q r s t u v w x y z á â ä å ö č đ ŋ š ž
    marks: ́  ̂  ̈  ̊  ̌
    script: Latin
    status: primary
  source:
  - Omniglot
  - Wikipedia
  speakers: 400
  speakers_date: 2018
  status: living
  validity: preliminary
smo:
  name: Samoan
  orthographies:
  - autonym: Sāmoa
    base: A B C D E F G H I J K L M N O P Q R S T U V W X Y Z Ā Ē Ī Ō Ū a b c d e f g h i j k l m n o p q r s t u v w x y z ā ē ī ō ū
    marks: ̄
    script: Latin
    status: primary
  source:
  - Omniglot
  - Wikipedia
  speakers: 510000
  speakers_date: 2015
  status: living
  validity: verified
sms:
  name: Skolt Sami
  orthographies:
  - autonym: Nuõrttsääʹmǩiõll
    base: A B C D E F G H I J K L M N O P Q R S T U V X Y Z Â Ä Å Ö Õ Č Đ Ŋ Š Ž Ǥ Ǧ Ǩ Ǯ Ʒ a b c d e f g h i j k l m n o p q r s t u v x y z â ä å ö õ č đ ŋ š ž ǥ ǧ ǩ ǯ ʒ ʼ
    marks: ̂  ̃  ̈  ̊  ̌
    script: Latin
    status: primary
  source:
  - Wikipedia
  - Omniglot
  speakers: 320
  speakers_date: 1995-2007
  status: living
  validity: preliminary
sna:
  name: Shona
  orthographies:
  - autonym: Chishona
    base: A B C D E F G H I J K L M N O P Q R S T U V W X Y Z a b c d e f g h i j k l m n o p q r s t u v w x y z
    script: Latin
    status: primary
  source:
  - Omniglot
  - Wikipedia
  speakers: 10800000
  speakers_date: 2000-2007
  status: living
  validity: preliminary
snd:
  name: Sindhi
  orthographies:
  - autonym: सिन्धी
    auxiliary: ॐ
    base: अ आ इ ई उ ऊ ऋ ए ऐ ओ औ क ख ग घ ङ च छ ज झ ञ ट ठ ड ढ ण त थ द ध न प फ ब भ म य र ल ळ व श ष स ह ॻ ॼ ॾ ॿ ‌ ‍
    design_note: Mark positioning and numerous precomposed forms (namely conjunct ligatures) are required for proper representation of the language.
    marks: ँ  ं  ः  ़  ा  ि  ी  ु  ू  ृ  े  ै  ो  ौ  ्
    note: Used in India
    numerals: ० १ २ ३ ४ ५ ६ ७ 0 1 2 3 4 5 6 7 8 9
    punctuation: । ॥ ॰
    script: Devanagari
    status: primary
  - autonym: سنڌي
    base: ء أ ؤ ئ ا ب ت ث ج ح خ د ذ ر ز س ش ص ض ط ظ ع غ ف ق ل م ن ه و پ چ ژ ک گ ی ڄ ٺ ٽ ٿ ڀ ٻ ڙ ڍ ڊ ڏ ڌ ڇ ڃ ڦ ڻ ڱ ڳ ڪ
    design_note: Nastaʼlīq style of the Arabic script is preferred. Positional forms of the characters (initial, medial, and final forms) and some ligatures are required for proper representation of the language.
    marks: َ  ُ  ِ  ْ  ٔ  ٰ
    note: Used in Pakistan
    numerals: ۰ ۱ ۲ ۳ ۴ ۵ ۶ ۷ ۸ ۹ 0 1 2 3 4 5 6 7 8 9
    script: Arabic
    status: primary
  source:
  - Wikipedia
  - Unicode
  speakers: 32000000
  speakers_date: 2017
  validity: preliminary
snk:
  name: Soninke
  orthographies:
  - autonym: Sooninkanxanne
    base: A B C D E F G H I J K L M N O P Q R S T U W X Y a b c d e f g h i j k l m n o p q r s t u w x y '
    script: Latin
    status: primary
  source:
  - Omniglot
  - Wikipedia
  speakers: 2100000
  speakers_date: 2006-2011
  validity: preliminary
snn:
  name: Siona
  orthographies:
  - autonym: Gantëya coca
    base: A Ã B C D E Ë Ɛ G H I Ĩ Ɨ J K M N Ñ O Õ P R S T U Ũ W Y Z a ã b c d e ë ɛ g h i ĩ ɨ j k m n ñ o õ p r s t u ũ w y z '
    marks: ̃  ̈  ̱
    script: Latin
    status: primary
  source:
  - Omniglot
  - Wikipedia
  speakers: 500
  speakers_date: 2000-2008
  validity: preliminary
som:
  name: Somali
  orthographies:
  - autonym: Soomaali
    base: A B C D E F G H I J K L M N O P Q R S T U V W X Y Z a b c d e f g h i j k l m n o p q r s t u v w x y z
    script: Latin
    status: primary
  source:
  - Omniglot
  - CLDR
  - Wikipedia
  speakers: 16000000
  speakers_date: 2015
  status: living
  validity: preliminary
sot:
  name: Southern Sotho
  orthographies:
  - autonym: Sesotho
    base: A B C D E F G H I J K L M N O P Q R S T U V W X Y Z À Á É Š a b c d e f g h i j k l m n o p q r s t u v w x y z à á é š
    marks: ̀  ́  ̄  ̌
    script: Latin
    status: primary
  source:
  - Omniglot
  - Wikipedia
  speakers: 5600000
  speakers_date: 2001-2011
  status: living
  validity: verified
spa:
  name: Spanish
  orthographies:
  - autonym: Español
    base: A B C D E F G H I J K L M N O P Q R S T U V W X Y Z Á É Í Ñ Ó Ú Ü a b c d e f g h i j k l m n o p q r s t u v w x y z á é í ñ ó ú ü ¡ ¿
    marks: ́  ̃  ̈
    script: Latin
    status: primary
  source:
  - Omniglot
  - CLDR
  speakers: 483000000
  speakers_date: 2019
  status: living
  validity: verified
srd:
  includes:
  - sdc
  - sdn
  - src
  - sro
  name: Sardinian
  orthographies:
  - autonym: Sardu
    base: A B C D E F G H I J K L M N O P Q R S T U V W X Y Z À Ç È Ì Ò Ù a b c d e f g h i j k l m n o p q r s t u v w x y z à ç è ì ò ù
    marks: ̀  ̧
    script: Latin
    status: primary
  preferred_as_individual: true
  source:
  - Omniglot
  - Wikipedia
  speakers: 1350000
  speakers_date: 2016
  status: living
  validity: preliminary
srm:
  name: Saramaccan
  orthographies:
  - autonym: Saamáka
    base: A B C D E F G H I J K L M N O P Q R S T U V W X Y Z Á Ë Ö a b c d e f g h i j k l m n o p q r s t u v w x y z á ë ö
    marks: ́  ̈
    script: Latin
    status: primary
  source:
  - Omniglot
  - Wikipedia
  speakers: 90000
  speakers_date: 2013
  status: living
  validity: verified
srn:
  name: Sranan Tongo
  orthographies:
  - autonym: Sranan Tongo
    base: A B C D E F G H I J K L M N O P Q R S T U V W X Y Z È Ò a b c d e f g h i j k l m n o p q r s t u v w x y z è ò
    marks: ̀
    script: Latin
    status: primary
  source:
  - Omniglot
  - Wikipedia
  speakers: 130000
  speakers_date: 1993
  status: living
  validity: verified
srp:
  name: Serbian
  orthographies:
  - autonym: Српски
    base: А Б В Г Д Е Ж З И К Л М Н О П Р С Т У Ф Х Ц Ч Ш Ђ Ј Љ Њ Ћ Џ а б в г д е ж з и к л м н о п р с т у ф х ц ч ш ђ ј љ њ ћ џ
    design_note: Correct positioning of acute and grave accents above vowels is required. The breve accent uses a different shape from the one used in the Latin script. In italic styles, some characters may use different forms than the Russian Cyrillic.
    marks: ́
    preferred_as_group: true
    script: Cyrillic
    status: primary
  - autonym: Srpski
    base: A B C D E F G H I J K L M N O P Q R S T U V W X Y Z Ć Č Đ Ś Š Ź Ž a b c d e f g h i j k l m n o p q r s t u v w x y z ć č đ ś š ź ž
    marks: ́  ̌
    preferred_as_group: true
    script: Latin
    status: primary
  source:
  - Omniglot
  - Wikipedia
  - CLDR
  speakers: 9500000
  speakers_date: 2016
  status: living
  validity: verified
srr:
  name: Serer
  orthographies:
  - autonym: Seereer
    base: A B Ɓ C Ƈ D Ɗ E F G H I J K L M N Ñ Ŋ O P Ƥ Q R S T Ƭ U W X Y Ƴ a b ɓ c ƈ d ɗ e f g h i j k l m n ñ ŋ o p ƥ q r s t ƭ u w x y ƴ '
    marks: ̃
    script: Latin
    status: primary
  source:
  - Omniglot
  - Wikipedia
  speakers: 1410700
  speakers_date: 2001-2015
  validity: preliminary
ssw:
  name: Swati
  orthographies:
  - autonym: Siswati
    base: A B C D E F G H I J K L M N O P Q R S T U V W X Y Z a b c d e f g h i j k l m n o p q r s t u v w x y z
    script: Latin
    status: primary
  source:
  - Omniglot
  speakers: 2300000
  speakers_date: 2006-2011
  status: living
  validity: draft
suk:
  name: Sukuma
  orthographies:
  - autonym: Kɪsukuma
    base: A B C D E F G H I J K L M N O P R S T U V W Y Z Ɪ a b c d e f g h i j k l m n o p r s t u v w y z ' ɪ
    script: Latin
    status: primary
  source:
  - Omniglot
  - Wikipedia
  speakers: 8100000
  speakers_date: 2016
  validity: preliminary
sun:
  name: Sundanese
  orthographies:
  - autonym: Basa Sunda
    base: A B C D E F G H I J K L M N O P Q R S T U V W X Y Z É a b c d e f g h i j k l m n o p q r s t u v w x y z é
    marks: ́
    script: Latin
    status: primary
  - autonym: ᮘᮞ ᮞᮥᮔ᮪ᮓ
    auxiliary: ᮮ ᮯ ᮻ ᮼ ᮽ ᮾ ᮿ
    base: ᮊ ᮌ ᮍ ᮎ ᮏ ᮑ ᮒ ᮓ ᮔ ᮕ ᮘ ᮙ ᮚ ᮛ ᮜ ᮝ ᮞ ᮠ ᮖ ᮋ ᮗ ᮟ ᮐ ᮃ ᮆ ᮄ ᮇ ᮅ ᮈ ᮉ
    design_note: Mark positioning and numerous precomposed forms (namely conjunct ligatures) are required for proper representation of the language.
    marks: ᮀ  ᮁ  ᮂ  ᮡ  ᮢ  ᮣ  ᮤ  ᮥ  ᮦ  ᮧ  ᮨ  ᮩ  ᮪  ᮬ  ᮭ  ᮺ
    numerals: ᮱ ᮲ ᮳ ᮴ ᮵ ᮶ ᮷ ᮸ ᮹ ᮰ 1 2 3 4 5 6 7 8 9 0
    punctuation: ᳀ ᳁ ᳂ ᳃ ᳄ ᳅ ᳆ ᳇
    script: Sundanese
    status: secondary
  source:
  - Omniglot
  - Wikipedia
  speakers: 40000000
  speakers_date: 2016
  status: living
  validity: verified
sus:
  name: Susu
  orthographies:
  - autonym: Sosoxi
    base: A B D E Ɛ F G H I K X L M N Ɲ O Ɔ P R S T U W Y a b d e ɛ f g h i k x l m n ɲ o ɔ p r s t u w y
    script: Latin
    status: primary
  source:
  - Omniglot
  - Wikipedia
  speakers: 1060000
  speakers_date: 2001-2006
  validity: preliminary
swb:
  name: Maore Comorian
  orthographies:
  - autonym: شِكُمُرِ
    base: ح چ ج ث ت پ ب ا س ز ر ذ د خ ڠ غ ع ظ ط ض ص ش ن م ل ڬ ك ق ڤ ڢ ف ي و ه
    design_note: Positional forms of the characters (initial, medial, and final forms) and some ligatures are required for proper representation of the language.
    marks: َ  ُ  ِ  ّ
    script: Arabic
    status: secondary
  - autonym: Shikomori
    base: A B C D E F G H I J K L M N O P R S T U V W Y Z a b c d e f g h i j k l m n o p r s t u v w y z
    script: Latin
    status: primary
  source:
  - Omniglot
  - Wikipedia
  speakers: 152000
  speakers_date: 2012
  validity: preliminary
swc:
  name: Congo Swahili
  orthographies:
  - autonym: Kiswahili
    inherit: swh
    script: Latin
    status: primary
  source:
  - Omniglot
  status: living
  validity: draft
swe:
  name: Swedish
  orthographies:
  - autonym: Svenska
    base: A B C D E F G H I J K L M N O P Q R S T U V W X Y Z À Á Ä Å É Ë Ö Ü a b c d e f g h i j k l m n o p q r s t u v w x y z à á ä å é ë ö ü
    marks: ̀  ́  ̈  ̊
    script: Latin
    status: primary
  source:
  - Omniglot
  - CLDR
  - Wikipedia
  speakers: 10000000
  speakers_date: 2018
  status: living
  validity: preliminary
swh:
  name: Swahili (individual language)
  note: The speaker count is estimate between 2 and 150 million.
  orthographies:
  - autonym: Kiswahili
    base: A B C D E F G H I J K L M N O P R S T U V W Y Z a b c d e f g h i j k l m n o p r s t u v w y z
    script: Latin
    status: primary
  preferred_name: Swahili
  source:
  - Omniglot
  - Wikipedia
  speakers: 150000000
  speakers_date: 2012
  status: living
  validity: verified
szl:
  name: Silesian
  orthographies:
  - autonym: Ślůnsko godka
    base: A B C D E F G H I J K L M N O P Q R S T U V W X Y Z Ć Č Ń Ř Ś Š Ů Ź Ż Ž a b c d e f g h i j k l m n o p q r s t u v w x y z ć č ń ř ś š ů ź ż ž
    marks: ́  ̇  ̊  ̌
    script: Latin
    status: primary
  source:
  - Omniglot
  - Wikipedia
  speakers: 510000
  speakers_date: 2011
  status: living
  validity: preliminary
tab:
  name: Tabassaran
  orthographies:
  - autonym: Табасаран
    base: А Б В Г Д Е Ж З И Й К Л М Н О П Р С Т У Ф Х Ц Ч Ш Щ Ъ Ы Ь Э Ю Я Ё Ӏ а б в г д е ж з и й к л м н о п р с т у ф х ц ч ш щ ъ ы ь э ю я ё ӏ
    marks: ̆  ̈
    script: Cyrillic
    status: primary
  source:
  - Omniglot
  - Wikipedia
  speakers: 126900
  speakers_date: 2010
  status: living
  validity: preliminary
tah:
  name: Tahitian
  note: The speaker count is based on 37% of the total population.
  orthographies:
  - autonym: Reo Tahiti
    base: A B C D E F G H I J K L M N O P Q R S T U V W X Y Z Ā Ē Ī Ō Ū a b c d e f g h i j k l m n o p q r s t u v w x y z ā ē ī ō ū
    marks: ̄
    script: Latin
    status: primary
  source:
  - Omniglot
  - Wikipedia
  speakers: 68260
  speakers_date: 2007
  status: living
  validity: preliminary
taj:
  name: Eastern Tamang
  orthographies:
  - autonym: तामाङ‎
    inherit: hin
    script: Devanagari
    status: primary
  - autonym: རྟ་དམག‎
    inherit: bod
    script: Tibetan
  source:
  - Omniglot
  - Wikipedia
  speakers: 1370154
  speakers_date: 2011
  validity: preliminary
tam:
  name: Tamil
  orthographies:
  - autonym: தமிழ்
    base: அ ஆ இ ஈ உ ஊ எ ஏ ஐ ஒ ஓ ஔ ஃ க ங ச ஞ ட ண த ந ப ம ய ர ல வ ழ ள ற ன ஜ ஶ ஷ ஸ ஹ
    design_note: Mark positioning and numerous precomposed forms (namely conjunct ligatures) are required for proper representation of the language.
    marks: ா  ி  ீ  ு  ூ  ெ  ே  ை  ்  ௗ
    numerals: 0 ௧ ௨ ௩ ௪ ௫ ௬ ௭ ௮ ௯ ௰ ௱ ௲ 1 2 3 4 5 6 7 8 9
    script: Tamil
    status: primary
  source:
  - Omniglot
  - Wikipedia
  speakers: 75000000
  speakers_date: 2011-2015
  validity: preliminary
tat:
  name: Tatar
  orthographies:
  - autonym: Татарча
    base: А Б В Г Д Е Ж З И Й К Л М Н О П Р С Т У Ф Х Ц Ч Ш Щ Ъ Ы Ь Э Ю Я Ё Җ Ң Ү Һ Ә Ө а б в г д е ж з и й к л м н о п р с т у ф х ц ч ш щ ъ ы ь э ю я ё җ ң ү һ ә ө
    marks: ̆  ̈
    script: Cyrillic
    status: primary
  source:
  - Omniglot
  - CLDR
  speakers: 5200000
  speakers_date: 2015
  status: living
  validity: preliminary
tay:
  name: Atayal
  orthographies:
  - autonym: Tayal
    auxiliary: Č Š Ž Ḳ č š ž ḳ
    base: A B C D E F G H I J K L M N O P Q R S T U V W X Y Z Ŋ Ə a b c d e f g h i j k l m n o p q r s t u v w x y z ŋ ə ’
    script: Latin
    status: primary
  source:
  - Omniglot
  - Wikipedia
  speakers: 84000
  speakers_date: 2002
  status: living
  validity: verified
tbz:
  name: Ditammari
  orthographies:
  - autonym: Ditammari
    base: A B C D Đ E F H I K L M N Ŋ O Ɔ P R S T U W X Y Z Ã Ɛ Ĩ Ú Ũ a b c d đ e f h i k l m n ŋ o ɔ p r s t u w x y z ã ɛ ĩ ú ũ
    marks: ́  ̃
    script: Latin
    status: primary
  source:
  - Wikipedia
  speakers: 150000
  speakers_date: 2006-2012
  validity: draft
tca:
  name: Ticuna
  orthographies:
  - autonym: Duüxügu
    base: A B Č D E F G H I J K L M N Ñ O P R S T U Ü W X Y a b č d e f g h i j k l m n ñ o p r s t u ü w x y ʔ
    marks: ̃  ̈  ̌
    script: Latin
    status: primary
  source:
  - Omniglot
  - Wikipedia
  speakers: 47000
  speakers_date: 1998-2008
  validity: preliminary
tdt:
  name: Tetun Dili
  orthographies:
  - autonym: Tetun Dili
    inherit: tet
    script: Latin
    status: primary
  source:
  - Omniglot
  - Wikipedia
  speakers: 390000
  speakers_date: 2009
  status: living
  validity: verified
tel:
  name: Telugu
  note: There are approximately 11000000 L2 speakers.
  orthographies:
  - autonym: తెలుగు
    base: అ భ ఇ ఉ ఋ ఌ ఎ ఐ ఒ ఔ ఆ ఈ ఊ ౠ ౡ ఏ ఓ క ఖ గ ఘ ఙ చ ఛ జ ఝ ఞ ట ఠ డ ఢ ణ త థ ద ధ న ప ఫ బ మ య ర ల వ ళ శ ష స హ ఱ
    design_note: Mark positioning and numerous precomposed forms (namely conjunct ligatures) are required for proper representation of the language.
    marks: ఁ  ం  ః  ా  ి  ీ  ు  ూ  ృ  ౄ  ె  ే  ొ  ో  ౌ  ్  ౖ  ౢ  ౣ
    numerals: ౦ ౧ ౨ ౩ ౪ ౫ ౬ ౭ ౮ ౯ ౸ ౹ ౺ ౻ ౼ ౽ ౾
    script: Telugu
    status: primary
  source:
  - Omniglot
  - Wikipedia
  - CLDR
  speakers: 82000000
  speakers_date: 2011
  validity: preliminary
tem:
  name: Timne
  orthographies:
  - autonym: KʌThemnɛ
    base: A Ʌ B D E Ɛ Ə F G H I K L M N Ŋ O Ɔ P R S T U W a ʌ b d e ɛ ə f g h i k l m n ŋ o ɔ p r s t u w
    script: Latin
    status: primary
  source:
  - Omniglot
  - Wikipedia
  speakers: 2500000
  speakers_date: 2006
  validity: preliminary
teo:
  name: Teso
  orthographies:
  - autonym: Ateso
    auxiliary: F Q Z f q z
    base: A B C D E G H I J K L M N O P R S T U V W X Y Ŋ a b c d e g h i j k l m n o p r s t u v w x y ŋ
    script: Latin
    status: primary
  source:
  - Omniglot
  - Wikipedia
  speakers: 1900000
  speakers_date: 2002-2009
  status: living
  validity: verified
tet:
  name: Tetum
  note: There are approximately 570000 L2 speakers in East Timor.
  orthographies:
  - autonym: Lia Tetun
    base: A B C D E F G H I J K L M N O P Q R S T U V W X Y Z Ñ Á Ó É Í a b c d e f g h i j k l m n o p q r s t u v w x y z ñ á ó é í
    marks: ́  ̃
    script: Latin
    status: primary
  source:
  - Omniglot
  - Wikipedia
  speakers: 390000
  speakers_date: 2009
  validity: preliminary
tgk:
  name: Tajik
  orthographies:
  - autonym: Тоҷикӣ
    base: А Б В Г Д Е Ж З И Й К Л М Н О П Р С Т У Ф Х Ч Ш Ъ Э Ю Я Ё Ғ Қ Ҳ Ҷ Ӣ Ӯ а б в г д е ж з и й к л м н о п р с т у ф х ч ш ъ э ю я ё ғ қ ҳ ҷ ӣ ӯ
    marks: ̄  ̆  ̈
    script: Cyrillic
    status: primary
  source:
  - Omniglot
  - Wikipedia
  - CLDR
  speakers: 8400000
  speakers_date: 2015
  status: living
  validity: verified
tgl:
  name: Tagalog
  orthographies:
  - autonym: Tagalog
    base: A B C D E F G H I J K L M N O P Q R S T U V W X Y Z Á À É Í Ì Ó Ú a b c d e f g h i j k l m n o p q r s t u v w x y z á à é í ì ó ú
    marks: ̀  ́
    script: Latin
    status: primary
  - autonym: ᜊᜌ᜴ᜊᜌᜒᜈ᜴
    base: ᜀ ᜁ ᜂ ᜃ ᜄ ᜅ ᜆ ᜇ ᜈ ᜉ ᜊ ᜋ ᜌ ᜍ ᜎ ᜏ ᜐ ᜑ
    marks: ᜒ  ᜓ  ᜔  ᜕
    note: Baybayin is the historic Tagalog script. Some revival efforts exist, but it is not in common use in the Philippines.
    script: Tagalog (Baybayin, Alibata)
    status: historical
  source:
  - Omniglot
  - Wikipedia
  speakers: 23800000
  speakers_date: 2019
  status: living
  validity: verified
tha:
  name: Thai
  note: There are approximately 44000000 L2 speakers.
  orthographies:
  - autonym: ภาษาไทย
    auxiliary: ̍ ̎
    base: ก ข ฃ ค ฅ ฆ ง จ ฉ ช ซ ฌ ญ ฎ ฏ ฐ ฑ ฒ ณ ด ต ถ ท ธ น บ ป ผ ฝ พ ฟ ภ ม ย ร ล ว ศ ษ ส ห ฬ อ ฮ ะ า เ โ ใ ไ ฤ ๅ ฦ
    design_note: Mark positioning and some character combinations (ligatures) have to be resolved to properly represent the language.
    marks: ̍  ̎  ั  ิ  ุ  ู  ็  ํ
    numerals: ๐ ๑ ๒ ๓ ๔ ๕ ๖ ๗ ๘ ๙ 0 1 2 3 4 5 6 7 8 9
    punctuation: ๏ ๛
    script: Thai
    status: primary
  source:
  - Omniglot
  - Wikipedia
  - CLDR
  speakers: 36000000
  speakers_date: 2000
  validity: preliminary
tir:
  name: Tigrinya
  orthographies:
  - autonym: ትግርኛ
    base: ሀ ሁ ሂ ሃ ሄ ህ ሆ ኰ ኲ ኳ ኴ ኵ ለ ሉ ሊ ላ ሌ ል ሎ ዀ ዂ ዃ ዄ ዅ ሐ ሑ ሒ ሓ ሔ ሕ ሖ ወ ዉ ዊ ዋ ዌ ው ዎ መ ሙ ሚ ማ ሜ ም ሞ ዐ ዑ ዒ ዓ ዔ ዕ ዖ ረ ሩ ሪ ራ ሬ ር ሮ ዘ ዙ ዚ ዛ ዜ ዝ ዞ ሰ ሱ ሲ ሳ ሴ ስ ሶ ዠ ዡ ዢ ዣ ዤ ዥ ዦ ሸ ሹ ሺ ሻ ሼ ሽ ሾ የ ዩ ዪ ያ ዬ ይ ዮ ቀ ቁ ቂ ቃ ቄ ቅ ቆ ደ ዱ ዲ ዳ ዴ ድ ዶ ቈ ቊ ቋ ቌ ቍ ጀ ጁ ጂ ጃ ጄ ጅ ጆ ቐ ቑ ቒ ቓ ቔ ቕ ቖ ገ ጉ ጊ ጋ ጌ ግ ጎ ቘ ቚ ቛ ቜ ቝ ጐ ጒ ጓ ጔ ጕ በ ቡ ቢ ባ ቤ ብ ቦ ጠ ጡ ጢ ጣ ጤ ጥ ጦ ተ ቱ ቲ ታ ቴ ት ቶ ጨ ጩ ጪ ጫ ጬ ጭ ጮ ቸ ቹ ቺ ቻ ቼ ች ቾ ጰ ጱ ጲ ጳ ጴ ጵ ጶ ነ ኑ ኒ ና ኔ ን ኖ ጸ ጹ ጺ ጻ ጼ ጽ ጾ ኘ ኙ ኚ ኛ ኜ ኝ ኞ ፈ ፉ ፊ ፋ ፌ ፍ ፎ አ ኡ ኢ ኣ ኤ እ ኦ ፐ ፑ ፒ ፓ ፔ ፕ ፖ ከ ኩ ኪ ካ ኬ ክ ኮ ቨ ቩ ቪ ቫ ቬ ቭ ቮ
    numerals: ፩ ፪ ፫ ፬ ፭ ፮ ፯ ፰ ፱ ፲ ፳ ፴ ፵ ፶ ፷ ፸ ፹ ፺ ፻
    script: Ge'ez/Fidel
    status: primary
  source:
  - Omniglot
  - Wikipedia
  speakers: 10800000
  speakers_date: 2020
  validity: preliminary
tiv:
  name: Tiv
  orthographies:
  - autonym: Tiv
    base: A B C D E F G H I J K L M N O Ô P R S T U V W Y Z a b c d e f g h i j k l m n o ô p r s t u v w y z
    marks: ̂
    script: Latin
    status: primary
  source:
  - Wikipedia
  speakers: 7000000
  speakers_date: 2020
  validity: draft
tkl:
  name: Tokelau
  orthographies:
  - autonym: Tokelau
    base: A E I O U F G K L M N P H T V Ā Ē Ī Ō Ū a e i o u f g k l m n p h t v ā ē ī ō ū
    marks: ̄
    script: Latin
    status: primary
  source:
  - Omniglot
  - Wikipedia
  speakers: 3517
  speakers_date: 1987-2006
  status: living
  validity: verified
tkr:
  name: Tsakhur
  orthographies:
  - autonym: Цӏаӏхна миз
    base: А Б В Г Д Е Ж З И Й К Л М Н О П Р С Т У Ф Х Ц Ч Ш Щ Ъ Ы Ь Э Ю Я Ё Ӏ а б в г д е ж з и й к л м н о п р с т у ф х ц ч ш щ ъ ы ь э ю я ё ӏ
    marks: ̆  ̈
    note: Used in Dagestan (Russia).
    script: Cyrillic
    status: primary
  - autonym: Ts‘əxna miz
    inherit: azj
    note: Used in Azerbaijan.
    script: Latin
    status: primary
  source:
  - Omniglot
  - Wikipedia
  speakers: 22300
  speakers_date: 2010-2011
  status: living
  validity: verified
tlh:
  name: Klingon
  orthographies:
  - autonym: tlhIngan Hol
    base: A B C D E F G H I J K L M N O P Q R S T U V W X Y Z a b c d e f g h i j k l m n o p q r s t u v w x y z
    script: Latin
    status: primary
  source:
  - Omniglot
  - Wikipedia
  speakers: 0
  status: constructed
  validity: preliminary
tly:
  name: Talysh
  orthographies:
  - autonym: Tolışi
    inherit: azj
    note: Used in Azerbaijan.
    script: Latin
    status: primary
  - autonym: تالشه
    inherit: pes
    note: Used in Iran.
    script: Arabic
    status: primary
  - autonym: Толыши
    base: А Б В Г Д Е Ж З И Й К Л М Н О П Р С Т У Ф Х Ц Ч Ш Ј Ғ Ҹ Ҝ Һ Ә Ы а б в г д е ж з и й к л м н о п р с т у ф х ц ч ш ј ғ ҹ ҝ һ ә ы
    marks: ̆
    note: Used in Russia.
    script: Cyrillic
    status: secondary
  source:
  - Omniglot
  - Wikipedia
  speakers: 218100
  speakers_date: 2011-2014
  status: living
  validity: verified
tob:
  name: Toba
  orthographies:
  - autonym: Toba
    base: A B C D E G H I J L M N O Ñ T U V X Y Ỹ a b c d e g h i j l m n o ñ t u v x y ỹ '
    marks: ̃
    script: Latin
    status: primary
  source:
  - Omniglot
  - Wikipedia
  validity: preliminary
toi:
  name: Tonga (Zambia)
  orthographies:
  - autonym: Faka-Tonga
    base: A E F G H I K L M N O P S T U V a e f g h i k l m n o p s t u v '
    marks: ̄
    script: Latin
    status: primary
  source:
  - Omniglot
  - Wikipedia
  speakers: 1500000
  speakers_date: 2001-2010
  validity: preliminary
toj:
  name: Tojolabal
  orthographies:
  - autonym: Tojolꞌabꞌal
    base: A B C D E G I J K L M N O P R S T U W X Y Ꞌ a b c d e g i j k l m n o p r s t u w x y ꞌ
    script: Latin
    status: primary
  source:
  - Omniglot
  - Wikipedia
  speakers: 51733
  speakers_date: 2010
  validity: preliminary
ton:
  name: Tonga (Tonga Islands)
  note: Speaker count date references 1998 census in Tonga, other dates are unknown.
  orthographies:
  - autonym: Faka Tonga
    base: A B C D E F G H I J K L M N O P Q R S T U V W X Y Z Ā Á Ē É Ī Í Ō Ó Ū Ú a b c d e f g h i j k l m n o p q r s t u v w x y z ā á ē é ī í ō ó ū ú
    marks: ́  ̄
    script: Latin
    status: primary
  source:
  - Omniglot
  - Wikipedia
  - CLDR
  speakers: 187000
  speakers_date: 1998
  status: living
  validity: verified
top:
  name: Papantla Totonac
  orthographies:
  - autonym: Tutunakú
    base: A C E I J K L M N O P R S T U W X Y a c e i j k l m n o p r s t u w x y '
    marks: ́
    script: Latin
    status: primary
  source:
  - Omniglot
  - Wikipedia
  speakers: 80000
  speakers_date: 1982
  validity: preliminary
tpi:
  name: Tok Pisin
  orthographies:
  - autonym: Tok Pisin
    base: A B C D E F G H I J K L M N O P Q R S T U V W X Y Z a b c d e f g h i j k l m n o p q r s t u v w x y z
    script: Latin
    status: primary
  source:
  - Omniglot
  - Wikipedia
  speakers: 120000
  speakers_date: 2004
  status: living
  validity: preliminary
tsn:
  name: Tswana
  orthographies:
  - autonym: Setswana
    base: A B C D E F G H I J K L M N O P Q R S T U V W X Y Z Ê Ô Š a b c d e f g h i j k l m n o p q r s t u v w x y z ê ô š
    marks: ̂  ̌
    script: Latin
    status: primary
  source:
  - Omniglot
  speakers: 5200000
  speakers_date: 1993-2011
  status: living
  validity: draft
tso:
  name: Tsonga
  orthographies:
  - autonym: Xitsonga
    base: A B C D E F G H I J K L M N O P Q R S T U V W X Y Z a b c d e f g h i j k l m n o p q r s t u v w x y z
    script: Latin
    status: primary
  source:
  - Omniglot
  - Wikipedia
  speakers: 12000000
  speakers_date: 2006-2011
  status: living
  validity: draft
tsz:
  name: Purepecha
  orthographies:
  - autonym: P'urhépecha
    base: A B C D E G H I Ï J K M N O P R S T U X a b c d e g h i ï j k m n o p r s t u x '
    marks: ́  ̈
    script: Latin
    status: primary
  source:
  - Omniglot
  - Wikipedia
  speakers: 124494
  speakers_date: 2010
  validity: preliminary
ttt:
  name: Muslim Tat
  orthographies:
  - base: А Б В Г Д Е Ж З И Й К Л М Н О П Р С Т У Ф Х Ц Ч Ш Щ Ъ Ы Ь Э Ю Я Ё Ӏ а б в г д е ж з и й к л м н о п р с т у ф х ц ч ш щ ъ ы ь э ю я ё ӏ
    marks: ̆  ̈
    note: Used in Russia.
    script: Cyrillic
    status: primary
  - autonym: Tati
    inherit: azb
    note: Used in Azerbaijan.
    script: Latin
    status: primary
  source:
  - Omniglot
  - Wikipedia
  speakers: 28000
  status: living
  validity: preliminary
tuk:
  name: Turkmen
  orthographies:
  - autonym: Түркменче
    base: А Б В Г Д Е Ж З И Й К Л М Н О П Р С Т У Ф Х Ц Ч Ш Щ Ъ Ы Ь Э Ю Я Ё Җ Ң Ү Ә Ө а б в г д е ж з и й к л м н о п р с т у ф х ц ч ш щ ъ ы ь э ю я ё җ ң ү ә ө
    marks: ̆  ̈
    script: Cyrillic
    status: secondary
  - autonym: Türkmençe
    base: A B C D E F G H I J K L M N O P Q R S T U V W X Y Z Ä Ç Ö Ü Ý Ň Ş Ž Ș a b c d e f g h i j k l m n o p q r s t u v w x y z ä ç ö ü ý ň ş ž ș
    marks: ́  ̈  ̌  ̦  ̧
    script: Latin
    status: primary
  source:
  - Omniglot
  - CLDR
  speakers: 6700000
  speakers_date: 2009-2015
  status: living
  validity: preliminary
tum:
  name: Tumbuka
  orthographies:
  - autonym: Chitumbuka
    base: A B C D E F G H I J K L M N O P Q R S T U V W X Y Z a b c d e f g h i j k l m n o p q r s t u v w x y z
    script: Latin
    status: primary
  source:
  - Omniglot
  - Wikipedia
  speakers: 1546000
  speakers_date: 2009-2010
  status: living
  validity: preliminary
tur:
  name: Turkish
  orthographies:
  - autonym: Türkçe
    base: A B C D E F G H I J K L M N O P Q R S T U V W X Y Z Â Ç Î Ö Û Ü Ğ Ș a b c d e f g h i j k l m n o p q r s t u v w x y z â ç î ö û ü ğ İ ı ș
    marks: ̂  ̆  ̇  ̈  ̦  ̧
    script: Latin
    status: primary
  source:
  - Omniglot
  - Wikipedia
  - CLDR
  speakers: 75700000
  speakers_date: 2002-2018
  status: living
  validity: preliminary
tvl:
  name: Tuvalu
  note: The speaker count date for 10000 speakers in Tuvalu, other dates are unknown.
  orthographies:
  - autonym: Te ’gana Tūvalu
    base: A B C D E F G H I J K L M N O P Q R S T U V W X Y Z Ā Á À Ǎ Ē É È Ě Ī Í Ì Ǐ Ō Ó Ò Ǒ Ū Ú Ù Ǔ a b c d e f g h i j k l m n o p q r s t u v w x y z ā á à ǎ ē é è ě ī í ì ǐ ō ó ò ǒ ū ú ù ǔ ’
    marks: ̀  ́  ̄  ̌
    script: Latin
    status: primary
  source:
  - Omniglot
  - Wikipedia
  speakers: 12000
  speakers_date: 2015
  status: living
  validity: verified
twi:
  name: Twi
  orthographies:
  - autonym: Twi
    base: A B D E F G H I K L M N O P R S T U W Y Ɛ Ɔ a b d e f g h i k l m n o p r s t u w y ɛ ɔ
    script: Latin
    status: primary
  source:
  - Omniglot
  - Wikipedia
  speakers: 9000000
  speakers_date: 2015
  status: living
  validity: verified
twq:
  name: Tasawaq
  orthographies:
  - autonym: Ingalkoyyu’
    auxiliary: V v
    base: A B C D E F G H I J K L M N O P Q R S T U W X Y Z Ã Õ Ŋ Š Ž Ɲ Ẽ a b c d e f g h i j k l m n o p q r s t u w x y z ã õ ŋ š ž ɲ ẽ ’
    marks: ̃  ̌
    script: Latin
    status: primary
  source:
  - CLDR
  speakers: 8000
  speakers_date: 1998
  status: living
  validity: draft
tyv:
  name: Tuvinian
  orthographies:
  - autonym: Тыва
    base: А Б В Г Д Е Ж З И Й К Л М Н О П Р С Т У Ф Х Ц Ч Ш Щ Ъ Ы Ь Э Ю Я Ё Ң Ү Ө а б в г д е ж з и й к л м н о п р с т у ф х ц ч ш щ ъ ы ь э ю я ё ң ү ө
    marks: ̆  ̈
    script: Cyrillic
    status: primary
  source:
  - Omniglot
  - Wikipedia
  speakers: 280000
  speakers_date: 2010
  status: living
  validity: preliminary
tzh:
  name: Tzeltal
  orthographies:
  - autonym: Batz'il K'op
    base: A B C E H I J K L M N O P R T U W X Y Z a b c e h i j k l m n o p r t u w x y z '
    script: Latin
    status: primary
  source:
  - Omniglot
  - Wikipedia
  speakers: 445856
  speakers_date: 2010
  validity: preliminary
tzm:
  name: Central Atlas Tamazight
  orthographies:
  - autonym: Tamaziɣt
    base: A B C D E F G H I J K L M N Q R S T U W X Y Z Ɛ Ɣ Ḍ Ḥ Ṛ Ṣ Ṭ a b c d e f g h i j k l m n q r s t u w x y z ɛ ɣ ʷ ḍ ḥ ṛ ṣ ṭ
    marks: ̣
    script: Latin
    status: primary
  source:
  - Omniglot
  - Wikipedia
  - CLDR
  speakers: 5000000
  speakers_date: 2019
  status: living
  validity: verified
tzo:
  name: Tzotzil
  orthographies:
  - autonym: Bats’i k’op
    base: A B C D E F G H I J K L M N O P Q R S T U V W X Y Z a b c d e f g h i j k l m n o p q r s t u v w x y z ’
    script: Latin
    status: primary
  source:
  - Omniglot
  - Wikipedia
  speakers: 404704
  speakers_date: 2010
  status: living
  validity: verified
udi:
  name: Udi
  orthographies:
  - autonym: Удин муз
    base: А Б В Г Д Е Ж З И Й К Л М Н О П Р С Т У Ф Х Ц Ч Ш Щ Ъ Ы Ь Э Ю Я Ҝ Ӏ а б в г д е ж з и й к л м н о п р с т у ф х ц ч ш щ ъ ы ь э ю я ҝ ӏ ’
    marks: ̆
    script: Cyrillic
    status: primary
  source:
  - Omniglot
  - Wikipedia
  speakers: 6600
  speakers_date: 2009
  status: living
  validity: verified
udm:
  name: Udmurt
  orthographies:
  - autonym: Удмурт
    base: А Б В Г Д Е Ж З И Й К Л М Н О П Р С Т У Ф Х Ц Ч Ш Щ Ъ Ы Ь Э Ю Я Ё Ӝ Ӟ Ӥ Ӧ Ӵ а б в г д е ж з и й к л м н о п р с т у ф х ц ч ш щ ъ ы ь э ю я ё ӝ ӟ ӥ ӧ ӵ
    marks: ̆  ̈
    script: Cyrillic
    status: primary
  source:
  - Omniglot
  - Wikipedia
  speakers: 340000
  speakers_date: 2010
  status: living
  validity: preliminary
uig:
  name: Uighur
  orthographies:
  - autonym: Уйғур
    base: А Б В Г Д Е Ж З И Й К Л М Н О П Р С Т У Ф Х Ц Ч Ш Ю Я Ғ Җ Қ Ң Ү Һ Ә Ө а б в г д е ж з и й к л м н о п р с т у ф х ц ч ш ю я ғ җ қ ң ү һ ә ө
    marks: ̆
    script: Cyrillic
    status: secondary
  - autonym: ئۇيغۇرچە
    base: ئ ا ب ت ج خ د ر ز س ش غ ف ق ك ل م ن و ي پ چ ژ ڭ گ ھ ۆ ۇ ۈ ۋ ې ە
    design_note: Positional forms of the characters (initial, medial, and final forms) and some ligatures are required for proper representation of the language.
    marks: ٔ
    script: Arabic
    status: primary
  - autonym: Uighur
    base: A B C D E F G H I J K L M N O P Q R S T U W X Y Z Ë Ö Ü a b c d e f g h i j k l m n o p q r s t u w x y z ë ö ü
    marks: ̈
    script: Latin
    status: secondary
  source:
  - Omniglot
  - Wikipedia
  speakers: 10400000
  speakers_date: 2016
  status: living
  validity: verified
ukr:
  name: Ukrainian
  orthographies:
  - autonym: Українська
    base: А Б В Г Д Е Ж З И Й К Л М Н О П Р С Т У Ф Х Ц Ч Ш Щ Ь Э Ю Я Є І Ї Ґ а б в г д е ж з и й к л м н о п р с т у ф х ц ч ш щ ь э ю я є і ї ґ ’
    design_note: Correct positioning of acute and grave accents above vowels is required. The breve accent uses a different shape from the one used in the Latin script.
    marks: ̆  ̈
    script: Cyrillic
    status: primary
  source:
  - Omniglot
  - Wikipedia
  - CLDR
  speakers: 35000000
  speakers_date: 2000
  status: living
  validity: verified
ulk:
  name: Meriam Mir
  orthographies:
  - autonym: Meriam Mir
    base: A B C D E F G H I J K L M N O P Q R S T U V W X Y Z Ì Ò Ù a b c d e f g h i j k l m n o p q r s t u v w x y z ì ò ù
    marks: ̀
    script: Latin
    status: primary
  source:
  - Omniglot
  - Wikipedia
  speakers: 217
  speakers_date: 2016
  status: living
  validity: preliminary
umb:
  name: Umbundu
  orthographies:
  - autonym: Úmbúndú
    base: A B C D E F G H I J K L M N O P R S T U V W Y Ã Ẽ Õ Ú Ũ a b c d e f g h i j k l m n o p r s t u v w y ã ẽ õ ú ũ
    marks: ́  ̃
    script: Latin
    status: primary
  source:
  - Omniglot
  - Wikipedia
  speakers: 9500000
  validity: preliminary
umu:
  name: Munsee
  orthographies:
  - autonym: Huluníixsuwaakan
    base: A B C D E F G H I J K L M N O P Q R S T U V W X Y Z Á É Í Ó Ú Ă Ŭ a b c d e f g h i j k l m n o p q r s t u v w x y z á é í ó ú ă ŭ
    marks: ́  ̆
    script: Latin
    status: primary
  source:
  - Omniglot
  - Wikipedia
  speakers: 2
  speakers_date: 2018
  status: living
  validity: preliminary
ura:
  name: Urarina
  orthographies:
  - autonym: Itucale
    base: A B C D E F I K L M N O P R S T U Y Ǫ Ʉ a b c d e f i k l m n o p r s t u y ǫ ʉ
    marks: ̨
    script: Latin
    status: primary
  source:
  - Omniglot
  - Wikipedia
  speakers: 3000
  speakers_date: 2002
  validity: preliminary
urd:
  name: Urdu
  orthographies:
  - autonym: اُردُو
    base: ء ا ب ت ث ج ح خ د ذ ر ز س ش ص ض ط ظ ع غ ف ق ل م ن و ٹ پ چ ڈ ڑ ژ ک گ ں ھ ہ ی
    design_note: Nastaʼlīq style of the Arabic script is preffered. Positional forms of the characters (initial, medial, and final forms) and some ligatures are required for proper representation of the language.
    marks: َ  ُ  ِ  ْ  ٰ
    numerals: ۰ ۱ ۲ ۳ ۴ ۵ ۶ ۷ ۸ ۹ 0 1 2 3 4 5 6 7 8 9
    script: Arabic
    status: primary
  source:
  - Wikipedia
  - Omniglot
  - CLDR
  speakers: 68620000
  speakers_date: 2019
  status: living
  validity: preliminary
uum:
  name: Urum
  orthographies:
  - autonym: Урум
    base: А Б В Г Д Е Ж З И Й К Л М Н О П Р С Т У Ф Х Ц Ч Ш Ы Э Ґ Ӧ Ӱ а б в г д е ж з и й к л м н о п р с т у ф х ц ч ш ы э ґ ӧ ӱ ’
    marks: ̆  ̈
    script: Cyrillic
    status: primary
  source:
  - Omniglot
  - Wikipedia
  speakers: 190000
  speakers_date: 2000
  status: living
  validity: verified
uzn:
  name: Northern Uzbek
  orthographies:
  - autonym: O‘zbekcha
    base: A B C D E F G H I J K L M N O P Q R S T U V W X Y Z a b c d e f g h i j k l m n o p q r s t u v w x y z ‘
    script: Latin
    status: primary
  - autonym: Ўзбекча
    base: А Б В Г Д Е Ж З И Й К Л М Н О П Р С Т У Ф Х Ц Ч Ш Щ Ъ Ы Ь Э Ю Я Ё Ў Ғ Қ Ҳ а б в г д е ж з и й к л м н о п р с т у ф х ц ч ш щ ъ ы ь э ю я ё ў ғ қ ҳ
    marks: ̆  ̈
    script: Cyrillic
    status: secondary
  - autonym: Ӯзбекча
    base: А Б В Г Д Е Ж З И Й К Л М Н О П Р С Т У Ф Х Ц Ч Ш Щ Ъ Ы Ь Э Ю Я Ё Ӯ Ғ Қ Ҳ а б в г д е ж з и й к л м н о п р с т у ф х ц ч ш щ ъ ы ь э ю я ё ӯ ғ қ ҳ
    marks: ̄  ̆  ̈
    script: Cyrillic
    status: secondary
  source:
  - Omniglot
  - Wikipedia
  - CLDR
  speakers: 27000000
  speakers_date: 2015
  status: living
  validity: preliminary
uzs:
  name: Southern Uzbek
  orthographies:
  - autonym: وزبیکی
    base: ء ئ ا ب ت ج ح خ د ر ز س ش غ ف ق ك ل م ن ه و ى ي پ چ ژ ڭ گ ھ ۇ ۋ ې ک ی
    design_note: Positional forms of the characters (initial, medial, and final forms) and some ligatures are required for proper representation of the language.
    marks: ٔ
    script: Arabic
    status: primary
  source:
  - Wikipedia
  - Omniglot
  speakers: 4200000
  speakers_date: 2017
  status: living
  validity: preliminary
vai:
  name: Vai
  orthographies:
  - autonym: ꕙꔤ
    base: ꔀ ꔁ ꔂ ꔃ ꔄ ꔅ ꔆ ꔇ ꔈ ꔉ ꔊ ꔋ ꔌ ꔍ ꔎ ꔏ ꔐ ꔑ ꔒ ꔓ ꔔ ꔕ ꔖ ꔗ ꔘ ꔙ ꔚ ꔛ ꔜ ꔝ ꔞ ꔟ ꔠ ꔡ ꔢ ꔣ ꔤ ꔥ ꔦ ꔧ ꔨ ꔩ ꔪ ꔫ ꔬ ꔭ ꔮ ꔯ ꔰ ꔱ ꔲ ꔳ ꔴ ꔵ ꔶ ꔷ ꔸ ꔹ ꔺ ꔻ ꔼ ꔽ ꔾ ꔿ ꕀ ꕁ ꕂ ꕃ ꕄ ꕅ ꕆ ꕇ ꕈ ꕉ ꕊ ꕋ ꕌ ꕍ ꕎ ꕏ ꕐ ꕑ ꕒ ꕓ ꕔ ꕕ ꕖ ꕗ ꕘ ꕙ ꕚ ꕛ ꕜ ꕝ ꕞ ꕟ ꕠ ꕡ ꕢ ꕣ ꕤ ꕥ ꕦ ꕧ ꕨ ꕩ ꕪ ꕫ ꕬ ꕭ ꕮ ꕯ ꕰ ꕱ ꕲ ꕳ ꕴ ꕵ ꕶ ꕷ ꕸ ꕹ ꕺ ꕻ ꕼ ꕽ ꕾ ꕿ ꖀ ꖁ ꖂ ꖃ ꖄ ꖅ ꖆ ꖇ ꖈ ꖉ ꖊ ꖋ ꖌ ꖍ ꖎ ꖏ ꖐ ꖑ ꖒ ꖓ ꖔ ꖕ ꖖ ꖗ ꖘ ꖙ ꖚ ꖛ ꖜ ꖝ ꖞ ꖟ ꖠ ꖡ ꖢ ꖣ ꖤ ꖥ ꖦ ꖧ ꖨ ꖩ ꖪ ꖫ ꖬ ꖭ ꖮ ꖯ ꖰ ꖱ ꖲ ꖳ ꖴ ꖵ ꖶ ꖷ ꖸ ꖹ ꖺ ꖻ ꖼ ꖽ ꖾ ꖿ ꗀ ꗁ ꗂ ꗃ ꗄ ꗅ ꗆ ꗇ ꗈ ꗉ ꗊ ꗋ ꗌ ꗍ ꗎ ꗏ ꗐ ꗑ ꗒ ꗓ ꗔ ꗕ ꗖ ꗗ ꗘ ꗙ ꗚ ꗛ ꗜ ꗝ ꗞ ꗟ ꗠ ꗡ ꗢ ꗣ ꗤ ꗥ ꗦ ꗧ ꗨ ꗩ ꗪ ꗫ ꗬ ꗭ ꗮ ꗯ ꗰ ꗱ ꗲ ꗳ ꗴ ꗵ ꗶ ꗷ ꗸ ꗹ ꗺ ꗻ ꗼ ꗽ ꗾ ꗿ ꘀ ꘁ ꘂ ꘃ ꘄ ꘅ ꘆ ꘇ ꘈ ꘉ ꘊ ꘋ ꘌ ꘍ ꘎ ꘏ ꘐ ꘑ ꘒ ꘓ ꘔ ꘕ ꘖ ꘗ ꘘ ꘙ ꘚ ꘛ ꘜ ꘝ ꘞ ꘟ ꘠ ꘡ ꘢ ꘣ ꘤ ꘥ ꘦ ꘧ ꘨ ꘩ ꘪ ꘫ
    script: Vai
    status: primary
  source:
  - Omniglot
  - Wikipedia
  - CLDR
  speakers: 120000
  speakers_date: 1991-2006
  validity: preliminary
vec:
  name: Venetian
  orthographies:
  - autonym: Vèneto
    base: A B C D E F G H I J K L M N O P Q R S T U V W X Y Z À Á Ç È É Ì Í Ò Ó Ù Ł Ž a b c d e f g h i j k l m n o p q r s t u v w x y z à á ç è é ì í ò ó ù ł ž
    marks: ̀  ́  ̌  ̧
    script: Latin
    status: primary
  source:
  - Omniglot
  - Wikipedia
  speakers: 3900000
  speakers_date: 2002
  status: living
  validity: verified
ven:
  name: Venda
  orthographies:
  - autonym: Tshivenḓa
    base: A B D Ḓ E F G H I K L Ḽ M N Ṋ Ṅ O P R S T Ṱ U V W X Y Z a b d ḓ e f g h i k l ḽ m n ṋ ṅ o p r s t ṱ u v w x y z
    marks: ̇  ̭
    script: Latin
    status: primary
  source:
  - Omniglot
  - Wikipedia
  speakers: 1300000
  speakers_date: 2011
  validity: preliminary
vep:
  name: Veps
  orthographies:
  - autonym: Vepsä
    base: A B C D E F G H I J K L M N O P Q R S T U V W X Y Z Ä Ö Ü Č Š Ž a b c d e f g h i j k l m n o p q r s t u v w x y z ä ö ü č š ž
    marks: ̈  ̌
    script: Latin
    status: primary
  source:
  - Omniglot
  - Wikipedia
  speakers: 1600
  speakers_date: 2010
  status: living
  validity: preliminary
vie:
  name: Vietnamese
  orthographies:
  - autonym: Tiếng Việt
    base: A B C D E F G H I J K L M N O P Q R S T U V W X Y Z À Á Â Ã È É Ê Ì Í Ò Ó Ô Õ Ù Ú Ý Ă Đ Ĩ Ũ Ơ Ư Ạ Ả Ấ Ầ Ẩ Ẫ Ậ Ắ Ằ Ẳ Ẵ Ặ Ẹ Ẻ Ẽ Ế Ề Ể Ễ Ệ Ỉ Ị Ọ Ỏ Ố Ồ Ổ Ỗ Ộ Ớ Ờ Ở Ỡ Ợ Ụ Ủ Ứ Ừ Ử Ữ Ự Ỳ Ỵ Ỷ Ỹ a b c d e f g h i j k l m n o p q r s t u v w x y z à á â ã è é ê ì í ò ó ô õ ù ú ý ă đ ĩ ũ ơ ư ạ ả ấ ầ ẩ ẫ ậ ắ ằ ẳ ẵ ặ ẹ ẻ ẽ ế ề ể ễ ệ ỉ ị ọ ỏ ố ồ ổ ỗ ộ ớ ờ ở ỡ ợ ụ ủ ứ ừ ử ữ ự ỳ ỵ ỷ ỹ
    design_note: The stacked combinations of marks often require adapted design of the individual marks (smaller, shallower). There is no consensus regarding the position of acute and grave above the circumflex.
    marks: ̀  ́  ̂  ̃  ̆  ̉  ̛  ̣
    script: Latin
    status: primary
  source:
  - Omniglot
  - Wikipedia
  - CLDR
  speakers: 76000000
  speakers_date: 2009
  status: living
  validity: verified
vmw:
  name: Makhuwa
  orthographies:
  - autonym: Emakhuwa
    base: A B C D E F G H I J K L M N O P Q R S T U V W X Y Z À È Ì Ò Ù a b c d e f g h i j k l m n o p q r s t u v w x y z à è ì ò ù
    marks: ̀
    script: Latin
    status: primary
  source:
  - Omniglot
  speakers: 6600000
  speakers_date: 2006
  status: living
  validity: draft
vol:
  name: Volapük
  orthographies:
  - autonym: Volapük
    base: A B C D E F G H I J K L M N O P Q R S T U V W X Y Z Ä Ö Ü a b c d e f g h i j k l m n o p q r s t u v w x y z ä ö ü
    marks: ̈
    script: Latin
    status: primary
  source:
  - Omniglot
  - Wikipedia
  speakers: 20
  speakers_date: 2000
  status: constructed
  validity: verified
vro:
  name: Võro
  orthographies:
  - autonym: Võro
    base: A B C D E F G H I J K L M N O P Q R S T U V W X Y Z Ä Õ Ö Ü Š Ž a b c d e f g h i j k l m n o p q r s t u v w x y z ä õ ö ü š ž '
    marks: ̃  ̈  ̌
    script: Latin
    status: primary
  source:
  - Wikipedia
  speakers: 87000
  speakers_date: 2011
  status: living
  validity: verified
wae:
  name: Walser
  orthographies:
  - autonym: Walscher
    auxiliary: À Â Å Æ Ç È Ê Ë Ì Î Ï Ñ Ò Ô Ø Ù Û Ÿ Ā Ă Ē Ĕ Ī Ĭ Ō Ŏ Œ Ū Ŭ ß à â å æ ç è ê ë ì î ï ñ ò ô ø ù û ÿ ā ă ē ĕ ī ĭ ō ŏ œ ū ŭ
    base: A B C D E F G H I J K L M N O P Q R S T U V W X Y Z Á Ã Ä É Í Ó Õ Ö Ú Ü Č Š Ũ a b c d e f g h i j k l m n o p q r s t u v w x y z á ã ä é í ó õ ö ú ü č š ũ
    marks: ́  ̃  ̈  ̌
    script: Latin
    status: primary
  source:
  - Wikipedia
  - CLDR
  speakers: 22780
  speakers_date: 2004
  status: living
  validity: verified
war:
  name: Waray (Philippines)
  orthographies:
  - autonym: Waray-Waray
    base: A B C D E F G H I J K L M N O P Q R S T U V W X Y Z Ñ a b c d e f g h i j k l m n o p q r s t u v w x y z ñ
    marks: ̃
    note: There is no officially-endorsed orthography for the language and different writers use different orthographic rules. In general, it has become common to write the language following the current orthographic conventions of Filipino.
    script: Latin
    status: primary
  source:
  - Omniglot
  - Wikipedia
  speakers: 2600000
  speakers_date: 2005
  status: living
  validity: preliminary
wbp:
  name: Warlpiri
  orthographies:
  - autonym: Warlpiri
    base: A B C D E F G H I J K L M N O P Q R S T U V W X Y Z a b c d e f g h i j k l m n o p q r s t u v w x y z
    script: Latin
    status: primary
  source:
  - Omniglot
  - Wikipedia
  speakers: 2304
  speakers_date: 2016
  status: living
  validity: verified
wim:
  name: Wik-Mungkan
  orthographies:
  - autonym: Wik-Mungknh
    base: A B C D E F G H I J K L M N O P Q R S T U V W X Y Z a b c d e f g h i j k l m n o p q r s t u v w x y z
    script: Latin
    status: primary
  source:
  - Omniglot
  speakers: 450
  speakers_date: 2016
  status: living
  validity: draft
win:
  name: Ho-Chunk
  orthographies:
  - autonym: Ho-Chunk
    base: A B C D E F G H I J K L M N O P Q R S T U V W X Y Z Ą Ğ Į Š Ų Ž a b c d e f g h i j k l m n o p q r s t u v w x y z ą ğ į š ų ž
    marks: ̆  ̌  ̨
    script: Latin
    status: primary
  source:
  - Omniglot
  speakers: 250
  speakers_date: 2007
  status: living
  validity: draft
wln:
  name: Walloon
  orthographies:
  - autonym: Walon
    base: A B C D E F G H I J K L M N O P Q R S T U V W X Y Z Â Å Ç È É Ê Î Ô Û a b c d e f g h i j k l m n o p q r s t u v w x y z â å ç è é ê î ô û
    marks: ̀  ́  ̂  ̊  ̧
    script: Latin
    status: primary
  source:
  - Omniglot
  - Wikipedia
  speakers: 600000
  speakers_date: 2007
  status: living
  validity: preliminary
wls:
  name: Wallisian
  orthographies:
  - autonym: Fakaʻuvea
    base: A B C D E F G H I J K L M N O P Q R S T U V W X Y Z Ā Ē Ī Ō Ū a b c d e f g h i j k l m n o p q r s t u v w x y z ā ē ī ō ū ʻ
    marks: ̄
    script: Latin
    status: primary
  source:
  - Omniglot
  - Wikipedia
  speakers: 10400
  speakers_date: 2000
  status: living
  validity: preliminary
wmw:
  name: Mwani
  orthographies:
  - autonym: Kimwani
    inherit: swh
    script: Latin
    status: primary
  source:
  - Omniglot
  - Wikipedia
  speakers: 100000
  speakers_date: 2006
  status: living
  validity: verified
wol:
  name: Wolof
  orthographies:
  - autonym: Wolof
    base: A B C D E F G H I J K L M N O P Q R S T U V W X Y Z À Ã É Ë Ñ Ó Ŋ a b c d e f g h i j k l m n o p q r s t u v w x y z à ã é ë ñ ó ŋ
    marks: ̀  ́  ̃  ̈
    script: Latin
    status: primary
  source:
  - Omniglot
  - Wikipedia
  - CLDR
  speakers: 5454000
  speakers_date: 2001-2016
  status: living
  validity: preliminary
wrh:
  name: Wiradjuri
  orthographies:
  - autonym: Wiradjuri
    base: A B C D E F G H I J K L M N O P Q R S T U V W X Y Z a b c d e f g h i j k l m n o p q r s t u v w x y z
    script: Latin
    status: primary
  source:
  - Omniglot
  - Wikipedia
  speakers: 30
  speakers_date: 2005
  validity: preliminary
wss:
  name: Wasa
  orthographies:
  - autonym: Wasa
    base: A B D E F G H I K L M N O P R S T U W Y Ɛ Ɔ a b d e f g h i k l m n o p r s t u w y ɛ ɔ
    script: Latin
    status: primary
  source:
  - Omniglot
  - Wikipedia
  speakers: 273000
  speakers_date: 2013
  status: living
  validity: verified
wuu:
  name: Wu Chinese
  orthographies:
  - autonym: 吴语
    inherit: cmn
    script: Chinese
    status: primary
  source:
  - Omniglot
  - Wikipedia
  speakers: 80000000
  speakers_date: 2007
  validity: preliminary
wwa:
  name: Waama
  orthographies:
  - autonym: Yoabu
    base: A B C D E Ɛ F I K M N Ŋ O Ɔ P R S T U W Y a b c d e ɛ f i k m n ŋ o ɔ p r s t u w y
    script: Latin
    status: primary
  source:
  - Wikipedia
  speakers: 50000
  speakers_date: 2000
  validity: draft
wyb:
  name: Wangaaybuwan-Ngiyambaa
  orthographies:
  - autonym: Ngiyambaa
    base: A B C D E F G H I J K L M N O P Q R S T U V W X Y Z a b c d e f g h i j k l m n o p q r s t u v w x y z
    script: Latin
    status: primary
  source:
  - Omniglot
  speakers: 2
  speakers_date: 2005
  status: living
  validity: draft
xal:
  name: Kalmyk
  orthographies:
  - autonym: Хальмг
    base: А Б В Г Д Е Ж З И Й К Л М Н О П Р С Т У Ф Х Ц Ч Ш Щ Ъ Ы Ь Э Ю Я Ё Җ Ң Ү Һ Ә Ө а б в г д е ж з и й к л м н о п р с т у ф х ц ч ш щ ъ ы ь э ю я ё җ ң ү һ ә ө
    marks: ̆  ̈
    script: Cyrillic
    status: primary
  source:
  - Omniglot
  - Wikipedia
  speakers: 80500
  speakers_date: 2010
  status: living
  validity: verified
xav:
  name: Xavánte
  orthographies:
  - autonym: A’uwẽ
    base: A B C D E F G H I J K L M N O P Q R S T U V W X Y Z Ã É Ẽ Ô Õ Ö Ĩ a b c d e f g h i j k l m n o p q r s t u v w x y z ã é ẽ ô õ ö ĩ ’
    marks: ́  ̂  ̃  ̈
    script: Latin
    status: primary
  source:
  - Omniglot
  speakers: 9600
  speakers_date: 2006
  status: living
  validity: draft
xho:
  name: Xhosa
  orthographies:
  - autonym: isiXhosa
    base: A B C D E F G H I J K L M N O P Q R S T U V W X Y Z a b c d e f g h i j k l m n o p q r s t u v w x y z
    script: Latin
    status: primary
  source:
  - Omniglot
  - Wikipedia
  speakers: 8200000
  speakers_date: 2011
  status: living
  validity: preliminary
xnr:
  name: Kangri
  orthographies:
  - autonym: कांगड़ी
    inherit: dgo
    script: Devanagari
    status: primary
  source:
  - Wikipedia
  speakers: 1700000
  speakers_date: 1996
  validity: preliminary
xnz:
  name: Kenzi
  orthographies:
  - inherit: dgl
    script: Coptic/Nubian
    status: historical
  - inherit: dgl
    script: Latin
    status: primary
  preferred_name: Kenzi, Mattokki
  source:
  - Wikipedia
  speakers: 50000
  speakers_date: 2014
  status: living
  validity: verified
xog:
  name: Soga
  orthographies:
  - autonym: Lusoga
    base: A B C D E F G H I J K L M N O P Q R S T U V W X Y Z a b c d e f g h i j k l m n o p q r s t u v w x y z
    script: Latin
    status: primary
  source:
  - Omniglot
  - CLDR
  speakers: 3600000
  speakers_date: 2014
  status: living
  validity: verified
xrg:
  name: Minang
  note: The ISO 639-3:xrg is an extinct dialect of ISO 639-3:nys.
  orthographies:
  - base: A B C D E F G H I J K L M N O P Q R S T U V W X Y Z a b c d e f g h i j k l m n o p q r s t u v w x y z
    script: Latin
    status: primary
  preferred_name: Minang (Mirnong)
  source:
  - Omniglot
  - Wikipedia
  - Ethonologue
  - https://iso639-3.sil.org/sites/iso639-3/files/change_requests/2012/2012-015_xrg.pdf
  - https://www.ethnologue.com/language/xrg
  - https://en.wikipedia.org/wiki/Nyungar_language
  status: historical
  validity: preliminary
xsm:
  name: Kasem
  orthographies:
  - autonym: kasɩm
    base: A Ǝ B C D E Ɛ F G H I Ɩ J K L M N Ŋ O Ɔ P R S T U Ʋ V W Y Z a ǝ b c d e ɛ f g h i ɩ j k l m n ŋ o ɔ p r s t u ʋ v w y z
    script: Latin
    status: primary
  source:
  - Wikipedia
  speakers: 250000
  speakers_date: 1998-2004
  validity: preliminary
yad:
  name: Yagua
  orthographies:
  - autonym: Nijyamïï Nikyejaada
    base: A C D Č E H I J Ɨ K M N O P R S T U W Y Á É Í Ï Ó Ú a c d č e h i j ɨ k m n o p r s t u w y á é í ï ó ú
    marks: ́  ̈  ̌
    script: Latin
    status: primary
  source:
  - Omniglot
  - Wikipedia
  speakers: 5700
  speakers_date: 2000
  validity: preliminary
yai:
  name: Yagnobi
  orthographies:
  - autonym: Йағнобӣ
    base: А Б В Г Д Е Ж З И Й К Л М Н О П Р С Т У Ф Х Ц Ч Ш Щ Ъ Э Ю Я Ё Ғ Қ Ҳ Ҷ Ӣ Ӯ Ԝ а б в г д е ж з и й к л м н о п р с т у ф х ц ч ш щ ъ э ю я ё ғ қ ҳ ҷ ӣ ӯ ԝ
    marks: ̄  ̆  ̈
    script: Cyrillic
    status: primary
  source:
  - Omniglot
  - Wikipedia
  speakers: 12000
  speakers_date: 2004
  status: living
  validity: verified
yao:
  name: Yao
  orthographies:
  - autonym: chiYao
    base: A B C D E G H I J K L M N O P S T U W Ŵ Y a b c d e g h i j k l m n o p s t u w ŵ y
    marks: ̂
    script: Latin
    status: primary
  source:
  - Omniglot
  - Wikipedia
  speakers: 3100000
  validity: preliminary
yap:
  name: Yapese
  orthographies:
  - autonym: Waab
    base: A B C D E F G H I J K L M N O P Q R S T U V W X Y Z Ä Ë Ö a b c d e f g h i j k l m n o p q r s t u v w x y z ä ë ö
    marks: ̈
    script: Latin
    status: primary
  source:
  - Omniglot
  speakers: 5130
  speakers_date: 2005
  status: living
  validity: draft
yav:
  name: Yangben
  orthographies:
  - autonym: Nuasue
    auxiliary: J Q R X Z j q r x z
    base: A B C D E F G H I K L M N O P S T U V W Y À Á Â È É Ì Í Î Ò Ó Ô Ù Ú Û Ā Ī Ŋ Ō Ū Ǎ Ǒ Ǔ Ɔ Ɛ a b c d e f g h i k l m n o p s t u v w y à á â è é ì í î ò ó ô ù ú û ā ī ŋ ō ū ǎ ǒ ǔ ɔ ɛ
    marks: ̀  ́  ̂  ̄  ̌
    script: Latin
    status: primary
  source:
  - CLDR
  speakers: 17000
  speakers_date: 1982-2014
  status: living
  validity: draft
ydd:
  name: Eastern Yiddish
  orthographies:
  - autonym: ייִדיש
    base: ו י א ב ג ד ה ז ח ט כ ך ל מ ם נ ן ס ע פ ף צ ץ ק ר ש ת
    marks: ְ  ֱ  ֲ  ֳ  ִ  ֵ  ֶ  ַ  ָ  ֹ  ֻ  ּ  ׁ  ׂ
    script: Hebrew
    status: primary
  source:
  - https://en.wikipedia.org/wiki/Yiddish_orthography
  - Omniglot
  speakers: 1500000
  status: living
  validity: preliminary
yih:
  name: Western Yiddish
  orthographies:
  - autonym: ייִדיש
    inherit: ydd
    script: Hebrew
    status: primary
  source:
  - https://en.wikipedia.org/wiki/Yiddish_orthography
  speakers: 5000
  status: living
  validity: preliminary
yij:
  name: Yindjibarndi
  orthographies:
  - autonym: Burnugundi
    base: A B C D E F G H I J K L M N O P Q R S T U V W X Y Z a b c d e f g h i j k l m n o p q r s t u v w x y z
    script: Latin
    status: primary
  source:
  - Omniglot
  speakers: 377
  speakers_date: 2016
  status: living
  validity: draft
ykg:
  name: Northern Yukaghir
  orthographies:
  - autonym: Одул
    base: А Б В Г Д Е Ж З И Й К Л М Н О П Р С Т У Ф Х Ц Ч Ш Щ Ъ Ы Ь Э Ю Я Ё Ғ Ң Ӧ Ԝ а б в г д е ж з и й к л м н о п р с т у ф х ц ч ш щ ъ ы ь э ю я ё ғ ң ӧ ԝ
    marks: ̆  ̈
    script: Cyrillic
    status: primary
  source:
  - Omniglot
  speakers: 70
  speakers_date: 2010
  status: living
  validity: draft
ymk:
  name: Makwe
  orthographies:
  - autonym: Macue
    base: A B C D E F G H I J K L M N O P Q R S T U V W X Y Z a b c d e f g h i j k l m n o p q r s t u v w x y z
    script: Latin
    status: primary
  source:
  - CLDR
  speakers: 119700
  speakers_date: 2003-2009
  status: living
  validity: draft
yor:
  name: Yoruba
  orthographies:
  - autonym: Èdè Yorùbá
    auxiliary: Ɔ Ɛ ɔ ɛ
    base: A B D E F G H I J K L M N O P R S T U W Y À Á Ā È É Ē Ẹ Ì Í Ī Ò Ó Ō Ọ Ù Ú Ū Ṣ a b d e f g h i j k l m n o p r s t u w y à á ā è é ē ẹ ì í ī ò ó ō ọ ù ú ū ṣ
    marks: ̀  ́  ̄  ̣
    script: Latin
    status: primary
  source:
  - Omniglot
  - Wikipedia
  speakers: 40000000
  speakers_date: 2015
  status: living
  validity: verified
yrk:
  name: Nenets
  orthographies:
  - autonym: Ненэц
    base: А Б В Г Д Е Ж З И Й К Л М Н О П Р С Т У Ф Х Ц Ч Ш Щ Ъ Ы Ь Э Ю Я Ё Ӈ Ӭ а б в г д е ж з и й к л м н о п р с т у ф х ц ч ш щ ъ ы ь э ю я ё ӈ ӭ ’ ”
    marks: ̆  ̈
    script: Cyrillic
    status: primary
  source:
  - Omniglot
  - Wikipedia
  speakers: 21926
  speakers_date: 2010
  status: living
  validity: verified
yua:
  name: Yucateco
  orthographies:
  - autonym: Màaya t'àan
    base: A B C D E I J K L M N O P R S T U W X Y Á À É È Ó Ò Ú Ù a b c d e i j k l m n o p r s t u w x y ' á à é è ó ò ú ù
    marks: ̀  ́
    script: Latin
    status: primary
  source:
  - Omniglot
  - Wikipedia
  speakers: 792113
  speakers_date: 2010
  validity: preliminary
yue:
  name: Yue Chinese
  orthographies:
  - autonym: 粵語 / 粤语
    inherit: cmn
    script: Chinese
    status: primary
  preferred_name: Yue
  source:
  - Omniglot
  - Wikipedia
  speakers: 84000000
  speakers_date: 2020
  validity: preliminary
yux:
  name: Southern Yukaghir
  orthographies:
  - autonym: Одул
    base: А Б В Г Д Е Ж З И Й К Л М Н О П Р С Т У Ф Х Ц Ч Ш Щ Ъ Ы Ь Э Ю Я Ё Ҕ Җ Ә Қ Ө а б в г д е ж з и й к л м н о п р с т у ф х ц ч ш щ ъ ы ь э ю я ё ҕ җ ә қ ө
    marks: ̆  ̈
    script: Cyrillic
    status: primary
  source:
  - Omniglot
  speakers: 5
  speakers_date: 2010
  status: living
  validity: draft
zap:
  includes:
  - zaa
  - zab
  - zac
  - zad
  - zae
  - zaf
  - zai
  - zam
  - zao
  - zaq
  - zar
  - zas
  - zat
  - zav
  - zaw
  - zax
  - zca
  - zoo
  - zpa
  - zpb
  - zpc
  - zpd
  - zpe
  - zpf
  - zpg
  - zph
  - zpi
  - zpj
  - zpk
  - zpl
  - zpm
  - zpn
  - zpo
  - zpp
  - zpq
  - zpr
  - zps
  - zpt
  - zpu
  - zpv
  - zpw
  - zpx
  - zpy
  - zpz
  - zsr
  - zte
  - ztg
  - ztl
  - ztm
  - ztn
  - ztp
  - ztq
  - zts
  - ztt
  - ztu
  - ztx
  - zty
  name: Zapotec
  orthographies:
  - base: A B C D E F G H I J K L M N O P Q R S T U V W X Y Z Á À È É Ë Ì Ü Ñ Ž a b c d e f g h i j k l m n o p q r s t u v w x y z á à è é ë ì ü ñ ž
    marks: ̀  ́  ̃  ̈  ̌  ̨
    script: Latin
    status: primary
  preferred_as_individual: true
  source:
  - Omniglot
  - Wikipedia
  speakers: 450000
  speakers_date: 2010
  status: living
  validity: verified
zdj:
  name: Ngazidja Comorian
  orthographies:
  - autonym: شِكُمُرِ
    base: ح چ ج ث ت پ ب ا س ز ر ذ د خ ڠ غ ع ظ ط ض ص ش ن م ل ڬ ك ق ڤ ڢ ف ي و ه
    design_note: Positional forms of the characters (initial, medial, and final forms) and some ligatures are required for proper representation of the language.
    marks: َ  ُ  ِ  ّ
    script: Arabic
    status: secondary
  - autonym: Shikomori
    base: A B C D E F G H I J K L M N O P R S T U V W Y Z a b c d e f g h i j k l m n o p r s t u v w y z
    script: Latin
    status: primary
  source:
  - Omniglot
  - Wikipedia
  speakers: 1100000
  speakers_date: 2007-2011
  validity: preliminary
zgh:
  name: Standard Moroccan Tamazight
  orthographies:
  - autonym: ⵜⴰⵎⴰⵣⵉⵖⵜ
    base: ⴰ ⴱ ⴳ ⵯ ⴷ ⴹ ⴻ ⴼ ⴽ ⵀ ⵃ ⵄ ⵅ ⵇ ⵉ ⵊ ⵍ ⵎ ⵏ ⵓ ⵔ ⵕ ⵖ ⵙ ⵚ ⵛ ⵜ ⵟ ⵡ ⵢ ⵣ ⵥ ⴲ ⴴ ⴵ ⴶ ⴸ ⴺ ⴾ ⴿ ⵁ ⵂ ⵆ ⵈ ⵋ ⵌ ⵐ ⵑ ⵒ ⵗ ⵘ ⵝ ⵞ ⵤ ⵦ ⵧ
    script: Tifinagh
    status: primary
  - autonym: Tamaziɣt
    base: A B G D Ḍ E F K H Ḥ X Q I J L M N U R Ṛ S Ṣ C T Ṭ W Ɣ Z Ẓ a b g d ḍ e f k h ḥ x q i j l m n u r ṛ s ṣ c t ṭ w ɣ z ẓ
    marks: ̣
    script: Latin
    status: secondary
  source:
  - Omniglot
  - Wikipedia
  - CLDR
  validity: preliminary
zlm:
  name: Malay (individual language)
  orthographies:
  - autonym: Melayu
    base: A B C D E F G H I J K L M N O P Q R S T U V W X Y Z a b c d e f g h i j k l m n o p q r s t u v w x y z
    script: Latin
    status: primary
  preferred_name: Malaysian
  source:
  - Omniglot
  - Wikipedia
  speakers: 77000000
  speakers_date: 2007
  status: living
  validity: preliminary
zro:
  name: Záparo
  orthographies:
  - autonym: Záparo
    base: A C E I J K M N O P R S T U W Y Z Á É Í Ó Ú a c e i j k m n o p r s t u w y z ' á é í ó ú
    marks: ́
    script: Latin
    status: primary
  source:
  - Omniglot
  - Wikipedia
  speakers: 5
  speakers_date: 2007
  validity: preliminary
zsm:
  name: Standard Malay
  orthographies:
  - autonym: Malaysia
    base: A B C D E F G H I J K L M N O P Q R S T U V W X Y Z a b c d e f g h i j k l m n o p q r s t u v w x y z
    script: Latin
    status: primary
  - autonym: مليسيا‎
    base: ء ‎ ا ب ة ت ث ج ح خ د ذ ر ز س ش ص ض ط ظ ع غ ف ق ل م ن ه و ى ي چ ڠ ڤ ک ڽ ۏ ݢ
    design_note: Positional forms of the characters (initial, medial, and final forms) and some ligatures are required for proper representation of the language.
    note: Jawi
    numerals: ٠ ١ ٢ ٣ ٤ ٥ ٦ ٧ ٨ ٩
    script: Arabic
    status: primary
  source:
  - Wikipedia
  - Omniglot
  speakers: 32772100
  speakers_date: 2019
  status: living
  validity: preliminary
zul:
  name: Zulu
  orthographies:
  - autonym: isiZulu
    base: A B C D E F G H I J K L M N O P Q R S T U V W X Y Z a b c d e f g h i j k l m n o p q r s t u v w x y z
    script: Latin
    status: primary
  source:
  - Omniglot
  - Wikipedia
  - CLDR
  speakers: 12000000
  speakers_date: 2011
  status: living
  validity: preliminary
zun:
  name: Zuni
  orthographies:
  - autonym: Shiwiʼma
    base: A B C D E F G H I J K L M N O P Q R S T U V W X Y Z Ł a b c d e f g h i j k l m n o p q r s t u v w x y z ł ʼ
    script: Latin
    status: primary
  source:
  - Omniglot
  - Wikipedia
  speakers: 9620
  speakers_date: 2015
  status: living
  validity: preliminary<|MERGE_RESOLUTION|>--- conflicted
+++ resolved
@@ -7973,13 +7973,8 @@
   name: Kildin Sami
   orthographies:
   - autonym: Кӣллт Са̄мь
-<<<<<<< HEAD
-    auxiliary: Щ щ
-    base: А Ӓ Б В Г Д Е Ё Ж З Һ И Ӣ Й Ј Ҋ К Л Ӆ М Ӎ Н Ӊ Ӈ О П Р Ҏ С Т У Ӯ Ф Х Ц Ч Ш Ъ Ы Ь Ҍ Э Ӭ Ю Я а ӓ б в г д е ё ж з һ и ӣ й ј ҋ к л ӆ м ӎ н ӊ ӈ о п р ҏ с т у ӯ ф х ц ч ш ъ ы ь ҍ э ӭ ю я ʼ
-=======
-    auxiliary: Щ щ Ҋ ҋ Ӹ ӹ ’
+    auxiliary: Щ щ Ҋ ҋ Ӹ ӹ ʼ
     base: А Ӓ Б В Г Д Е Ё Ж З Һ И Ӣ Й Ј К Л Ӆ М Ӎ Н Ӊ Ӈ О П Р Ҏ С Т У Ӯ Ф Х Ц Ч Ш Ъ Ы Ь Ҍ Э Ӭ Ю Я а ӓ б в г д е ё ж з һ и ӣ й ј к л ӆ м ӎ н ӊ ӈ о п р ҏ с т у ӯ ф х ц ч ш ъ ы ь ҍ э ӭ ю я
->>>>>>> bb06f267
     marks: ̄  ̆  ̈
     script: Cyrillic
     status: primary
@@ -8010,7 +8005,6 @@
   note: Ter Saami has been used as a written language only in very few texts. Currently, the number of active speakers of Ter Saami is likely lower than 10. Kildin and Ter Sami languages are grouped together as Kola Sami by some linguists.
   orthographies:
   - autonym: Са̄мькӣлл
-    auxiliary: Ӹ Щ щ
     inherit: sjd
     status: secondary
   source:
@@ -8180,7 +8174,7 @@
 sms:
   name: Skolt Sami
   orthographies:
-  - autonym: Nuõrttsääʹmǩiõll
+  - autonym: Nuõrttsääʼmǩiõll
     base: A B C D E F G H I J K L M N O P Q R S T U V X Y Z Â Ä Å Ö Õ Č Đ Ŋ Š Ž Ǥ Ǧ Ǩ Ǯ Ʒ a b c d e f g h i j k l m n o p q r s t u v x y z â ä å ö õ č đ ŋ š ž ǥ ǧ ǩ ǯ ʒ ʼ
     marks: ̂  ̃  ̈  ̊  ̌
     script: Latin
